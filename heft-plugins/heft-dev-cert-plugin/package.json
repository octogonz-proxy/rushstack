--- conflicted
+++ resolved
@@ -1,10 +1,6 @@
 {
   "name": "@rushstack/heft-dev-cert-plugin",
-<<<<<<< HEAD
-  "version": "0.3.0-rc.6",
-=======
   "version": "0.2.32",
->>>>>>> 87e2e678
   "description": "A Heft plugin for generating and using local development certificates",
   "repository": {
     "type": "git",
@@ -20,11 +16,7 @@
     "_phase:test": "heft run --only test -- --clean"
   },
   "peerDependencies": {
-<<<<<<< HEAD
-    "@rushstack/heft": "^0.50.6"
-=======
     "@rushstack/heft": "^0.50.7"
->>>>>>> 87e2e678
   },
   "dependencies": {
     "@rushstack/debug-certificate-manager": "workspace:*"
