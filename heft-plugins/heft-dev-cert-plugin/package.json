{
  "name": "@rushstack/heft-dev-cert-plugin",
  "version": "0.1.51",
  "description": "A Heft plugin for generating and using local development certificates",
  "repository": {
    "type": "git",
    "url": "https://github.com/microsoft/rushstack.git",
    "directory": "heft-plugins/heft-dev-cert-plugin"
  },
  "homepage": "https://rushstack.io/pages/heft/overview/",
  "license": "MIT",
  "scripts": {
    "build": "heft build --clean",
    "start": "heft test --clean --watch",
    "_phase:build": "heft run --only build -- --clean",
    "_phase:test": "heft run --only test -- --clean"
  },
  "peerDependencies": {
    "@rushstack/heft": "^0.46.6"
  },
  "dependencies": {
    "@rushstack/debug-certificate-manager": "workspace:*"
  },
  "devDependencies": {
    "@microsoft/api-extractor": "workspace:*",
    "@rushstack/eslint-config": "workspace:*",
    "@rushstack/heft-node-rig": "workspace:*",
    "@rushstack/heft": "workspace:*",
    "@types/heft-jest": "1.0.1",
    "@types/node": "12.20.24",
<<<<<<< HEAD
    "eslint": "~8.7.0",
    "webpack-dev-server": "~4.9.3",
    "webpack": "~5.68.0"
=======
    "eslint": "~8.7.0"
>>>>>>> fff379f5
  }
}<|MERGE_RESOLUTION|>--- conflicted
+++ resolved
@@ -28,12 +28,6 @@
     "@rushstack/heft": "workspace:*",
     "@types/heft-jest": "1.0.1",
     "@types/node": "12.20.24",
-<<<<<<< HEAD
-    "eslint": "~8.7.0",
-    "webpack-dev-server": "~4.9.3",
-    "webpack": "~5.68.0"
-=======
     "eslint": "~8.7.0"
->>>>>>> fff379f5
   }
 }