{
  "name": "@rushstack/rush-sdk",
<<<<<<< HEAD
  "version": "5.93.1-pr3481.17",
=======
  "version": "5.97.1",
>>>>>>> dcee3285
  "description": "An API for interacting with the Rush engine",
  "repository": {
    "type": "git",
    "url": "https://github.com/microsoft/rushstack.git",
    "directory": "apps/rush-sdk"
  },
  "homepage": "https://rushjs.io",
  "main": "lib-shim/index.js",
  "typings": "dist/rush-lib.d.ts",
  "scripts": {
    "build": "heft build --clean",
    "_phase:build": "heft build --clean",
    "_phase:test": "heft test --no-build"
  },
  "license": "MIT",
  "dependencies": {
    "@rushstack/node-core-library": "workspace:*",
    "@types/node-fetch": "2.6.2",
    "tapable": "2.2.1"
  },
  "devDependencies": {
    "@microsoft/rush-lib": "workspace:5.93.1-pr3481.17",
    "@rushstack/eslint-config": "workspace:*",
    "@rushstack/heft": "workspace:*",
    "@rushstack/heft-node-rig": "workspace:*",
    "@rushstack/stream-collator": "workspace:*",
    "@rushstack/ts-command-line": "workspace:*",
    "@rushstack/terminal": "workspace:*",
    "@types/heft-jest": "1.0.1",
    "@types/semver": "7.3.5",
    "@types/webpack-env": "1.18.0"
  }
}<|MERGE_RESOLUTION|>--- conflicted
+++ resolved
@@ -1,10 +1,6 @@
 {
   "name": "@rushstack/rush-sdk",
-<<<<<<< HEAD
-  "version": "5.93.1-pr3481.17",
-=======
   "version": "5.97.1",
->>>>>>> dcee3285
   "description": "An API for interacting with the Rush engine",
   "repository": {
     "type": "git",
@@ -26,7 +22,7 @@
     "tapable": "2.2.1"
   },
   "devDependencies": {
-    "@microsoft/rush-lib": "workspace:5.93.1-pr3481.17",
+    "@microsoft/rush-lib": "workspace:*",
     "@rushstack/eslint-config": "workspace:*",
     "@rushstack/heft": "workspace:*",
     "@rushstack/heft-node-rig": "workspace:*",
