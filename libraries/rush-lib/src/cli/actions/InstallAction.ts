// Copyright (c) Microsoft Corporation. All rights reserved. Licensed under the MIT license.
// See LICENSE in the project root for license information.

import { CommandLineFlagParameter } from '@rushstack/ts-command-line';
import { ConsoleTerminalProvider, Terminal } from '@rushstack/node-core-library';

import { BaseInstallAction } from './BaseInstallAction';
import type { IInstallManagerOptions } from '../../logic/base/BaseInstallManagerTypes';
import { RushCommandLineParser } from '../RushCommandLineParser';
import { SelectionParameterSet } from '../parsing/SelectionParameterSet';

export class InstallAction extends BaseInstallAction {
  private readonly _checkOnlyParameter!: CommandLineFlagParameter;
  private _ignoreScriptsParameter!: CommandLineFlagParameter;
  /**
   * Whether split workspace projects are included in install
   *
   * This parameter only supported when there is split workspace project
   */
  private _includeSplitWorkspaceParameter?: CommandLineFlagParameter;

  public constructor(parser: RushCommandLineParser) {
    super({
      actionName: 'install',
      summary: 'Install package dependencies for all projects in the repo according to the shrinkwrap file',
      documentation:
        'The "rush install" command installs package dependencies for all your projects,' +
        ' based on the shrinkwrap file that is created/updated using "rush update".' +
        ' (This "shrinkwrap" file stores a central inventory of all dependencies and versions' +
        ' for projects in your repo. It is found in the "common/config/rush" folder.)' +
        ' If the shrinkwrap file is missing or outdated (e.g. because project package.json files have' +
        ' changed), "rush install" will fail and tell you to run "rush update" instead.' +
        ' This read-only nature is the main feature:  Continuous integration builds should use' +
        ' "rush install" instead of "rush update" to catch developers who forgot to commit their' +
        ' shrinkwrap changes.  Cautious people can also use "rush install" if they want to avoid' +
        ' accidentally updating their shrinkwrap file.',
      parser
    });

    this._selectionParameters = new SelectionParameterSet(this.rushConfiguration, this, {
      // Include lockfile processing since this expands the selection, and we need to select
      // at least the same projects selected with the same query to "rush build"
      includeExternalDependencies: true,
      // Disable filtering because rush-project.json is riggable and therefore may not be available
      enableFiltering: false
    });

    if (this.rushConfiguration?.hasSplitWorkspaceProject) {
      this._includeSplitWorkspaceParameter = this.defineFlagParameter({
        parameterLongName: '--include-split-workspace',
        description:
          'Normally "rush install" only install projects in normal rush workspace.' +
          ' When you want to install for split workspace projects, you can run' +
          ' "rush install --include-split-workspace", which installs entire split workspace projects.' +
          ' Or, you can specify selection parameters to do partial install for split workspace projects, ' +
          ' such as "rush install --to <split_workspace_package_name>".'
      });
    }

    this._checkOnlyParameter = this.defineFlagParameter({
      parameterLongName: '--check-only',
      description: `Only check the validity of the shrinkwrap file without performing an install.`
    });

    this._ignoreScriptsParameter = this.defineFlagParameter({
      parameterLongName: '--ignore-scripts',
      description:
        'Do not execute any install lifecycle scripts specified in package.json files and its' +
        ' dependencies when "rush install". Running with this flag leaves your installation in a uncompleted' +
        ' state, you need to run without this flag again to complete a full installation. Meanwhile, it makes' +
        ' your installing faster. Later, you can run "rush install" to run all ignored scripts. Moreover, you' +
        ' can partial install such as "rush install --to <package>" to run ignored scripts of the dependencies' +
        ' of the selected projects.'
    });
  }

  protected async buildInstallOptionsAsync(): Promise<IInstallManagerOptions> {
    const terminal: Terminal = new Terminal(new ConsoleTerminalProvider());

    const {
      pnpmFilterArguments,
      splitWorkspacePnpmFilterArguments,
      selectedProjects,
      hasSelectSplitWorkspaceProject
    } = await this._selectionParameters!.getPnpmFilterArgumentsAsync(terminal);

    // Warn when fully install without selecting any split workspace project
    if (
      this._includeSplitWorkspaceParameter &&
      !this._includeSplitWorkspaceParameter.value &&
      !this._selectionParameters?.isSelectionSpecified
    ) {
      terminal.writeWarningLine(
        'Run "rush install" without any selection parameter will not install for split workspace' +
          ' projects, please run the command again with specifying --include-split-workspace' +
          ' if you really want to install for split workspace projects.'
      );
      terminal.writeLine();
    }

    let includeSplitWorkspace: boolean = this._includeSplitWorkspaceParameter?.value ?? false;
    // turn on includeSplitWorkspace when selecting any split workspace project
    if (selectedProjects && hasSelectSplitWorkspaceProject) {
      includeSplitWorkspace = true;
    }

    return {
      debug: this.parser.isDebug,
      allowShrinkwrapUpdates: false,
<<<<<<< HEAD
      ignoreScripts: this._ignoreScriptsParameter.value!,
=======
      bypassPolicyAllowed: true,
>>>>>>> 647e0373
      bypassPolicy: this._bypassPolicyParameter.value!,
      noLink: this._noLinkParameter.value!,
      fullUpgrade: false,
      recheckShrinkwrap: false,
      includeSplitWorkspace,
      networkConcurrency: this._networkConcurrencyParameter.value,
      collectLogFile: this._debugPackageManagerParameter.value!,
      variant: this._variant.value,
      // Because the 'defaultValue' option on the _maxInstallAttempts parameter is set,
      // it is safe to assume that the value is not null
      maxInstallAttempts: this._maxInstallAttempts.value!,
      // These are derived independently of the selection for command line brevity
      pnpmFilterArguments,
      splitWorkspacePnpmFilterArguments,
      selectedProjects,
      selectionParameters: this._selectionParameters,
      checkOnly: this._checkOnlyParameter.value,

      beforeInstallAsync: () => this.rushSession.hooks.beforeInstall.promise(this)
    };
  }
}<|MERGE_RESOLUTION|>--- conflicted
+++ resolved
@@ -107,11 +107,8 @@
     return {
       debug: this.parser.isDebug,
       allowShrinkwrapUpdates: false,
-<<<<<<< HEAD
       ignoreScripts: this._ignoreScriptsParameter.value!,
-=======
       bypassPolicyAllowed: true,
->>>>>>> 647e0373
       bypassPolicy: this._bypassPolicyParameter.value!,
       noLink: this._noLinkParameter.value!,
       fullUpgrade: false,
