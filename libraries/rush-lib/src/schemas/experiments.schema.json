--- conflicted
+++ resolved
@@ -34,13 +34,12 @@
       "description": "If true, the phased commands feature is enabled. To use this feature, create a \"phased\" command in common/config/rush/command-line.json.",
       "type": "boolean"
     },
-<<<<<<< HEAD
     "deferredInstallationScripts": {
       "description": "If true, rush install or rush update implicitly specify --ignore-scripts during pnpm install, and run install lifecycle scripts by pnpm rebuild --pending after pnpm install successfully.",
-=======
+      "type": "boolean"
+    },
     "cleanInstallAfterNpmrcChanges": {
       "description": "If true, perform a clean install after when running `rush install` or `rush update` if the `.npmrc` file has changed since the last install.",
->>>>>>> bdb69576
       "type": "boolean"
     }
   },
