--- conflicted
+++ resolved
@@ -13,13 +13,10 @@
   NewlineKind,
   AlreadyReportedError,
   FileSystemStats,
-<<<<<<< HEAD
-  InternalError
-=======
+  InternalError,
   ConsoleTerminalProvider,
   Terminal,
   ITerminalProvider
->>>>>>> e4340092
 } from '@rushstack/node-core-library';
 import { PrintUtilities } from '@rushstack/terminal';
 
@@ -186,14 +183,12 @@
     this._commonTempInstallFlag = LastInstallFlagFactory.getCommonTempFlag(rushConfiguration);
     this._commonTempLinkFlag = LastLinkFlagFactory.getCommonTempFlag(rushConfiguration);
 
-<<<<<<< HEAD
     if (options.includeSplitWorkspace && rushConfiguration.hasSplitWorkspaceProject) {
       this._commonTempSplitInstallFlag = LastInstallFlagFactory.getCommonTempSplitFlag(rushConfiguration);
     }
-=======
+
     this._terminalProvider = new ConsoleTerminalProvider();
     this._terminal = new Terminal(this._terminalProvider);
->>>>>>> e4340092
   }
 
   protected get rushConfiguration(): RushConfiguration {
@@ -793,10 +788,10 @@
         }
       }
 
-<<<<<<< HEAD
       if (this._deferredInstallationScripts || this.options.ignoreScripts) {
         args.push('--ignore-scripts');
-=======
+      }
+
       if (
         semver.satisfies(
           this._rushConfiguration.packageManagerToolVersion,
@@ -815,7 +810,6 @@
         semver.satisfies(this._rushConfiguration.packageManagerToolVersion, '^6.34.0')
       ) {
         args.push(pnpmIgnoreCompatibilityDbParameter);
->>>>>>> e4340092
       }
     } else if (this._rushConfiguration.packageManager === 'yarn') {
       args.push('--link-folder', 'yarn-link');
