lockfileVersion: 5.3

importers:

  typescript-newest-test:
    specifiers:
      '@rushstack/eslint-config': file:rushstack-eslint-config-2.3.4.tgz
<<<<<<< HEAD
      '@rushstack/heft': file:rushstack-heft-0.34.0.tgz
=======
      '@rushstack/heft': file:rushstack-heft-0.34.3.tgz
>>>>>>> 76f12a1a
      eslint: ~7.12.1
      tslint: ~5.20.1
      typescript: ~4.3.2
    devDependencies:
      '@rushstack/eslint-config': file:../temp/tarballs/rushstack-eslint-config-2.3.4.tgz_eslint@7.12.1+typescript@4.3.2
<<<<<<< HEAD
      '@rushstack/heft': file:../temp/tarballs/rushstack-heft-0.34.0.tgz
=======
      '@rushstack/heft': file:../temp/tarballs/rushstack-heft-0.34.3.tgz
>>>>>>> 76f12a1a
      eslint: 7.12.1
      tslint: 5.20.1_typescript@4.3.2
      typescript: 4.3.2

packages:

  /@babel/code-frame/7.12.13:
    resolution: {integrity: sha512-HV1Cm0Q3ZrpCR93tkWOYiuYIgLxZXZFVG2VgK+MBWjUqZTundupbfx2aXarXuw5Ko5aMcjtJgbSs4vUGBS5v6g==}
    dependencies:
      '@babel/highlight': 7.14.0
    dev: true

  /@babel/helper-validator-identifier/7.14.0:
    resolution: {integrity: sha512-V3ts7zMSu5lfiwWDVWzRDGIN+lnCEUdaXgtVHJgLb1rGaA6jMrtB9EmE7L18foXJIE8Un/A/h6NJfGQp/e1J4A==}
    dev: true

  /@babel/highlight/7.14.0:
    resolution: {integrity: sha512-YSCOwxvTYEIMSGaBQb5kDDsCopDdiUGsqpatp3fOlI4+2HQSkTmEVWnVuySdAC5EWCqSWWTv0ib63RjR7dTBdg==}
    dependencies:
      '@babel/helper-validator-identifier': 7.14.0
      chalk: 2.4.2
      js-tokens: 4.0.0
    dev: true

  /@eslint/eslintrc/0.2.2:
    resolution: {integrity: sha512-EfB5OHNYp1F4px/LI/FEnGylop7nOqkQ1LRzCM0KccA2U8tvV8w01KBv37LbO7nW4H+YhKyo2LcJhRwjjV17QQ==}
    engines: {node: ^10.12.0 || >=12.0.0}
    dependencies:
      ajv: 6.12.6
      debug: 4.3.1
      espree: 7.3.1
      globals: 12.4.0
      ignore: 4.0.6
      import-fresh: 3.3.0
      js-yaml: 3.14.1
      lodash: 4.17.21
      minimatch: 3.0.4
      strip-json-comments: 3.1.1
    transitivePeerDependencies:
      - supports-color
    dev: true

  /@microsoft/tsdoc-config/0.15.2:
    resolution: {integrity: sha512-mK19b2wJHSdNf8znXSMYVShAHktVr/ib0Ck2FA3lsVBSEhSI/TfXT7DJQkAYgcztTuwazGcg58ZjYdk0hTCVrA==}
    dependencies:
      '@microsoft/tsdoc': 0.13.2
      ajv: 6.12.6
      jju: 1.4.0
      resolve: 1.19.0
    dev: true

  /@microsoft/tsdoc/0.13.2:
    resolution: {integrity: sha512-WrHvO8PDL8wd8T2+zBGKrMwVL5IyzR3ryWUsl0PXgEV0QHup4mTLi0QcATefGI6Gx9Anu7vthPyyyLpY0EpiQg==}
    dev: true

  /@nodelib/fs.scandir/2.1.5:
    resolution: {integrity: sha512-vq24Bq3ym5HEQm2NKCr3yXDwjc7vTsEThRDnkp2DK9p1uqLR+DHurm/NOTo0KG7HYHU7eppKZj3MyqYuMBf62g==}
    engines: {node: '>= 8'}
    dependencies:
      '@nodelib/fs.stat': 2.0.5
      run-parallel: 1.2.0
    dev: true

  /@nodelib/fs.stat/2.0.5:
    resolution: {integrity: sha512-RkhPPp2zrqDAQA/2jNhnztcPAlv64XdhIp7a7454A5ovI7Bukxgt7MX7udwAu3zg1DcpPU0rz3VV1SeaqvY4+A==}
    engines: {node: '>= 8'}
    dev: true

  /@nodelib/fs.walk/1.2.7:
    resolution: {integrity: sha512-BTIhocbPBSrRmHxOAJFtR18oLhxTtAFDAvL8hY1S3iU8k+E60W/YFs4jrixGzQjMpF4qPXxIQHcjVD9dz1C2QA==}
    engines: {node: '>= 8'}
    dependencies:
      '@nodelib/fs.scandir': 2.1.5
      fastq: 1.11.0
    dev: true

  /@types/argparse/1.0.38:
    resolution: {integrity: sha512-ebDJ9b0e702Yr7pWgB0jzm+CX4Srzz8RcXtLJDJB+BSccqMa36uyH/zUsSYao5+BD1ytv3k3rPYCq4mAE1hsXA==}
    dev: true

  /@types/eslint-visitor-keys/1.0.0:
    resolution: {integrity: sha512-OCutwjDZ4aFS6PB1UZ988C4YgwlBHJd6wCeQqaLdmadZ/7e+w79+hbMUFC1QXDNCmdyoRfAFdm0RypzwR+Qpag==}
    dev: true

  /@types/json-schema/7.0.7:
    resolution: {integrity: sha512-cxWFQVseBm6O9Gbw1IWb8r6OS4OhSt3hPZLkFApLjM8TEXROBuQGLAH2i2gZpcXdLBIrpXuTDhH7Vbm1iXmNGA==}
    dev: true

  /@types/node/10.17.13:
    resolution: {integrity: sha512-pMCcqU2zT4TjqYFrWtYHKal7Sl30Ims6ulZ4UFXxI4xbtQqK/qqKwkDoBFCfooRqqmRu9vY3xaJRwxSh673aYg==}
    dev: true

  /@types/tapable/1.0.6:
    resolution: {integrity: sha512-W+bw9ds02rAQaMvaLYxAbJ6cvguW/iJXNT6lTssS1ps6QdrMKttqEAMEG/b5CR8TZl3/L7/lH0ZV5nNR1LXikA==}
    dev: true

  /@typescript-eslint/eslint-plugin/3.4.0_9bdf6f89c8a83adf753e5534730d34b0:
    resolution: {integrity: sha512-wfkpiqaEVhZIuQRmudDszc01jC/YR7gMSxa6ulhggAe/Hs0KVIuo9wzvFiDbG3JD5pRFQoqnf4m7REDsUvBnMQ==}
    engines: {node: ^10.12.0 || >=12.0.0}
    peerDependencies:
      '@typescript-eslint/parser': ^3.0.0
      eslint: ^5.0.0 || ^6.0.0 || ^7.0.0
      typescript: '*'
    peerDependenciesMeta:
      typescript:
        optional: true
    dependencies:
      '@typescript-eslint/experimental-utils': 3.4.0_eslint@7.12.1+typescript@4.3.2
      '@typescript-eslint/parser': 3.4.0_eslint@7.12.1+typescript@4.3.2
      debug: 4.3.1
      eslint: 7.12.1
      functional-red-black-tree: 1.0.1
      regexpp: 3.1.0
      semver: 7.3.5
      tsutils: 3.21.0_typescript@4.3.2
      typescript: 4.3.2
    transitivePeerDependencies:
      - supports-color
    dev: true

  /@typescript-eslint/experimental-utils/3.10.1_eslint@7.12.1+typescript@4.3.2:
    resolution: {integrity: sha512-DewqIgscDzmAfd5nOGe4zm6Bl7PKtMG2Ad0KG8CUZAHlXfAKTF9Ol5PXhiMh39yRL2ChRH1cuuUGOcVyyrhQIw==}
    engines: {node: ^10.12.0 || >=12.0.0}
    peerDependencies:
      eslint: '*'
    dependencies:
      '@types/json-schema': 7.0.7
      '@typescript-eslint/types': 3.10.1
      '@typescript-eslint/typescript-estree': 3.10.1_typescript@4.3.2
      eslint: 7.12.1
      eslint-scope: 5.1.1
      eslint-utils: 2.1.0
    transitivePeerDependencies:
      - supports-color
      - typescript
    dev: true

  /@typescript-eslint/experimental-utils/3.4.0_eslint@7.12.1+typescript@4.3.2:
    resolution: {integrity: sha512-rHPOjL43lOH1Opte4+dhC0a/+ks+8gOBwxXnyrZ/K4OTAChpSjP76fbI8Cglj7V5GouwVAGaK+xVwzqTyE/TPw==}
    engines: {node: ^10.12.0 || >=12.0.0}
    peerDependencies:
      eslint: '*'
    dependencies:
      '@types/json-schema': 7.0.7
      '@typescript-eslint/typescript-estree': 3.4.0_typescript@4.3.2
      eslint: 7.12.1
      eslint-scope: 5.1.1
      eslint-utils: 2.1.0
    transitivePeerDependencies:
      - supports-color
      - typescript
    dev: true

  /@typescript-eslint/parser/3.4.0_eslint@7.12.1+typescript@4.3.2:
    resolution: {integrity: sha512-ZUGI/de44L5x87uX5zM14UYcbn79HSXUR+kzcqU42gH0AgpdB/TjuJy3m4ezI7Q/jk3wTQd755mxSDLhQP79KA==}
    engines: {node: ^10.12.0 || >=12.0.0}
    peerDependencies:
      eslint: ^5.0.0 || ^6.0.0 || ^7.0.0
      typescript: '*'
    peerDependenciesMeta:
      typescript:
        optional: true
    dependencies:
      '@types/eslint-visitor-keys': 1.0.0
      '@typescript-eslint/experimental-utils': 3.4.0_eslint@7.12.1+typescript@4.3.2
      '@typescript-eslint/typescript-estree': 3.4.0_typescript@4.3.2
      eslint: 7.12.1
      eslint-visitor-keys: 1.3.0
      typescript: 4.3.2
    transitivePeerDependencies:
      - supports-color
    dev: true

  /@typescript-eslint/types/3.10.1:
    resolution: {integrity: sha512-+3+FCUJIahE9q0lDi1WleYzjCwJs5hIsbugIgnbB+dSCYUxl8L6PwmsyOPFZde2hc1DlTo/xnkOgiTLSyAbHiQ==}
    engines: {node: ^8.10.0 || ^10.13.0 || >=11.10.1}
    dev: true

  /@typescript-eslint/typescript-estree/3.10.1_typescript@4.3.2:
    resolution: {integrity: sha512-QbcXOuq6WYvnB3XPsZpIwztBoquEYLXh2MtwVU+kO8jgYCiv4G5xrSP/1wg4tkvrEE+esZVquIPX/dxPlePk1w==}
    engines: {node: ^10.12.0 || >=12.0.0}
    peerDependencies:
      typescript: '*'
    peerDependenciesMeta:
      typescript:
        optional: true
    dependencies:
      '@typescript-eslint/types': 3.10.1
      '@typescript-eslint/visitor-keys': 3.10.1
      debug: 4.3.1
      glob: 7.1.7
      is-glob: 4.0.1
      lodash: 4.17.21
      semver: 7.3.5
      tsutils: 3.21.0_typescript@4.3.2
      typescript: 4.3.2
    transitivePeerDependencies:
      - supports-color
    dev: true

  /@typescript-eslint/typescript-estree/3.4.0_typescript@4.3.2:
    resolution: {integrity: sha512-zKwLiybtt4uJb4mkG5q2t6+W7BuYx2IISiDNV+IY68VfoGwErDx/RfVI7SWL4gnZ2t1A1ytQQwZ+YOJbHHJ2rw==}
    engines: {node: ^10.12.0 || >=12.0.0}
    peerDependencies:
      typescript: '*'
    peerDependenciesMeta:
      typescript:
        optional: true
    dependencies:
      debug: 4.3.1
      eslint-visitor-keys: 1.3.0
      glob: 7.1.7
      is-glob: 4.0.1
      lodash: 4.17.21
      semver: 7.3.5
      tsutils: 3.21.0_typescript@4.3.2
      typescript: 4.3.2
    transitivePeerDependencies:
      - supports-color
    dev: true

  /@typescript-eslint/visitor-keys/3.10.1:
    resolution: {integrity: sha512-9JgC82AaQeglebjZMgYR5wgmfUdUc+EitGUUMW8u2nDckaeimzW+VsoLV6FoimPv2id3VQzfjwBxEMVz08ameQ==}
    engines: {node: ^8.10.0 || ^10.13.0 || >=11.10.1}
    dependencies:
      eslint-visitor-keys: 1.3.0
    dev: true

  /abbrev/1.1.1:
    resolution: {integrity: sha512-nne9/IiQ/hzIhY6pdDnbBtz7DjPTKrY00P/zvPSm5pOFkl6xuGrGnXn/VtTNNfNtAfZ9/1RtehkszU9qcTii0Q==}
    dev: true

  /acorn-jsx/5.3.1_acorn@7.4.1:
    resolution: {integrity: sha512-K0Ptm/47OKfQRpNQ2J/oIN/3QYiK6FwW+eJbILhsdxh2WTLdl+30o8aGdTbm5JbffpFFAg/g+zi1E+jvJha5ng==}
    peerDependencies:
      acorn: ^6.0.0 || ^7.0.0 || ^8.0.0
    dependencies:
      acorn: 7.4.1
    dev: true

  /acorn/7.4.1:
    resolution: {integrity: sha512-nQyp0o1/mNdbTO1PO6kHkwSrmgZ0MT/jCCpNiwbUjGoRN4dlBhqJtoQuCnEOKzgTVwg0ZWiCoQy6SxMebQVh8A==}
    engines: {node: '>=0.4.0'}
    hasBin: true
    dev: true

  /ajv/6.12.6:
    resolution: {integrity: sha512-j3fVLgvTo527anyYyJOGTYJbG+vnnQYvE0m5mmkc1TK+nxAppkCLMIL0aZ4dblVCNoGShhm+kzE4ZUykBoMg4g==}
    dependencies:
      fast-deep-equal: 3.1.3
      fast-json-stable-stringify: 2.1.0
      json-schema-traverse: 0.4.1
      uri-js: 4.4.1
    dev: true

  /amdefine/1.0.1:
    resolution: {integrity: sha1-SlKCrBZHKek2Gbz9OtFR+BfOkfU=}
    engines: {node: '>=0.4.2'}
    dev: true

  /ansi-colors/4.1.1:
    resolution: {integrity: sha512-JoX0apGbHaUJBNl6yF+p6JAFYZ666/hhCGKN5t9QFjbJQKUU/g8MNbFDbvfrgKXvI1QpZplPOnwIo99lX/AAmA==}
    engines: {node: '>=6'}
    dev: true

  /ansi-regex/2.1.1:
    resolution: {integrity: sha1-w7M6te42DYbg5ijwRorn7yfWVN8=}
    engines: {node: '>=0.10.0'}
    dev: true

  /ansi-regex/4.1.0:
    resolution: {integrity: sha512-1apePfXM1UOSqw0o9IiFAovVz9M5S1Dg+4TrDwfMewQ6p/rmMueb7tWZjQ1rx4Loy1ArBggoqGpfqqdI4rondg==}
    engines: {node: '>=6'}
    dev: true

  /ansi-regex/5.0.0:
    resolution: {integrity: sha512-bY6fj56OUQ0hU1KjFNDQuJFezqKdrAyFdIevADiqrWHwSlbmBNMHp5ak2f40Pm8JTFyM2mqxkG6ngkHO11f/lg==}
    engines: {node: '>=8'}
    dev: true

  /ansi-styles/2.2.1:
    resolution: {integrity: sha1-tDLdM1i2NM914eRmQ2gkBTPB3b4=}
    engines: {node: '>=0.10.0'}
    dev: true

  /ansi-styles/3.2.1:
    resolution: {integrity: sha512-VT0ZI6kZRdTh8YyJw3SMbYm/u+NqfsAxEpWO0Pf9sq8/e94WxxOpPKx9FR1FlyCtOVDNOQ+8ntlqFxiRc+r5qA==}
    engines: {node: '>=4'}
    dependencies:
      color-convert: 1.9.3
    dev: true

  /ansi-styles/4.3.0:
    resolution: {integrity: sha512-zbB9rCJAT1rbjiVDb2hqKFHNYLxgtk8NURxZ3IZwD3F6NtxbXZQCnnSi1Lkx+IDohdPlFp222wVALIheZJQSEg==}
    engines: {node: '>=8'}
    dependencies:
      color-convert: 2.0.1
    dev: true

  /anymatch/3.1.2:
    resolution: {integrity: sha512-P43ePfOAIupkguHUycrc4qJ9kz8ZiuOUijaETwX7THt0Y/GNK7v0aa8rY816xWjZ7rJdA5XdMcpVFTKMq+RvWg==}
    engines: {node: '>= 8'}
    dependencies:
      normalize-path: 3.0.0
      picomatch: 2.3.0
    dev: true

  /aproba/1.2.0:
    resolution: {integrity: sha512-Y9J6ZjXtoYh8RnXVCMOU/ttDmk1aBjunq9vO0ta5x85WDQiQfUF9sIPBITdbiiIVcBo03Hi3jMxigBtsddlXRw==}
    dev: true

  /are-we-there-yet/1.1.5:
    resolution: {integrity: sha512-5hYdAkZlcG8tOLujVDTgCT+uPX0VnpAH28gWsLfzpXYm7wP6mp5Q/gYyR7YQ0cKVJcXJnl3j2kpBan13PtQf6w==}
    dependencies:
      delegates: 1.0.0
      readable-stream: 2.3.7
    dev: true

  /argparse/1.0.10:
    resolution: {integrity: sha512-o5Roy6tNG4SL/FOkCAN6RzjiakZS25RLYFrcMttJqbdd8BWrnA+fGz57iN5Pb06pvBGvl5gQ0B48dJlslXvoTg==}
    dependencies:
      sprintf-js: 1.0.3
    dev: true

  /array-find-index/1.0.2:
    resolution: {integrity: sha1-3wEKoSh+Fku9pvlyOwqWoexBh6E=}
    engines: {node: '>=0.10.0'}
    dev: true

  /array-includes/3.1.3:
    resolution: {integrity: sha512-gcem1KlBU7c9rB+Rq8/3PPKsK2kjqeEBa3bD5kkQo4nYlOHQCJqIJFqBXDEfwaRuYTT4E+FxA9xez7Gf/e3Q7A==}
    engines: {node: '>= 0.4'}
    dependencies:
      call-bind: 1.0.2
      define-properties: 1.1.3
      es-abstract: 1.18.3
      get-intrinsic: 1.1.1
      is-string: 1.0.6
    dev: true

  /array.prototype.flatmap/1.2.4:
    resolution: {integrity: sha512-r9Z0zYoxqHz60vvQbWEdXIEtCwHF0yxaWfno9qzXeNHvfyl3BZqygmGzb84dsubyaXLH4husF+NFgMSdpZhk2Q==}
    engines: {node: '>= 0.4'}
    dependencies:
      call-bind: 1.0.2
      define-properties: 1.1.3
      es-abstract: 1.18.3
      function-bind: 1.1.1
    dev: true

  /asn1/0.2.4:
    resolution: {integrity: sha512-jxwzQpLQjSmWXgwaCZE9Nz+glAG01yF1QnWgbhGwHI5A6FRIEY6IVqtHhIepHqI7/kyEyQEagBC5mBEFlIYvdg==}
    dependencies:
      safer-buffer: 2.1.2
    dev: true

  /assert-plus/1.0.0:
    resolution: {integrity: sha1-8S4PPF13sLHN2RRpQuTpbB5N1SU=}
    engines: {node: '>=0.8'}
    dev: true

  /astral-regex/1.0.0:
    resolution: {integrity: sha512-+Ryf6g3BKoRc7jfp7ad8tM4TtMiaWvbF/1/sQcZPkkS7ag3D5nMBCe2UfOTONtAkaG0tO0ij3C5Lwmf1EiyjHg==}
    engines: {node: '>=4'}
    dev: true

  /async-foreach/0.1.3:
    resolution: {integrity: sha1-NhIfhFwFeBct5Bmpfb6x0W7DRUI=}
    dev: true

  /asynckit/0.4.0:
    resolution: {integrity: sha1-x57Zf380y48robyXkLzDZkdLS3k=}
    dev: true

  /aws-sign2/0.7.0:
    resolution: {integrity: sha1-tG6JCTSpWR8tL2+G1+ap8bP+dqg=}
    dev: true

  /aws4/1.11.0:
    resolution: {integrity: sha512-xh1Rl34h6Fi1DC2WWKfxUTVqRsNnr6LsKz2+hfwDxQJWmrx8+c7ylaqBMcHfl1U1r2dsifOvKX3LQuLNZ+XSvA==}
    dev: true

  /balanced-match/1.0.2:
    resolution: {integrity: sha512-3oSeUO0TMV67hN1AmbXsK4yaqU7tjiHlbxRDZOpH0KW9+CeX4bRAaX0Anxt0tx2MrpRpWwQaPwIlISEJhYU5Pw==}
    dev: true

  /bcrypt-pbkdf/1.0.2:
    resolution: {integrity: sha1-pDAdOJtqQ/m2f/PKEaP2Y342Dp4=}
    dependencies:
      tweetnacl: 0.14.5
    dev: true

  /big.js/5.2.2:
    resolution: {integrity: sha512-vyL2OymJxmarO8gxMr0mhChsO9QGwhynfuu4+MHTAW6czfq9humCB7rKpUjDd9YUiDPU4mzpyupFSvOClAwbmQ==}
    dev: true

  /binary-extensions/2.2.0:
    resolution: {integrity: sha512-jDctJ/IVQbZoJykoeHbhXpOlNBqGNcwXJKJog42E5HDPUwQTSdjCHdihjj0DlnheQ7blbT6dHOafNAiS8ooQKA==}
    engines: {node: '>=8'}
    dev: true

  /brace-expansion/1.1.11:
    resolution: {integrity: sha512-iCuPHDFgrHX7H2vEI/5xpz07zSHB00TpugqhmYtVmMO6518mCuRMoOYFldEBl0g187ufozdaHgWKcYFb61qGiA==}
    dependencies:
      balanced-match: 1.0.2
      concat-map: 0.0.1
    dev: true

  /braces/3.0.2:
    resolution: {integrity: sha512-b8um+L1RzM3WDSzvhm6gIz1yfTbBt6YTlcEKAvsmqCZZFw46z626lVj9j1yEPW33H5H+lBQpZMP1k8l+78Ha0A==}
    engines: {node: '>=8'}
    dependencies:
      fill-range: 7.0.1
    dev: true

  /builtin-modules/1.1.1:
    resolution: {integrity: sha1-Jw8HbFpywC9bZaR9+Uxf46J4iS8=}
    engines: {node: '>=0.10.0'}
    dev: true

  /call-bind/1.0.2:
    resolution: {integrity: sha512-7O+FbCihrB5WGbFYesctwmTKae6rOiIzmz1icreWJ+0aA7LJfuqhEso2T9ncpcFtzMQtzXf2QGGueWJGTYsqrA==}
    dependencies:
      function-bind: 1.1.1
      get-intrinsic: 1.1.1
    dev: true

  /callsites/3.1.0:
    resolution: {integrity: sha512-P8BjAsXvZS+VIDUI11hHCQEv74YT67YUi5JJFNWIqL235sBmjX4+qx9Muvls5ivyNENctx46xQLQ3aTuE7ssaQ==}
    engines: {node: '>=6'}
    dev: true

  /camelcase-keys/2.1.0:
    resolution: {integrity: sha1-MIvur/3ygRkFHvodkyITyRuPkuc=}
    engines: {node: '>=0.10.0'}
    dependencies:
      camelcase: 2.1.1
      map-obj: 1.0.1
    dev: true

  /camelcase/2.1.1:
    resolution: {integrity: sha1-fB0W1nmhu+WcoCys7PsBHiAfWh8=}
    engines: {node: '>=0.10.0'}
    dev: true

  /camelcase/5.3.1:
    resolution: {integrity: sha512-L28STB170nwWS63UjtlEOE3dldQApaJXZkOI1uMFfzf3rRuPegHaHesyee+YxQ+W6SvRDQV6UrdOdRiR153wJg==}
    engines: {node: '>=6'}
    dev: true

  /caseless/0.12.0:
    resolution: {integrity: sha1-G2gcIf+EAzyCZUMJBolCDRhxUdw=}
    dev: true

  /chalk/1.1.3:
    resolution: {integrity: sha1-qBFcVeSnAv5NFQq9OHKCKn4J/Jg=}
    engines: {node: '>=0.10.0'}
    dependencies:
      ansi-styles: 2.2.1
      escape-string-regexp: 1.0.5
      has-ansi: 2.0.0
      strip-ansi: 3.0.1
      supports-color: 2.0.0
    dev: true

  /chalk/2.4.2:
    resolution: {integrity: sha512-Mti+f9lpJNcwF4tWV8/OrTTtF1gZi+f8FqlyAdouralcFWFQWF2+NgCHShjkCb+IFBLq9buZwE1xckQU4peSuQ==}
    engines: {node: '>=4'}
    dependencies:
      ansi-styles: 3.2.1
      escape-string-regexp: 1.0.5
      supports-color: 5.5.0
    dev: true

  /chalk/4.1.1:
    resolution: {integrity: sha512-diHzdDKxcU+bAsUboHLPEDQiw0qEe0qd7SYUn3HgcFlWgbDcfLGswOHYeGrHKzG9z6UYf01d9VFMfZxPM1xZSg==}
    engines: {node: '>=10'}
    dependencies:
      ansi-styles: 4.3.0
      supports-color: 7.2.0
    dev: true

  /chokidar/3.4.3:
    resolution: {integrity: sha512-DtM3g7juCXQxFVSNPNByEC2+NImtBuxQQvWlHunpJIS5Ocr0lG306cC7FCi7cEA0fzmybPUIl4txBIobk1gGOQ==}
    engines: {node: '>= 8.10.0'}
    dependencies:
      anymatch: 3.1.2
      braces: 3.0.2
      glob-parent: 5.1.2
      is-binary-path: 2.1.0
      is-glob: 4.0.1
      normalize-path: 3.0.0
      readdirp: 3.5.0
    optionalDependencies:
      fsevents: 2.1.3
    dev: true

  /chownr/2.0.0:
    resolution: {integrity: sha512-bIomtDF5KGpdogkLd9VspvFzk9KfpyyGlS8YFVZl7TGPBHL5snIOnxeshwVgPteQ9b4Eydl+pVbIyE1DcvCWgQ==}
    engines: {node: '>=10'}
    dev: true

  /cliui/5.0.0:
    resolution: {integrity: sha512-PYeGSEmmHM6zvoef2w8TPzlrnNpXIjTipYK780YswmIP9vjxmd6Y2a3CB2Ks6/AU8NHjZugXvo8w3oWM2qnwXA==}
    dependencies:
      string-width: 3.1.0
      strip-ansi: 5.2.0
      wrap-ansi: 5.1.0
    dev: true

  /code-point-at/1.1.0:
    resolution: {integrity: sha1-DQcLTQQ6W+ozovGkDi7bPZpMz3c=}
    engines: {node: '>=0.10.0'}
    dev: true

  /color-convert/1.9.3:
    resolution: {integrity: sha512-QfAUtd+vFdAtFQcC8CCyYt1fYWxSqAiK2cSD6zDB8N3cpsEBAvRxp9zOGg6G/SHHJYAT88/az/IuDGALsNVbGg==}
    dependencies:
      color-name: 1.1.3
    dev: true

  /color-convert/2.0.1:
    resolution: {integrity: sha512-RRECPsj7iu/xb5oKYcsFHSppFNnsj/52OVTRKb4zP5onXwVF3zVmmToNcOfGC+CRDpfK/U584fMg38ZHCaElKQ==}
    engines: {node: '>=7.0.0'}
    dependencies:
      color-name: 1.1.4
    dev: true

  /color-name/1.1.3:
    resolution: {integrity: sha1-p9BVi9icQveV3UIyj3QIMcpTvCU=}
    dev: true

  /color-name/1.1.4:
    resolution: {integrity: sha512-dOy+3AuW3a2wNbZHIuMZpTcgjGuLU/uBL/ubcZF9OXbDo8ff4O8yVp5Bf0efS8uEoYo5q4Fx7dY9OgQGXgAsQA==}
    dev: true

  /colors/1.2.5:
    resolution: {integrity: sha512-erNRLao/Y3Fv54qUa0LBB+//Uf3YwMUmdJinN20yMXm9zdKKqH9wt7R9IIVZ+K7ShzfpLV/Zg8+VyrBJYB4lpg==}
    engines: {node: '>=0.1.90'}
    dev: true

  /combined-stream/1.0.8:
    resolution: {integrity: sha512-FQN4MRfuJeHf7cBbBMJFXhKSDq+2kAArBlmRBvcvFE5BB1HZKXtSFASDhdlz9zOYwxh8lDdnvmMOe/+5cdoEdg==}
    engines: {node: '>= 0.8'}
    dependencies:
      delayed-stream: 1.0.0
    dev: true

  /commander/2.20.3:
    resolution: {integrity: sha512-GpVkmM8vF2vQUkj2LvZmD35JxeJOLCwJ9cUkugyk2nuhbv3+mJvpLYYt+0+USMxE+oj+ey/lJEnhZw75x/OMcQ==}
    dev: true

  /concat-map/0.0.1:
    resolution: {integrity: sha1-2Klr13/Wjfd5OnMDajug1UBdR3s=}
    dev: true

  /console-control-strings/1.1.0:
    resolution: {integrity: sha1-PXz0Rk22RG6mRL9LOVB/mFEAjo4=}
    dev: true

  /core-util-is/1.0.2:
    resolution: {integrity: sha1-tf1UIgqivFq1eqtxQMlAdUUDwac=}
    dev: true

  /cross-spawn/7.0.3:
    resolution: {integrity: sha512-iRDPJKUPVEND7dHPO8rkbOnPpyDygcDFtWjpeWNCgy8WP2rXcxXL8TskReQl6OrB2G7+UJrags1q15Fudc7G6w==}
    engines: {node: '>= 8'}
    dependencies:
      path-key: 3.1.1
      shebang-command: 2.0.0
      which: 2.0.2
    dev: true

  /css-modules-loader-core/1.1.0:
    resolution: {integrity: sha1-WQhmgpShvs0mGuCkziGwtVHyHRY=}
    dependencies:
      icss-replace-symbols: 1.1.0
      postcss: 6.0.1
      postcss-modules-extract-imports: 1.1.0
      postcss-modules-local-by-default: 1.2.0
      postcss-modules-scope: 1.1.0
      postcss-modules-values: 1.3.0
    dev: true

  /css-selector-tokenizer/0.7.3:
    resolution: {integrity: sha512-jWQv3oCEL5kMErj4wRnK/OPoBi0D+P1FR2cDCKYPaMeD2eW3/mttav8HT4hT1CKopiJI/psEULjkClhvJo4Lvg==}
    dependencies:
      cssesc: 3.0.0
      fastparse: 1.1.2
    dev: true

  /cssesc/3.0.0:
    resolution: {integrity: sha512-/Tb/JcjK111nNScGob5MNtsntNM1aCNUDipB/TkwZFhyDrrE47SOx/18wF2bbjgc3ZzCSKW1T5nt5EbFoAz/Vg==}
    engines: {node: '>=4'}
    hasBin: true
    dev: true

  /currently-unhandled/0.4.1:
    resolution: {integrity: sha1-mI3zP+qxke95mmE2nddsF635V+o=}
    engines: {node: '>=0.10.0'}
    dependencies:
      array-find-index: 1.0.2
    dev: true

  /dashdash/1.14.1:
    resolution: {integrity: sha1-hTz6D3y+L+1d4gMmuN1YEDX24vA=}
    engines: {node: '>=0.10'}
    dependencies:
      assert-plus: 1.0.0
    dev: true

  /debug/4.3.1:
    resolution: {integrity: sha512-doEwdvm4PCeK4K3RQN2ZC2BYUBaxwLARCqZmMjtF8a51J2Rb0xpVloFRnCODwqjpwnAoao4pelN8l3RJdv3gRQ==}
    engines: {node: '>=6.0'}
    peerDependencies:
      supports-color: '*'
    peerDependenciesMeta:
      supports-color:
        optional: true
    dependencies:
      ms: 2.1.2
    dev: true

  /decamelize/1.2.0:
    resolution: {integrity: sha1-9lNNFRSCabIDUue+4m9QH5oZEpA=}
    engines: {node: '>=0.10.0'}
    dev: true

  /deep-is/0.1.3:
    resolution: {integrity: sha1-s2nW+128E+7PUk+RsHD+7cNXzzQ=}
    dev: true

  /define-properties/1.1.3:
    resolution: {integrity: sha512-3MqfYKj2lLzdMSf8ZIZE/V+Zuy+BgD6f164e8K2w7dgnpKArBDerGYpM46IYYcjnkdPNMjPk9A6VFB8+3SKlXQ==}
    engines: {node: '>= 0.4'}
    dependencies:
      object-keys: 1.1.1
    dev: true

  /delayed-stream/1.0.0:
    resolution: {integrity: sha1-3zrhmayt+31ECqrgsp4icrJOxhk=}
    engines: {node: '>=0.4.0'}
    dev: true

  /delegates/1.0.0:
    resolution: {integrity: sha1-hMbhWbgZBP3KWaDvRM2HDTElD5o=}
    dev: true

  /diff/4.0.2:
    resolution: {integrity: sha512-58lmxKSA4BNyLz+HHMUzlOEpg09FV+ev6ZMe3vJihgdxzgcwZ8VoEEPmALCZG9LmqfVoNMMKpttIYTVG6uDY7A==}
    engines: {node: '>=0.3.1'}
    dev: true

  /doctrine/2.1.0:
    resolution: {integrity: sha512-35mSku4ZXK0vfCuHEDAwt55dg2jNajHZ1odvF+8SSr82EsZY4QmXfuWso8oEd8zRhVObSN18aM0CjSdoBX7zIw==}
    engines: {node: '>=0.10.0'}
    dependencies:
      esutils: 2.0.3
    dev: true

  /doctrine/3.0.0:
    resolution: {integrity: sha512-yS+Q5i3hBf7GBkd4KG8a7eBNNWNGLTaEwwYWUijIYM7zrlYDM0BFXHjjPWlWZ1Rg7UaddZeIDmi9jF3HmqiQ2w==}
    engines: {node: '>=6.0.0'}
    dependencies:
      esutils: 2.0.3
    dev: true

  /ecc-jsbn/0.1.2:
    resolution: {integrity: sha1-OoOpBOVDUyh4dMVkt1SThoSamMk=}
    dependencies:
      jsbn: 0.1.1
      safer-buffer: 2.1.2
    dev: true

  /emoji-regex/7.0.3:
    resolution: {integrity: sha512-CwBLREIQ7LvYFB0WyRvwhq5N5qPhc6PMjD6bYggFlI5YyDgl+0vxq5VHbMOFqLg7hfWzmu8T5Z1QofhmTIhItA==}
    dev: true

  /emojis-list/3.0.0:
    resolution: {integrity: sha512-/kyM18EfinwXZbno9FyUGeFh87KC8HRQBQGildHZbEuRyWFOmv1U10o9BBp8XVZDVNNuQKyIGIu5ZYAAXJ0V2Q==}
    engines: {node: '>= 4'}
    dev: true

  /enquirer/2.3.6:
    resolution: {integrity: sha512-yjNnPr315/FjS4zIsUxYguYUPP2e1NK4d7E7ZOLiyYCcbFBiTMyID+2wvm2w6+pZ/odMA7cRkjhsPbltwBOrLg==}
    engines: {node: '>=8.6'}
    dependencies:
      ansi-colors: 4.1.1
    dev: true

  /env-paths/2.2.1:
    resolution: {integrity: sha512-+h1lkLKhZMTYjog1VEpJNG7NZJWcuc2DDk/qsqSTRRCOXiLjeQ1d1/udrUGhqMxUgAlwKNZ0cf2uqan5GLuS2A==}
    engines: {node: '>=6'}
    dev: true

  /error-ex/1.3.2:
    resolution: {integrity: sha512-7dFHNmqeFSEt2ZBsCriorKnn3Z2pj+fd9kmI6QoWw4//DL+icEBfc0U7qJCisqrTsKTjw4fNFy2pW9OqStD84g==}
    dependencies:
      is-arrayish: 0.2.1
    dev: true

  /es-abstract/1.18.3:
    resolution: {integrity: sha512-nQIr12dxV7SSxE6r6f1l3DtAeEYdsGpps13dR0TwJg1S8gyp4ZPgy3FZcHBgbiQqnoqSTb+oC+kO4UQ0C/J8vw==}
    engines: {node: '>= 0.4'}
    dependencies:
      call-bind: 1.0.2
      es-to-primitive: 1.2.1
      function-bind: 1.1.1
      get-intrinsic: 1.1.1
      has: 1.0.3
      has-symbols: 1.0.2
      is-callable: 1.2.3
      is-negative-zero: 2.0.1
      is-regex: 1.1.3
      is-string: 1.0.6
      object-inspect: 1.10.3
      object-keys: 1.1.1
      object.assign: 4.1.2
      string.prototype.trimend: 1.0.4
      string.prototype.trimstart: 1.0.4
      unbox-primitive: 1.0.1
    dev: true

  /es-to-primitive/1.2.1:
    resolution: {integrity: sha512-QCOllgZJtaUo9miYBcLChTUaHNjJF3PYs1VidD7AwiEj1kYxKeQTctLAezAOH5ZKRH0g2IgPn6KwB4IT8iRpvA==}
    engines: {node: '>= 0.4'}
    dependencies:
      is-callable: 1.2.3
      is-date-object: 1.0.4
      is-symbol: 1.0.4
    dev: true

  /escape-string-regexp/1.0.5:
    resolution: {integrity: sha1-G2HAViGQqN/2rjuyzwIAyhMLhtQ=}
    engines: {node: '>=0.8.0'}
    dev: true

  /eslint-plugin-promise/4.2.1:
    resolution: {integrity: sha512-VoM09vT7bfA7D+upt+FjeBO5eHIJQBUWki1aPvB+vbNiHS3+oGIJGIeyBtKQTME6UPXXy3vV07OL1tHd3ANuDw==}
    engines: {node: '>=6'}
    dev: true

  /eslint-plugin-react/7.20.6_eslint@7.12.1:
    resolution: {integrity: sha512-kidMTE5HAEBSLu23CUDvj8dc3LdBU0ri1scwHBZjI41oDv4tjsWZKU7MQccFzH1QYPYhsnTF2ovh7JlcIcmxgg==}
    engines: {node: '>=4'}
    peerDependencies:
      eslint: ^3 || ^4 || ^5 || ^6 || ^7
    dependencies:
      array-includes: 3.1.3
      array.prototype.flatmap: 1.2.4
      doctrine: 2.1.0
      eslint: 7.12.1
      has: 1.0.3
      jsx-ast-utils: 2.4.1
      object.entries: 1.1.4
      object.fromentries: 2.0.4
      object.values: 1.1.4
      prop-types: 15.7.2
      resolve: 1.20.0
      string.prototype.matchall: 4.0.5
    dev: true

  /eslint-plugin-tsdoc/0.2.14:
    resolution: {integrity: sha512-fJ3fnZRsdIoBZgzkQjv8vAj6NeeOoFkTfgosj6mKsFjX70QV256sA/wq+y/R2+OL4L8E79VVaVWrPeZnKNe8Ng==}
    dependencies:
      '@microsoft/tsdoc': 0.13.2
      '@microsoft/tsdoc-config': 0.15.2
    dev: true

  /eslint-scope/5.1.1:
    resolution: {integrity: sha512-2NxwbF/hZ0KpepYN0cNbo+FN6XoK7GaHlQhgx/hIZl6Va0bF45RQOOwhLIy8lQDbuCiadSLCBnH2CFYquit5bw==}
    engines: {node: '>=8.0.0'}
    dependencies:
      esrecurse: 4.3.0
      estraverse: 4.3.0
    dev: true

  /eslint-utils/2.1.0:
    resolution: {integrity: sha512-w94dQYoauyvlDc43XnGB8lU3Zt713vNChgt4EWwhXAP2XkBvndfxF0AgIqKOOasjPIPzj9JqgwkwbCYD0/V3Zg==}
    engines: {node: '>=6'}
    dependencies:
      eslint-visitor-keys: 1.3.0
    dev: true

  /eslint-visitor-keys/1.3.0:
    resolution: {integrity: sha512-6J72N8UNa462wa/KFODt/PJ3IU60SDpC3QXC1Hjc1BXXpfL2C9R5+AU7jhe0F6GREqVMh4Juu+NY7xn+6dipUQ==}
    engines: {node: '>=4'}
    dev: true

  /eslint-visitor-keys/2.1.0:
    resolution: {integrity: sha512-0rSmRBzXgDzIsD6mGdJgevzgezI534Cer5L/vyMX0kHzT/jiB43jRhd9YUlMGYLQy2zprNmoT8qasCGtY+QaKw==}
    engines: {node: '>=10'}
    dev: true

  /eslint/7.12.1:
    resolution: {integrity: sha512-HlMTEdr/LicJfN08LB3nM1rRYliDXOmfoO4vj39xN6BLpFzF00hbwBoqHk8UcJ2M/3nlARZWy/mslvGEuZFvsg==}
    engines: {node: ^10.12.0 || >=12.0.0}
    hasBin: true
    dependencies:
      '@babel/code-frame': 7.12.13
      '@eslint/eslintrc': 0.2.2
      ajv: 6.12.6
      chalk: 4.1.1
      cross-spawn: 7.0.3
      debug: 4.3.1
      doctrine: 3.0.0
      enquirer: 2.3.6
      eslint-scope: 5.1.1
      eslint-utils: 2.1.0
      eslint-visitor-keys: 2.1.0
      espree: 7.3.1
      esquery: 1.4.0
      esutils: 2.0.3
      file-entry-cache: 5.0.1
      functional-red-black-tree: 1.0.1
      glob-parent: 5.1.2
      globals: 12.4.0
      ignore: 4.0.6
      import-fresh: 3.3.0
      imurmurhash: 0.1.4
      is-glob: 4.0.1
      js-yaml: 3.14.1
      json-stable-stringify-without-jsonify: 1.0.1
      levn: 0.4.1
      lodash: 4.17.21
      minimatch: 3.0.4
      natural-compare: 1.4.0
      optionator: 0.9.1
      progress: 2.0.3
      regexpp: 3.1.0
      semver: 7.3.5
      strip-ansi: 6.0.0
      strip-json-comments: 3.1.1
      table: 5.4.6
      text-table: 0.2.0
      v8-compile-cache: 2.3.0
    transitivePeerDependencies:
      - supports-color
    dev: true

  /espree/7.3.1:
    resolution: {integrity: sha512-v3JCNCE64umkFpmkFGqzVKsOT0tN1Zr+ueqLZfpV1Ob8e+CEgPWa+OxCoGH3tnhimMKIaBm4m/vaRpJ/krRz2g==}
    engines: {node: ^10.12.0 || >=12.0.0}
    dependencies:
      acorn: 7.4.1
      acorn-jsx: 5.3.1_acorn@7.4.1
      eslint-visitor-keys: 1.3.0
    dev: true

  /esprima/4.0.1:
    resolution: {integrity: sha512-eGuFFw7Upda+g4p+QHvnW0RyTX/SVeJBDM/gCtMARO0cLuT2HcEKnTPvhjV6aGeqrCB/sbNop0Kszm0jsaWU4A==}
    engines: {node: '>=4'}
    hasBin: true
    dev: true

  /esquery/1.4.0:
    resolution: {integrity: sha512-cCDispWt5vHHtwMY2YrAQ4ibFkAL8RbH5YGBnZBc90MolvvfkkQcJro/aZiAQUlQ3qgrYS6D6v8Gc5G5CQsc9w==}
    engines: {node: '>=0.10'}
    dependencies:
      estraverse: 5.2.0
    dev: true

  /esrecurse/4.3.0:
    resolution: {integrity: sha512-KmfKL3b6G+RXvP8N1vr3Tq1kL/oCFgn2NYXEtqP8/L3pKapUA4G8cFVaoF3SU323CD4XypR/ffioHmkti6/Tag==}
    engines: {node: '>=4.0'}
    dependencies:
      estraverse: 5.2.0
    dev: true

  /estraverse/4.3.0:
    resolution: {integrity: sha512-39nnKffWz8xN1BU/2c79n9nB9HDzo0niYUqx6xyqUnyoAnQyyWpOTdZEeiCch8BBu515t4wp9ZmgVfVhn9EBpw==}
    engines: {node: '>=4.0'}
    dev: true

  /estraverse/5.2.0:
    resolution: {integrity: sha512-BxbNGGNm0RyRYvUdHpIwv9IWzeM9XClbOxwoATuFdOE7ZE6wHL+HQ5T8hoPM+zHvmKzzsEqhgy0GrQ5X13afiQ==}
    engines: {node: '>=4.0'}
    dev: true

  /esutils/2.0.3:
    resolution: {integrity: sha512-kVscqXk4OCp68SZ0dkgEKVi6/8ij300KBWTJq32P/dYeWTSwK41WyTxalN1eRmA5Z9UU/LX9D7FWSmV9SAYx6g==}
    engines: {node: '>=0.10.0'}
    dev: true

  /extend/3.0.2:
    resolution: {integrity: sha512-fjquC59cD7CyW6urNXK0FBufkZcoiGG80wTuPujX590cB5Ttln20E2UB4S/WARVqhXffZl2LNgS+gQdPIIim/g==}
    dev: true

  /extsprintf/1.3.0:
    resolution: {integrity: sha1-lpGEQOMEGnpBT4xS48V06zw+HgU=}
    engines: {'0': node >=0.6.0}
    dev: true

  /fast-deep-equal/3.1.3:
    resolution: {integrity: sha512-f3qQ9oQy9j2AhBe/H9VC91wLmKBCCU/gDOnKNAYG5hswO7BLKj09Hc5HYNz9cGI++xlpDCIgDaitVs03ATR84Q==}
    dev: true

  /fast-glob/3.2.5:
    resolution: {integrity: sha512-2DtFcgT68wiTTiwZ2hNdJfcHNke9XOfnwmBRWXhmeKM8rF0TGwmC/Qto3S7RoZKp5cilZbxzO5iTNTQsJ+EeDg==}
    engines: {node: '>=8'}
    dependencies:
      '@nodelib/fs.stat': 2.0.5
      '@nodelib/fs.walk': 1.2.7
      glob-parent: 5.1.2
      merge2: 1.4.1
      micromatch: 4.0.4
      picomatch: 2.3.0
    dev: true

  /fast-json-stable-stringify/2.1.0:
    resolution: {integrity: sha512-lhd/wF+Lk98HZoTCtlVraHtfh5XYijIjalXck7saUtuanSDyLMxnHhSXEDJqHxD7msR8D0uCmqlkwjCV8xvwHw==}
    dev: true

  /fast-levenshtein/2.0.6:
    resolution: {integrity: sha1-PYpcZog6FqMMqGQ+hR8Zuqd5eRc=}
    dev: true

  /fastparse/1.1.2:
    resolution: {integrity: sha512-483XLLxTVIwWK3QTrMGRqUfUpoOs/0hbQrl2oz4J0pAcm3A3bu84wxTFqGqkJzewCLdME38xJLJAxBABfQT8sQ==}
    dev: true

  /fastq/1.11.0:
    resolution: {integrity: sha512-7Eczs8gIPDrVzT+EksYBcupqMyxSHXXrHOLRRxU2/DicV8789MRBRR8+Hc2uWzUupOs4YS4JzBmBxjjCVBxD/g==}
    dependencies:
      reusify: 1.0.4
    dev: true

  /file-entry-cache/5.0.1:
    resolution: {integrity: sha512-bCg29ictuBaKUwwArK4ouCaqDgLZcysCFLmM/Yn/FDoqndh/9vNuQfXRDvTuXKLxfD/JtZQGKFT8MGcJBK644g==}
    engines: {node: '>=4'}
    dependencies:
      flat-cache: 2.0.1
    dev: true

  /fill-range/7.0.1:
    resolution: {integrity: sha512-qOo9F+dMUmC2Lcb4BbVvnKJxTPjCm+RRpe4gDuGrzkL7mEVl/djYSu2OdQ2Pa302N4oqkSg9ir6jaLWJ2USVpQ==}
    engines: {node: '>=8'}
    dependencies:
      to-regex-range: 5.0.1
    dev: true

  /find-up/1.1.2:
    resolution: {integrity: sha1-ay6YIrGizgpgq2TWEOzK1TyyTQ8=}
    engines: {node: '>=0.10.0'}
    dependencies:
      path-exists: 2.1.0
      pinkie-promise: 2.0.1
    dev: true

  /find-up/3.0.0:
    resolution: {integrity: sha512-1yD6RmLI1XBfxugvORwlck6f75tYL+iR0jqwsOrOxMZyGYqUuDhJ0l4AXdO1iX/FTs9cBAMEk1gWSEx1kSbylg==}
    engines: {node: '>=6'}
    dependencies:
      locate-path: 3.0.0
    dev: true

  /flat-cache/2.0.1:
    resolution: {integrity: sha512-LoQe6yDuUMDzQAEH8sgmh4Md6oZnc/7PjtwjNFSzveXqSHt6ka9fPBuso7IGf9Rz4uqnSnWiFH2B/zj24a5ReA==}
    engines: {node: '>=4'}
    dependencies:
      flatted: 2.0.2
      rimraf: 2.6.3
      write: 1.0.3
    dev: true

  /flatted/2.0.2:
    resolution: {integrity: sha512-r5wGx7YeOwNWNlCA0wQ86zKyDLMQr+/RB8xy74M4hTphfmjlijTSSXGuH8rnvKZnfT9i+75zmd8jcKdMR4O6jA==}
    dev: true

  /forever-agent/0.6.1:
    resolution: {integrity: sha1-+8cfDEGt6zf5bFd60e1C2P2sypE=}
    dev: true

  /form-data/2.3.3:
    resolution: {integrity: sha512-1lLKB2Mu3aGP1Q/2eCOx0fNbRMe7XdwktwOruhfqqd0rIJWwN4Dh+E3hrPSlDCXnSR7UtZ1N38rVXm+6+MEhJQ==}
    engines: {node: '>= 0.12'}
    dependencies:
      asynckit: 0.4.0
      combined-stream: 1.0.8
      mime-types: 2.1.31
    dev: true

  /fs-extra/7.0.1:
    resolution: {integrity: sha512-YJDaCJZEnBmcbw13fvdAM9AwNOJwOzrE4pqMqBq5nFiEqXUqHwlK4B+3pUw6JNvfSPtX05xFHtYy/1ni01eGCw==}
    engines: {node: '>=6 <7 || >=8'}
    dependencies:
      graceful-fs: 4.2.6
      jsonfile: 4.0.0
      universalify: 0.1.2
    dev: true

  /fs-minipass/2.1.0:
    resolution: {integrity: sha512-V/JgOLFCS+R6Vcq0slCuaeWEdNC3ouDlJMNIsacH2VtALiu9mV4LPrHc5cDl8k5aw6J8jwgWWpiTo5RYhmIzvg==}
    engines: {node: '>= 8'}
    dependencies:
      minipass: 3.1.3
    dev: true

  /fs.realpath/1.0.0:
    resolution: {integrity: sha1-FQStJSMVjKpA20onh8sBQRmU6k8=}
    dev: true

  /fsevents/2.1.3:
    resolution: {integrity: sha512-Auw9a4AxqWpa9GUfj370BMPzzyncfBABW8Mab7BGWBYDj4Isgq+cDKtx0i6u9jcX9pQDnswsaaOTgTmA5pEjuQ==}
    engines: {node: ^8.16.0 || ^10.6.0 || >=11.0.0}
    os: [darwin]
    deprecated: '"Please update to latest v2.3 or v2.2"'
    dev: true
    optional: true

  /function-bind/1.1.1:
    resolution: {integrity: sha512-yIovAzMX49sF8Yl58fSCWJ5svSLuaibPxXQJFLmBObTuCr0Mf1KiPopGM9NiFjiYBCbfaa2Fh6breQ6ANVTI0A==}
    dev: true

  /functional-red-black-tree/1.0.1:
    resolution: {integrity: sha1-GwqzvVU7Kg1jmdKcDj6gslIHgyc=}
    dev: true

  /gauge/2.7.4:
    resolution: {integrity: sha1-LANAXHU4w51+s3sxcCLjJfsBi/c=}
    dependencies:
      aproba: 1.2.0
      console-control-strings: 1.1.0
      has-unicode: 2.0.1
      object-assign: 4.1.1
      signal-exit: 3.0.3
      string-width: 1.0.2
      strip-ansi: 3.0.1
      wide-align: 1.1.3
    dev: true

  /gaze/1.1.3:
    resolution: {integrity: sha512-BRdNm8hbWzFzWHERTrejLqwHDfS4GibPoq5wjTPIoJHoBtKGPg3xAFfxmM+9ztbXelxcf2hwQcaz1PtmFeue8g==}
    engines: {node: '>= 4.0.0'}
    dependencies:
      globule: 1.3.2
    dev: true

  /generic-names/2.0.1:
    resolution: {integrity: sha512-kPCHWa1m9wGG/OwQpeweTwM/PYiQLrUIxXbt/P4Nic3LbGjCP0YwrALHW1uNLKZ0LIMg+RF+XRlj2ekT9ZlZAQ==}
    dependencies:
      loader-utils: 1.4.0
    dev: true

  /get-caller-file/2.0.5:
    resolution: {integrity: sha512-DyFP3BM/3YHTQOCUL/w0OZHR0lpKeGrxotcHWcqNEdnltqFwXVfhEBQ94eIo34AfQpo0rGki4cyIiftY06h2Fg==}
    engines: {node: 6.* || 8.* || >= 10.*}
    dev: true

  /get-intrinsic/1.1.1:
    resolution: {integrity: sha512-kWZrnVM42QCiEA2Ig1bG8zjoIMOgxWwYCEeNdwY6Tv/cOSeGpcoX4pXHfKUxNKVoArnrEr2e9srnAxxGIraS9Q==}
    dependencies:
      function-bind: 1.1.1
      has: 1.0.3
      has-symbols: 1.0.2
    dev: true

  /get-stdin/4.0.1:
    resolution: {integrity: sha1-uWjGsKBDhDJJAui/Gl3zJXmkUP4=}
    engines: {node: '>=0.10.0'}
    dev: true

  /getpass/0.1.7:
    resolution: {integrity: sha1-Xv+OPmhNVprkyysSgmBOi6YhSfo=}
    dependencies:
      assert-plus: 1.0.0
    dev: true

  /glob-escape/0.0.2:
    resolution: {integrity: sha1-nCf3gh7RwTd1gvPv2VWOP2dWKO0=}
    engines: {node: '>= 0.10'}
    dev: true

  /glob-parent/5.1.2:
    resolution: {integrity: sha512-AOIgSQCepiJYwP3ARnGx+5VnTu2HBYdzbGP45eLw1vr3zB3vZLeyed1sC9hnbcOc9/SrMyM5RPQrkGz4aS9Zow==}
    engines: {node: '>= 6'}
    dependencies:
      is-glob: 4.0.1
    dev: true

  /glob/7.0.6:
    resolution: {integrity: sha1-IRuvr0nlJbjNkyYNFKsTYVKz9Xo=}
    dependencies:
      fs.realpath: 1.0.0
      inflight: 1.0.6
      inherits: 2.0.4
      minimatch: 3.0.4
      once: 1.4.0
      path-is-absolute: 1.0.1
    dev: true

  /glob/7.1.7:
    resolution: {integrity: sha512-OvD9ENzPLbegENnYP5UUfJIirTg4+XwMWGaQfQTY0JenxNvvIKP3U3/tAQSPIu/lHxXYSZmpXlUHeqAIdKzBLQ==}
    dependencies:
      fs.realpath: 1.0.0
      inflight: 1.0.6
      inherits: 2.0.4
      minimatch: 3.0.4
      once: 1.4.0
      path-is-absolute: 1.0.1
    dev: true

  /globals/12.4.0:
    resolution: {integrity: sha512-BWICuzzDvDoH54NHKCseDanAhE3CeDorgDL5MT6LMXXj2WCnd9UC2szdk4AWLfjdgNBCXLUanXYcpBBKOSWGwg==}
    engines: {node: '>=8'}
    dependencies:
      type-fest: 0.8.1
    dev: true

  /globule/1.3.2:
    resolution: {integrity: sha512-7IDTQTIu2xzXkT+6mlluidnWo+BypnbSoEVVQCGfzqnl5Ik8d3e1d4wycb8Rj9tWW+Z39uPWsdlquqiqPCd/pA==}
    engines: {node: '>= 0.10'}
    dependencies:
      glob: 7.1.7
      lodash: 4.17.21
      minimatch: 3.0.4
    dev: true

  /graceful-fs/4.2.6:
    resolution: {integrity: sha512-nTnJ528pbqxYanhpDYsi4Rd8MAeaBA67+RZ10CM1m3bTAVFEDcd5AuA4a6W5YkGZ1iNXHzZz8T6TBKLeBuNriQ==}
    dev: true

  /har-schema/2.0.0:
    resolution: {integrity: sha1-qUwiJOvKwEeCoNkDVSHyRzW37JI=}
    engines: {node: '>=4'}
    dev: true

  /har-validator/5.1.5:
    resolution: {integrity: sha512-nmT2T0lljbxdQZfspsno9hgrG3Uir6Ks5afism62poxqBM6sDnMEuPmzTq8XN0OEwqKLLdh1jQI3qyE66Nzb3w==}
    engines: {node: '>=6'}
    deprecated: this library is no longer supported
    dependencies:
      ajv: 6.12.6
      har-schema: 2.0.0
    dev: true

  /has-ansi/2.0.0:
    resolution: {integrity: sha1-NPUEnOHs3ysGSa8+8k5F7TVBbZE=}
    engines: {node: '>=0.10.0'}
    dependencies:
      ansi-regex: 2.1.1
    dev: true

  /has-bigints/1.0.1:
    resolution: {integrity: sha512-LSBS2LjbNBTf6287JEbEzvJgftkF5qFkmCo9hDRpAzKhUOlJ+hx8dd4USs00SgsUNwc4617J9ki5YtEClM2ffA==}
    dev: true

  /has-flag/1.0.0:
    resolution: {integrity: sha1-nZ55MWXOAXoA8AQYxD+UKnsdEfo=}
    engines: {node: '>=0.10.0'}
    dev: true

  /has-flag/3.0.0:
    resolution: {integrity: sha1-tdRU3CGZriJWmfNGfloH87lVuv0=}
    engines: {node: '>=4'}
    dev: true

  /has-flag/4.0.0:
    resolution: {integrity: sha512-EykJT/Q1KjTWctppgIAgfSO0tKVuZUjhgMr17kqTumMl6Afv3EISleU7qZUzoXDFTAHTDC4NOoG/ZxU3EvlMPQ==}
    engines: {node: '>=8'}
    dev: true

  /has-symbols/1.0.2:
    resolution: {integrity: sha512-chXa79rL/UC2KlX17jo3vRGz0azaWEx5tGqZg5pO3NUyEJVB17dMruQlzCCOfUvElghKcm5194+BCRvi2Rv/Gw==}
    engines: {node: '>= 0.4'}
    dev: true

  /has-unicode/2.0.1:
    resolution: {integrity: sha1-4Ob+aijPUROIVeCG0Wkedx3iqLk=}
    dev: true

  /has/1.0.3:
    resolution: {integrity: sha512-f2dvO0VU6Oej7RkWJGrehjbzMAjFp5/VKPp5tTpWIV4JHHZK1/BxbFRtf/siA2SWTe09caDmVtYYzWEIbBS4zw==}
    engines: {node: '>= 0.4.0'}
    dependencies:
      function-bind: 1.1.1
    dev: true

  /hosted-git-info/2.8.9:
    resolution: {integrity: sha512-mxIDAb9Lsm6DoOJ7xH+5+X4y1LU/4Hi50L9C5sIswK3JzULS4bwk1FvjdBgvYR4bzT4tuUQiC15FE2f5HbLvYw==}
    dev: true

  /http-signature/1.2.0:
    resolution: {integrity: sha1-muzZJRFHcvPZW2WmCruPfBj7rOE=}
    engines: {node: '>=0.8', npm: '>=1.3.7'}
    dependencies:
      assert-plus: 1.0.0
      jsprim: 1.4.1
      sshpk: 1.16.1
    dev: true

  /icss-replace-symbols/1.1.0:
    resolution: {integrity: sha1-Bupvg2ead0njhs/h/oEq5dsiPe0=}
    dev: true

  /ignore/4.0.6:
    resolution: {integrity: sha512-cyFDKrqc/YdcWFniJhzI42+AzS+gNwmUzOSFcRCQYwySuBBBy/KjuxWLZ/FHEH6Moq1NizMOBWyTcv8O4OZIMg==}
    engines: {node: '>= 4'}
    dev: true

  /import-fresh/3.3.0:
    resolution: {integrity: sha512-veYYhQa+D1QBKznvhUHxb8faxlrwUnxseDAbAp457E0wLNio2bOSKnjYDhMj+YiAq61xrMGhQk9iXVk5FzgQMw==}
    engines: {node: '>=6'}
    dependencies:
      parent-module: 1.0.1
      resolve-from: 4.0.0
    dev: true

  /import-lazy/4.0.0:
    resolution: {integrity: sha512-rKtvo6a868b5Hu3heneU+L4yEQ4jYKLtjpnPeUdK7h0yzXGmyBTypknlkCvHFBqfX9YlorEiMM6Dnq/5atfHkw==}
    engines: {node: '>=8'}
    dev: true

  /imurmurhash/0.1.4:
    resolution: {integrity: sha1-khi5srkoojixPcT7a21XbyMUU+o=}
    engines: {node: '>=0.8.19'}
    dev: true

  /indent-string/2.1.0:
    resolution: {integrity: sha1-ji1INIdCEhtKghi3oTfppSBJ3IA=}
    engines: {node: '>=0.10.0'}
    dependencies:
      repeating: 2.0.1
    dev: true

  /inflight/1.0.6:
    resolution: {integrity: sha1-Sb1jMdfQLQwJvJEKEHW6gWW1bfk=}
    dependencies:
      once: 1.4.0
      wrappy: 1.0.2
    dev: true

  /inherits/2.0.4:
    resolution: {integrity: sha512-k/vGaX4/Yla3WzyMCvTQOXYeIHvqOKtnqBduzTHpzpQZzAskKMhZ2K+EnBiSM9zGSoIFeMpXKxa4dYeZIQqewQ==}
    dev: true

  /internal-slot/1.0.3:
    resolution: {integrity: sha512-O0DB1JC/sPyZl7cIo78n5dR7eUSwwpYPiXRhTzNxZVAMUuB8vlnRFyLxdrVToks6XPLVnFfbzaVd5WLjhgg+vA==}
    engines: {node: '>= 0.4'}
    dependencies:
      get-intrinsic: 1.1.1
      has: 1.0.3
      side-channel: 1.0.4
    dev: true

  /is-arrayish/0.2.1:
    resolution: {integrity: sha1-d8mYQFJ6qOyxqLppe4BkWnqSap0=}
    dev: true

  /is-bigint/1.0.2:
    resolution: {integrity: sha512-0JV5+SOCQkIdzjBK9buARcV804Ddu7A0Qet6sHi3FimE9ne6m4BGQZfRn+NZiXbBk4F4XmHfDZIipLj9pX8dSA==}
    dev: true

  /is-binary-path/2.1.0:
    resolution: {integrity: sha512-ZMERYes6pDydyuGidse7OsHxtbI7WVeUEozgR/g7rd0xUimYNlvZRE/K2MgZTjWy725IfelLeVcEM97mmtRGXw==}
    engines: {node: '>=8'}
    dependencies:
      binary-extensions: 2.2.0
    dev: true

  /is-boolean-object/1.1.1:
    resolution: {integrity: sha512-bXdQWkECBUIAcCkeH1unwJLIpZYaa5VvuygSyS/c2lf719mTKZDU5UdDRlpd01UjADgmW8RfqaP+mRaVPdr/Ng==}
    engines: {node: '>= 0.4'}
    dependencies:
      call-bind: 1.0.2
    dev: true

  /is-callable/1.2.3:
    resolution: {integrity: sha512-J1DcMe8UYTBSrKezuIUTUwjXsho29693unXM2YhJUTR2txK/eG47bvNa/wipPFmZFgr/N6f1GA66dv0mEyTIyQ==}
    engines: {node: '>= 0.4'}
    dev: true

  /is-core-module/2.4.0:
    resolution: {integrity: sha512-6A2fkfq1rfeQZjxrZJGerpLCTHRNEBiSgnu0+obeJpEPZRUooHgsizvzv0ZjJwOz3iWIHdJtVWJ/tmPr3D21/A==}
    dependencies:
      has: 1.0.3
    dev: true

  /is-date-object/1.0.4:
    resolution: {integrity: sha512-/b4ZVsG7Z5XVtIxs/h9W8nvfLgSAyKYdtGWQLbqy6jA1icmgjf8WCoTKgeS4wy5tYaPePouzFMANbnj94c2Z+A==}
    engines: {node: '>= 0.4'}
    dev: true

  /is-extglob/2.1.1:
    resolution: {integrity: sha1-qIwCU1eR8C7TfHahueqXc8gz+MI=}
    engines: {node: '>=0.10.0'}
    dev: true

  /is-finite/1.1.0:
    resolution: {integrity: sha512-cdyMtqX/BOqqNBBiKlIVkytNHm49MtMlYyn1zxzvJKWmFMlGzm+ry5BBfYyeY9YmNKbRSo/o7OX9w9ale0wg3w==}
    engines: {node: '>=0.10.0'}
    dev: true

  /is-fullwidth-code-point/1.0.0:
    resolution: {integrity: sha1-754xOG8DGn8NZDr4L95QxFfvAMs=}
    engines: {node: '>=0.10.0'}
    dependencies:
      number-is-nan: 1.0.1
    dev: true

  /is-fullwidth-code-point/2.0.0:
    resolution: {integrity: sha1-o7MKXE8ZkYMWeqq5O+764937ZU8=}
    engines: {node: '>=4'}
    dev: true

  /is-glob/4.0.1:
    resolution: {integrity: sha512-5G0tKtBTFImOqDnLB2hG6Bp2qcKEFduo4tZu9MT/H6NQv/ghhy30o55ufafxJ/LdH79LLs2Kfrn85TLKyA7BUg==}
    engines: {node: '>=0.10.0'}
    dependencies:
      is-extglob: 2.1.1
    dev: true

  /is-negative-zero/2.0.1:
    resolution: {integrity: sha512-2z6JzQvZRa9A2Y7xC6dQQm4FSTSTNWjKIYYTt4246eMTJmIo0Q+ZyOsU66X8lxK1AbB92dFeglPLrhwpeRKO6w==}
    engines: {node: '>= 0.4'}
    dev: true

  /is-number-object/1.0.5:
    resolution: {integrity: sha512-RU0lI/n95pMoUKu9v1BZP5MBcZuNSVJkMkAG2dJqC4z2GlkGUNeH68SuHuBKBD/XFe+LHZ+f9BKkLET60Niedw==}
    engines: {node: '>= 0.4'}
    dev: true

  /is-number/7.0.0:
    resolution: {integrity: sha512-41Cifkg6e8TylSpdtTpeLVMqvSBEVzTttHvERD741+pnZ8ANv0004MRL43QKPDlK9cGvNp6NZWZUBlbGXYxxng==}
    engines: {node: '>=0.12.0'}
    dev: true

  /is-regex/1.1.3:
    resolution: {integrity: sha512-qSVXFz28HM7y+IWX6vLCsexdlvzT1PJNFSBuaQLQ5o0IEw8UDYW6/2+eCMVyIsbM8CNLX2a/QWmSpyxYEHY7CQ==}
    engines: {node: '>= 0.4'}
    dependencies:
      call-bind: 1.0.2
      has-symbols: 1.0.2
    dev: true

  /is-string/1.0.6:
    resolution: {integrity: sha512-2gdzbKUuqtQ3lYNrUTQYoClPhm7oQu4UdpSZMp1/DGgkHBT8E2Z1l0yMdb6D4zNAxwDiMv8MdulKROJGNl0Q0w==}
    engines: {node: '>= 0.4'}
    dev: true

  /is-symbol/1.0.4:
    resolution: {integrity: sha512-C/CPBqKWnvdcxqIARxyOh4v1UUEOCHpgDa0WYgpKDFMszcrPcffg5uhwSgPCLD2WWxmq6isisz87tzT01tuGhg==}
    engines: {node: '>= 0.4'}
    dependencies:
      has-symbols: 1.0.2
    dev: true

  /is-typedarray/1.0.0:
    resolution: {integrity: sha1-5HnICFjfDBsR3dppQPlgEfzaSpo=}
    dev: true

  /is-utf8/0.2.1:
    resolution: {integrity: sha1-Sw2hRCEE0bM2NA6AeX6GXPOffXI=}
    dev: true

  /isarray/1.0.0:
    resolution: {integrity: sha1-u5NdSFgsuhaMBoNJV6VKPgcSTxE=}
    dev: true

  /isexe/2.0.0:
    resolution: {integrity: sha1-6PvzdNxVb/iUehDcsFctYz8s+hA=}
    dev: true

  /isstream/0.1.2:
    resolution: {integrity: sha1-R+Y/evVa+m+S4VAOaQ64uFKcCZo=}
    dev: true

  /jju/1.4.0:
    resolution: {integrity: sha1-o6vicYryQaKykE+EpiWXDzia4yo=}
    dev: true

  /js-base64/2.6.4:
    resolution: {integrity: sha512-pZe//GGmwJndub7ZghVHz7vjb2LgC1m8B07Au3eYqeqv9emhESByMXxaEgkUkEqJe87oBbSniGYoQNIBklc7IQ==}
    dev: true

  /js-tokens/4.0.0:
    resolution: {integrity: sha512-RdJUflcE3cUzKiMqQgsCu06FPu9UdIJO0beYbPhHN4k6apgJtifcoCtT9bcxOpYBtpD2kCM6Sbzg4CausW/PKQ==}
    dev: true

  /js-yaml/3.14.1:
    resolution: {integrity: sha512-okMH7OXXJ7YrN9Ok3/SXrnu4iX9yOk+25nqX4imS2npuvTYDmo/QEZoqwZkYaIDk3jVvBOTOIEgEhaLOynBS9g==}
    hasBin: true
    dependencies:
      argparse: 1.0.10
      esprima: 4.0.1
    dev: true

  /jsbn/0.1.1:
    resolution: {integrity: sha1-peZUwuWi3rXyAdls77yoDA7y9RM=}
    dev: true

  /json-schema-traverse/0.4.1:
    resolution: {integrity: sha512-xbbCH5dCYU5T8LcEhhuh7HJ88HXuW3qsI3Y0zOZFKfZEHcpWiHU/Jxzk629Brsab/mMiHQti9wMP+845RPe3Vg==}
    dev: true

  /json-schema/0.2.3:
    resolution: {integrity: sha1-tIDIkuWaLwWVTOcnvT8qTogvnhM=}
    dev: true

  /json-stable-stringify-without-jsonify/1.0.1:
    resolution: {integrity: sha1-nbe1lJatPzz+8wp1FC0tkwrXJlE=}
    dev: true

  /json-stringify-safe/5.0.1:
    resolution: {integrity: sha1-Epai1Y/UXxmg9s4B1lcB4sc1tus=}
    dev: true

  /json5/1.0.1:
    resolution: {integrity: sha512-aKS4WQjPenRxiQsC93MNfjx+nbF4PAdYzmd/1JIj8HYzqfbu86beTuNgXDzPknWk0n0uARlyewZo4s++ES36Ow==}
    hasBin: true
    dependencies:
      minimist: 1.2.5
    dev: true

  /jsonfile/4.0.0:
    resolution: {integrity: sha1-h3Gq4HmbZAdrdmQPygWPnBDjPss=}
    optionalDependencies:
      graceful-fs: 4.2.6
    dev: true

  /jsonpath-plus/4.0.0:
    resolution: {integrity: sha512-e0Jtg4KAzDJKKwzbLaUtinCn0RZseWBVRTRGihSpvFlM3wTR7ExSp+PTdeTsDrLNJUe7L7JYJe8mblHX5SCT6A==}
    engines: {node: '>=10.0'}
    dev: true

  /jsprim/1.4.1:
    resolution: {integrity: sha1-MT5mvB5cwG5Di8G3SZwuXFastqI=}
    engines: {'0': node >=0.6.0}
    dependencies:
      assert-plus: 1.0.0
      extsprintf: 1.3.0
      json-schema: 0.2.3
      verror: 1.10.0
    dev: true

  /jsx-ast-utils/2.4.1:
    resolution: {integrity: sha512-z1xSldJ6imESSzOjd3NNkieVJKRlKYSOtMG8SFyCj2FIrvSaSuli/WjpBkEzCBoR9bYYYFgqJw61Xhu7Lcgk+w==}
    engines: {node: '>=4.0'}
    dependencies:
      array-includes: 3.1.3
      object.assign: 4.1.2
    dev: true

  /levn/0.4.1:
    resolution: {integrity: sha512-+bT2uH4E5LGE7h/n3evcS/sQlJXCpIp6ym8OWJ5eV6+67Dsql/LaaT7qJBAt2rzfoa/5QBGBhxDix1dMt2kQKQ==}
    engines: {node: '>= 0.8.0'}
    dependencies:
      prelude-ls: 1.2.1
      type-check: 0.4.0
    dev: true

  /load-json-file/1.1.0:
    resolution: {integrity: sha1-lWkFcI1YtLq0wiYbBPWfMcmTdMA=}
    engines: {node: '>=0.10.0'}
    dependencies:
      graceful-fs: 4.2.6
      parse-json: 2.2.0
      pify: 2.3.0
      pinkie-promise: 2.0.1
      strip-bom: 2.0.0
    dev: true

  /loader-utils/1.4.0:
    resolution: {integrity: sha512-qH0WSMBtn/oHuwjy/NucEgbx5dbxxnxup9s4PVXJUDHZBQY+s0NWA9rJf53RBnQZxfch7euUui7hpoAPvALZdA==}
    engines: {node: '>=4.0.0'}
    dependencies:
      big.js: 5.2.2
      emojis-list: 3.0.0
      json5: 1.0.1
    dev: true

  /locate-path/3.0.0:
    resolution: {integrity: sha512-7AO748wWnIhNqAuaty2ZWHkQHRSNfPVIsPIfwEOWO22AmaoVrWavlOcMR5nzTLNYvp36X220/maaRsrec1G65A==}
    engines: {node: '>=6'}
    dependencies:
      p-locate: 3.0.0
      path-exists: 3.0.0
    dev: true

  /lodash.camelcase/4.3.0:
    resolution: {integrity: sha1-soqmKIorn8ZRA1x3EfZathkDMaY=}
    dev: true

  /lodash.get/4.4.2:
    resolution: {integrity: sha1-LRd/ZS+jHpObRDjVNBSZ36OCXpk=}
    dev: true

  /lodash.isequal/4.5.0:
    resolution: {integrity: sha1-QVxEePK8wwEgwizhDtMib30+GOA=}
    dev: true

  /lodash/4.17.21:
    resolution: {integrity: sha512-v2kDEe57lecTulaDIuNTPy3Ry4gLGJ6Z1O3vE1krgXZNrsQ+LFTGHVxVjcXPs17LhbZVGedAJv8XZ1tvj5FvSg==}
    dev: true

  /loose-envify/1.4.0:
    resolution: {integrity: sha512-lyuxPGr/Wfhrlem2CL/UcnUc1zcqKAImBDzukY7Y5F/yQiNdko6+fRLevlw1HgMySw7f611UIY408EtxRSoK3Q==}
    hasBin: true
    dependencies:
      js-tokens: 4.0.0
    dev: true

  /loud-rejection/1.6.0:
    resolution: {integrity: sha1-W0b4AUft7leIcPCG0Eghz5mOVR8=}
    engines: {node: '>=0.10.0'}
    dependencies:
      currently-unhandled: 0.4.1
      signal-exit: 3.0.3
    dev: true

  /lru-cache/6.0.0:
    resolution: {integrity: sha512-Jo6dJ04CmSjuznwJSS3pUeWmd/H0ffTlkXXgwZi+eq1UCmqQwCh+eLsYOYCwY991i2Fah4h1BEMCx4qThGbsiA==}
    engines: {node: '>=10'}
    dependencies:
      yallist: 4.0.0
    dev: true

  /map-obj/1.0.1:
    resolution: {integrity: sha1-2TPOuSBdgr3PSIb2dCvcK03qFG0=}
    engines: {node: '>=0.10.0'}
    dev: true

  /meow/3.7.0:
    resolution: {integrity: sha1-cstmi0JSKCkKu/qFaJJYcwioAfs=}
    engines: {node: '>=0.10.0'}
    dependencies:
      camelcase-keys: 2.1.0
      decamelize: 1.2.0
      loud-rejection: 1.6.0
      map-obj: 1.0.1
      minimist: 1.2.5
      normalize-package-data: 2.5.0
      object-assign: 4.1.1
      read-pkg-up: 1.0.1
      redent: 1.0.0
      trim-newlines: 1.0.0
    dev: true

  /merge2/1.4.1:
    resolution: {integrity: sha512-8q7VEgMJW4J8tcfVPy8g09NcQwZdbwFEqhe/WZkoIzjn/3TGDwtOCYtXGxA3O8tPzpczCCDgv+P2P5y00ZJOOg==}
    engines: {node: '>= 8'}
    dev: true

  /micromatch/4.0.4:
    resolution: {integrity: sha512-pRmzw/XUcwXGpD9aI9q/0XOwLNygjETJ8y0ao0wdqprrzDa4YnxLcz7fQRZr8voh8V10kGhABbNcHVk5wHgWwg==}
    engines: {node: '>=8.6'}
    dependencies:
      braces: 3.0.2
      picomatch: 2.3.0
    dev: true

  /mime-db/1.48.0:
    resolution: {integrity: sha512-FM3QwxV+TnZYQ2aRqhlKBMHxk10lTbMt3bBkMAp54ddrNeVSfcQYOOKuGuy3Ddrm38I04If834fOUSq1yzslJQ==}
    engines: {node: '>= 0.6'}
    dev: true

  /mime-types/2.1.31:
    resolution: {integrity: sha512-XGZnNzm3QvgKxa8dpzyhFTHmpP3l5YNusmne07VUOXxou9CqUqYa/HBy124RqtVh/O2pECas/MOcsDgpilPOPg==}
    engines: {node: '>= 0.6'}
    dependencies:
      mime-db: 1.48.0
    dev: true

  /minimatch/3.0.4:
    resolution: {integrity: sha512-yJHVQEhyqPLUTgt9B83PXu6W3rx4MvvHvSUvToogpwoGDOUQ+yDrR0HRot+yOCdCO7u4hX3pWft6kWBBcqh0UA==}
    dependencies:
      brace-expansion: 1.1.11
    dev: true

  /minimist/1.2.5:
    resolution: {integrity: sha512-FM9nNUYrRBAELZQT3xeZQ7fmMOBg6nWNmJKTcgsJeaLstP/UODVpGsr5OhXhhXg6f+qtJ8uiZ+PUxkDWcgIXLw==}
    dev: true

  /minipass/3.1.3:
    resolution: {integrity: sha512-Mgd2GdMVzY+x3IJ+oHnVM+KG3lA5c8tnabyJKmHSaG2kAGpudxuOf8ToDkhumF7UzME7DecbQE9uOZhNm7PuJg==}
    engines: {node: '>=8'}
    dependencies:
      yallist: 4.0.0
    dev: true

  /minizlib/2.1.2:
    resolution: {integrity: sha512-bAxsR8BVfj60DWXHE3u30oHzfl4G7khkSuPW+qvpd7jFRHm7dLxOjUk1EHACJ/hxLY8phGJ0YhYHZo7jil7Qdg==}
    engines: {node: '>= 8'}
    dependencies:
      minipass: 3.1.3
      yallist: 4.0.0
    dev: true

  /mkdirp/0.5.5:
    resolution: {integrity: sha512-NKmAlESf6jMGym1++R0Ra7wvhV+wFW63FaSOFPwRahvea0gMUcGUhVeAg/0BC0wiv9ih5NYPB1Wn1UEI1/L+xQ==}
    hasBin: true
    dependencies:
      minimist: 1.2.5
    dev: true

  /mkdirp/1.0.4:
    resolution: {integrity: sha512-vVqVZQyf3WLx2Shd0qJ9xuvqgAyKPLAiqITEtqW0oIUjzo3PePDd6fW9iFz30ef7Ysp/oiWqbhszeGWW2T6Gzw==}
    engines: {node: '>=10'}
    hasBin: true
    dev: true

  /ms/2.1.2:
    resolution: {integrity: sha512-sGkPx+VjMtmA6MX27oA4FBFELFCZZ4S4XqeGOXCv68tT+jb3vk/RyaKWP0PTKyWtmLSM0b+adUTEvbs1PEaH2w==}
    dev: true

  /nan/2.14.2:
    resolution: {integrity: sha512-M2ufzIiINKCuDfBSAUr1vWQ+vuVcA9kqx8JJUsbQi6yf1uGRyb7HfpdfUr5qLXf3B/t8dPvcjhKMmlfnP47EzQ==}
    dev: true

  /natural-compare/1.4.0:
    resolution: {integrity: sha1-Sr6/7tdUHywnrPspvbvRXI1bpPc=}
    dev: true

  /node-gyp/7.1.2:
    resolution: {integrity: sha512-CbpcIo7C3eMu3dL1c3d0xw449fHIGALIJsRP4DDPHpyiW8vcriNY7ubh9TE4zEKfSxscY7PjeFnshE7h75ynjQ==}
    engines: {node: '>= 10.12.0'}
    hasBin: true
    dependencies:
      env-paths: 2.2.1
      glob: 7.1.7
      graceful-fs: 4.2.6
      nopt: 5.0.0
      npmlog: 4.1.2
      request: 2.88.2
      rimraf: 3.0.2
      semver: 7.3.5
      tar: 6.1.0
      which: 2.0.2
    dev: true

  /node-sass/5.0.0:
    resolution: {integrity: sha512-opNgmlu83ZCF792U281Ry7tak9IbVC+AKnXGovcQ8LG8wFaJv6cLnRlc6DIHlmNxWEexB5bZxi9SZ9JyUuOYjw==}
    engines: {node: '>=10'}
    hasBin: true
    requiresBuild: true
    dependencies:
      async-foreach: 0.1.3
      chalk: 1.1.3
      cross-spawn: 7.0.3
      gaze: 1.1.3
      get-stdin: 4.0.1
      glob: 7.1.7
      lodash: 4.17.21
      meow: 3.7.0
      mkdirp: 0.5.5
      nan: 2.14.2
      node-gyp: 7.1.2
      npmlog: 4.1.2
      request: 2.88.2
      sass-graph: 2.2.5
      stdout-stream: 1.4.1
      true-case-path: 1.0.3
    dev: true

  /nopt/5.0.0:
    resolution: {integrity: sha512-Tbj67rffqceeLpcRXrT7vKAN8CwfPeIBgM7E6iBkmKLV7bEMwpGgYLGv0jACUsECaa/vuxP0IjEont6umdMgtQ==}
    engines: {node: '>=6'}
    hasBin: true
    dependencies:
      abbrev: 1.1.1
    dev: true

  /normalize-package-data/2.5.0:
    resolution: {integrity: sha512-/5CMN3T0R4XTj4DcGaexo+roZSdSFW/0AOOTROrjxzCG1wrWXEsGbRKevjlIL+ZDE4sZlJr5ED4YW0yqmkK+eA==}
    dependencies:
      hosted-git-info: 2.8.9
      resolve: 1.20.0
      semver: 5.7.1
      validate-npm-package-license: 3.0.4
    dev: true

  /normalize-path/3.0.0:
    resolution: {integrity: sha512-6eZs5Ls3WtCisHWp9S2GUy8dqkpGi4BVSz3GaqiE6ezub0512ESztXUwUB6C6IKbQkY2Pnb/mD4WYojCRwcwLA==}
    engines: {node: '>=0.10.0'}
    dev: true

  /npmlog/4.1.2:
    resolution: {integrity: sha512-2uUqazuKlTaSI/dC8AzicUck7+IrEaOnN/e0jd3Xtt1KcGpwx30v50mL7oPyr/h9bL3E4aZccVwpwP+5W9Vjkg==}
    dependencies:
      are-we-there-yet: 1.1.5
      console-control-strings: 1.1.0
      gauge: 2.7.4
      set-blocking: 2.0.0
    dev: true

  /number-is-nan/1.0.1:
    resolution: {integrity: sha1-CXtgK1NCKlIsGvuHkDGDNpQaAR0=}
    engines: {node: '>=0.10.0'}
    dev: true

  /oauth-sign/0.9.0:
    resolution: {integrity: sha512-fexhUFFPTGV8ybAtSIGbV6gOkSv8UtRbDBnAyLQw4QPKkgNlsH2ByPGtMUqdWkos6YCRmAqViwgZrJc/mRDzZQ==}
    dev: true

  /object-assign/4.1.1:
    resolution: {integrity: sha1-IQmtx5ZYh8/AXLvUQsrIv7s2CGM=}
    engines: {node: '>=0.10.0'}
    dev: true

  /object-inspect/1.10.3:
    resolution: {integrity: sha512-e5mCJlSH7poANfC8z8S9s9S2IN5/4Zb3aZ33f5s8YqoazCFzNLloLU8r5VCG+G7WoqLvAAZoVMcy3tp/3X0Plw==}
    dev: true

  /object-keys/1.1.1:
    resolution: {integrity: sha512-NuAESUOUMrlIXOfHKzD6bpPu3tYt3xvjNdRIQ+FeT0lNb4K8WR70CaDxhuNguS2XG+GjkyMwOzsN5ZktImfhLA==}
    engines: {node: '>= 0.4'}
    dev: true

  /object.assign/4.1.2:
    resolution: {integrity: sha512-ixT2L5THXsApyiUPYKmW+2EHpXXe5Ii3M+f4e+aJFAHao5amFRW6J0OO6c/LU8Be47utCx2GL89hxGB6XSmKuQ==}
    engines: {node: '>= 0.4'}
    dependencies:
      call-bind: 1.0.2
      define-properties: 1.1.3
      has-symbols: 1.0.2
      object-keys: 1.1.1
    dev: true

  /object.entries/1.1.4:
    resolution: {integrity: sha512-h4LWKWE+wKQGhtMjZEBud7uLGhqyLwj8fpHOarZhD2uY3C9cRtk57VQ89ke3moByLXMedqs3XCHzyb4AmA2DjA==}
    engines: {node: '>= 0.4'}
    dependencies:
      call-bind: 1.0.2
      define-properties: 1.1.3
      es-abstract: 1.18.3
    dev: true

  /object.fromentries/2.0.4:
    resolution: {integrity: sha512-EsFBshs5RUUpQEY1D4q/m59kMfz4YJvxuNCJcv/jWwOJr34EaVnG11ZrZa0UHB3wnzV1wx8m58T4hQL8IuNXlQ==}
    engines: {node: '>= 0.4'}
    dependencies:
      call-bind: 1.0.2
      define-properties: 1.1.3
      es-abstract: 1.18.3
      has: 1.0.3
    dev: true

  /object.values/1.1.4:
    resolution: {integrity: sha512-TnGo7j4XSnKQoK3MfvkzqKCi0nVe/D9I9IjwTNYdb/fxYHpjrluHVOgw0AF6jrRFGMPHdfuidR09tIDiIvnaSg==}
    engines: {node: '>= 0.4'}
    dependencies:
      call-bind: 1.0.2
      define-properties: 1.1.3
      es-abstract: 1.18.3
    dev: true

  /once/1.4.0:
    resolution: {integrity: sha1-WDsap3WWHUsROsF9nFC6753Xa9E=}
    dependencies:
      wrappy: 1.0.2
    dev: true

  /optionator/0.9.1:
    resolution: {integrity: sha512-74RlY5FCnhq4jRxVUPKDaRwrVNXMqsGsiW6AJw4XK8hmtm10wC0ypZBLw5IIp85NZMr91+qd1RvvENwg7jjRFw==}
    engines: {node: '>= 0.8.0'}
    dependencies:
      deep-is: 0.1.3
      fast-levenshtein: 2.0.6
      levn: 0.4.1
      prelude-ls: 1.2.1
      type-check: 0.4.0
      word-wrap: 1.2.3
    dev: true

  /p-limit/2.3.0:
    resolution: {integrity: sha512-//88mFWSJx8lxCzwdAABTJL2MyWB12+eIY7MDL2SqLmAkeKU9qxRvWuSyTjm3FUmpBEMuFfckAIqEaVGUDxb6w==}
    engines: {node: '>=6'}
    dependencies:
      p-try: 2.2.0
    dev: true

  /p-locate/3.0.0:
    resolution: {integrity: sha512-x+12w/To+4GFfgJhBEpiDcLozRJGegY+Ei7/z0tSLkMmxGZNybVMSfWj9aJn8Z5Fc7dBUNJOOVgPv2H7IwulSQ==}
    engines: {node: '>=6'}
    dependencies:
      p-limit: 2.3.0
    dev: true

  /p-try/2.2.0:
    resolution: {integrity: sha512-R4nPAVTAU0B9D35/Gk3uJf/7XYbQcyohSKdvAxIRSNghFl4e71hVoGnBNQz9cWaXxO2I10KTC+3jMdvvoKw6dQ==}
    engines: {node: '>=6'}
    dev: true

  /parent-module/1.0.1:
    resolution: {integrity: sha512-GQ2EWRpQV8/o+Aw8YqtfZZPfNRWZYkbidE9k5rpl/hC3vtHHBfGm2Ifi6qWV+coDGkrUKZAxE3Lot5kcsRlh+g==}
    engines: {node: '>=6'}
    dependencies:
      callsites: 3.1.0
    dev: true

  /parse-json/2.2.0:
    resolution: {integrity: sha1-9ID0BDTvgHQfhGkJn43qGPVaTck=}
    engines: {node: '>=0.10.0'}
    dependencies:
      error-ex: 1.3.2
    dev: true

  /path-exists/2.1.0:
    resolution: {integrity: sha1-D+tsZPD8UY2adU3V77YscCJ2H0s=}
    engines: {node: '>=0.10.0'}
    dependencies:
      pinkie-promise: 2.0.1
    dev: true

  /path-exists/3.0.0:
    resolution: {integrity: sha1-zg6+ql94yxiSXqfYENe1mwEP1RU=}
    engines: {node: '>=4'}
    dev: true

  /path-is-absolute/1.0.1:
    resolution: {integrity: sha1-F0uSaHNVNP+8es5r9TpanhtcX18=}
    engines: {node: '>=0.10.0'}
    dev: true

  /path-key/3.1.1:
    resolution: {integrity: sha512-ojmeN0qd+y0jszEtoY48r0Peq5dwMEkIlCOu6Q5f41lfkswXuKtYrhgoTpLnyIcHm24Uhqx+5Tqm2InSwLhE6Q==}
    engines: {node: '>=8'}
    dev: true

  /path-parse/1.0.7:
    resolution: {integrity: sha512-LDJzPVEEEPR+y48z93A0Ed0yXb8pAByGWo/k5YYdYgpY2/2EsOsksJrq7lOHxryrVOn1ejG6oAp8ahvOIQD8sw==}
    dev: true

  /path-type/1.1.0:
    resolution: {integrity: sha1-WcRPfuSR2nBNpBXaWkBwuk+P5EE=}
    engines: {node: '>=0.10.0'}
    dependencies:
      graceful-fs: 4.2.6
      pify: 2.3.0
      pinkie-promise: 2.0.1
    dev: true

  /performance-now/2.1.0:
    resolution: {integrity: sha1-Ywn04OX6kT7BxpMHrjZLSzd8nns=}
    dev: true

  /picomatch/2.3.0:
    resolution: {integrity: sha512-lY1Q/PiJGC2zOv/z391WOTD+Z02bCgsFfvxoXXf6h7kv9o+WmsmzYqrAwY63sNgOxE4xEdq0WyUnXfKeBrSvYw==}
    engines: {node: '>=8.6'}
    dev: true

  /pify/2.3.0:
    resolution: {integrity: sha1-7RQaasBDqEnqWISY59yosVMw6Qw=}
    engines: {node: '>=0.10.0'}
    dev: true

  /pinkie-promise/2.0.1:
    resolution: {integrity: sha1-ITXW36ejWMBprJsXh3YogihFD/o=}
    engines: {node: '>=0.10.0'}
    dependencies:
      pinkie: 2.0.4
    dev: true

  /pinkie/2.0.4:
    resolution: {integrity: sha1-clVrgM+g1IqXToDnckjoDtT3+HA=}
    engines: {node: '>=0.10.0'}
    dev: true

  /postcss-modules-extract-imports/1.1.0:
    resolution: {integrity: sha1-thTJcgvmgW6u41+zpfqh26agXds=}
    dependencies:
      postcss: 6.0.1
    dev: true

  /postcss-modules-local-by-default/1.2.0:
    resolution: {integrity: sha1-99gMOYxaOT+nlkRmvRlQCn1hwGk=}
    dependencies:
      css-selector-tokenizer: 0.7.3
      postcss: 6.0.1
    dev: true

  /postcss-modules-scope/1.1.0:
    resolution: {integrity: sha1-1upkmUx5+XtipytCb75gVqGUu5A=}
    dependencies:
      css-selector-tokenizer: 0.7.3
      postcss: 6.0.1
    dev: true

  /postcss-modules-values/1.3.0:
    resolution: {integrity: sha1-7P+p1+GSUYOJ9CrQ6D9yrsRW6iA=}
    dependencies:
      icss-replace-symbols: 1.1.0
      postcss: 6.0.1
    dev: true

  /postcss-modules/1.5.0:
    resolution: {integrity: sha512-KiAihzcV0TxTTNA5OXreyIXctuHOfR50WIhqBpc8pe0Q5dcs/Uap9EVlifOI9am7zGGdGOJQ6B1MPYKo2UxgOg==}
    dependencies:
      css-modules-loader-core: 1.1.0
      generic-names: 2.0.1
      lodash.camelcase: 4.3.0
      postcss: 7.0.32
      string-hash: 1.1.3
    dev: true

  /postcss/6.0.1:
    resolution: {integrity: sha1-AA29H47vIXqjaLmiEsX8QLKo8/I=}
    engines: {node: '>=4.0.0'}
    dependencies:
      chalk: 1.1.3
      source-map: 0.5.7
      supports-color: 3.2.3
    dev: true

  /postcss/7.0.32:
    resolution: {integrity: sha512-03eXong5NLnNCD05xscnGKGDZ98CyzoqPSMjOe6SuoQY7Z2hIj0Ld1g/O/UQRuOle2aRtiIRDg9tDcTGAkLfKw==}
    engines: {node: '>=6.0.0'}
    dependencies:
      chalk: 2.4.2
      source-map: 0.6.1
      supports-color: 6.1.0
    dev: true

  /prelude-ls/1.2.1:
    resolution: {integrity: sha512-vkcDPrRZo1QZLbn5RLGPpg/WmIQ65qoWWhcGKf/b5eplkkarX0m9z8ppCat4mlOqUsWpyNuYgO3VRyrYHSzX5g==}
    engines: {node: '>= 0.8.0'}
    dev: true

  /prettier/2.3.1:
    resolution: {integrity: sha512-p+vNbgpLjif/+D+DwAZAbndtRrR0md0MwfmOVN9N+2RgyACMT+7tfaRnT+WDPkqnuVwleyuBIG2XBxKDme3hPA==}
    engines: {node: '>=10.13.0'}
    hasBin: true
    dev: true

  /process-nextick-args/2.0.1:
    resolution: {integrity: sha512-3ouUOpQhtgrbOa17J7+uxOTpITYWaGP7/AhoR3+A+/1e9skrzelGi/dXzEYyvbxubEF6Wn2ypscTKiKJFFn1ag==}
    dev: true

  /progress/2.0.3:
    resolution: {integrity: sha512-7PiHtLll5LdnKIMw100I+8xJXR5gW2QwWYkT6iJva0bXitZKa/XMrSbdmg3r2Xnaidz9Qumd0VPaMrZlF9V9sA==}
    engines: {node: '>=0.4.0'}
    dev: true

  /prop-types/15.7.2:
    resolution: {integrity: sha512-8QQikdH7//R2vurIJSutZ1smHYTcLpRWEOlHnzcWHmBYrOGUysKwSsrC89BCiFj3CbrfJ/nXFdJepOVrY1GCHQ==}
    dependencies:
      loose-envify: 1.4.0
      object-assign: 4.1.1
      react-is: 16.13.1
    dev: true

  /psl/1.8.0:
    resolution: {integrity: sha512-RIdOzyoavK+hA18OGGWDqUTsCLhtA7IcZ/6NCs4fFJaHBDab+pDDmDIByWFRQJq2Cd7r1OoQxBGKOaztq+hjIQ==}
    dev: true

  /punycode/2.1.1:
    resolution: {integrity: sha512-XRsRjdf+j5ml+y/6GKHPZbrF/8p2Yga0JPtdqTIY2Xe5ohJPD9saDJJLPvp9+NSBprVvevdXZybnj2cv8OEd0A==}
    engines: {node: '>=6'}
    dev: true

  /qs/6.5.2:
    resolution: {integrity: sha512-N5ZAX4/LxJmF+7wN74pUD6qAh9/wnvdQcjq9TZjevvXzSUo7bfmw91saqMjzGS2xq91/odN2dW/WOl7qQHNDGA==}
    engines: {node: '>=0.6'}
    dev: true

  /queue-microtask/1.2.3:
    resolution: {integrity: sha512-NuaNSa6flKT5JaSYQzJok04JzTL1CA6aGhv5rfLW3PgqA+M2ChpZQnAC8h8i4ZFkBS8X5RqkDBHA7r4hej3K9A==}
    dev: true

  /react-is/16.13.1:
    resolution: {integrity: sha512-24e6ynE2H+OKt4kqsOvNd8kBpV65zoxbA4BVsEOB3ARVWQki/DHzaUoC5KuON/BiccDaCCTZBuOcfZs70kR8bQ==}
    dev: true

  /read-pkg-up/1.0.1:
    resolution: {integrity: sha1-nWPBMnbAZZGNV/ACpX9AobZD+wI=}
    engines: {node: '>=0.10.0'}
    dependencies:
      find-up: 1.1.2
      read-pkg: 1.1.0
    dev: true

  /read-pkg/1.1.0:
    resolution: {integrity: sha1-9f+qXs0pyzHAR0vKfXVra7KePyg=}
    engines: {node: '>=0.10.0'}
    dependencies:
      load-json-file: 1.1.0
      normalize-package-data: 2.5.0
      path-type: 1.1.0
    dev: true

  /readable-stream/2.3.7:
    resolution: {integrity: sha512-Ebho8K4jIbHAxnuxi7o42OrZgF/ZTNcsZj6nRKyUmkhLFq8CHItp/fy6hQZuZmP/n3yZ9VBUbp4zz/mX8hmYPw==}
    dependencies:
      core-util-is: 1.0.2
      inherits: 2.0.4
      isarray: 1.0.0
      process-nextick-args: 2.0.1
      safe-buffer: 5.1.2
      string_decoder: 1.1.1
      util-deprecate: 1.0.2
    dev: true

  /readdirp/3.5.0:
    resolution: {integrity: sha512-cMhu7c/8rdhkHXWsY+osBhfSy0JikwpHK/5+imo+LpeasTF8ouErHrlYkwT0++njiyuDvc7OFY5T3ukvZ8qmFQ==}
    engines: {node: '>=8.10.0'}
    dependencies:
      picomatch: 2.3.0
    dev: true

  /redent/1.0.0:
    resolution: {integrity: sha1-z5Fqsf1fHxbfsggi3W7H9zDCr94=}
    engines: {node: '>=0.10.0'}
    dependencies:
      indent-string: 2.1.0
      strip-indent: 1.0.1
    dev: true

  /regexp.prototype.flags/1.3.1:
    resolution: {integrity: sha512-JiBdRBq91WlY7uRJ0ds7R+dU02i6LKi8r3BuQhNXn+kmeLN+EfHhfjqMRis1zJxnlu88hq/4dx0P2OP3APRTOA==}
    engines: {node: '>= 0.4'}
    dependencies:
      call-bind: 1.0.2
      define-properties: 1.1.3
    dev: true

  /regexpp/3.1.0:
    resolution: {integrity: sha512-ZOIzd8yVsQQA7j8GCSlPGXwg5PfmA1mrq0JP4nGhh54LaKN3xdai/vHUDu74pKwV8OxseMS65u2NImosQcSD0Q==}
    engines: {node: '>=8'}
    dev: true

  /repeating/2.0.1:
    resolution: {integrity: sha1-UhTFOpJtNVJwdSf7q0FdvAjQbdo=}
    engines: {node: '>=0.10.0'}
    dependencies:
      is-finite: 1.1.0
    dev: true

  /request/2.88.2:
    resolution: {integrity: sha512-MsvtOrfG9ZcrOwAW+Qi+F6HbD0CWXEh9ou77uOb7FM2WPhwT7smM833PzanhJLsgXjN89Ir6V2PczXNnMpwKhw==}
    engines: {node: '>= 6'}
    deprecated: request has been deprecated, see https://github.com/request/request/issues/3142
    dependencies:
      aws-sign2: 0.7.0
      aws4: 1.11.0
      caseless: 0.12.0
      combined-stream: 1.0.8
      extend: 3.0.2
      forever-agent: 0.6.1
      form-data: 2.3.3
      har-validator: 5.1.5
      http-signature: 1.2.0
      is-typedarray: 1.0.0
      isstream: 0.1.2
      json-stringify-safe: 5.0.1
      mime-types: 2.1.31
      oauth-sign: 0.9.0
      performance-now: 2.1.0
      qs: 6.5.2
      safe-buffer: 5.2.1
      tough-cookie: 2.5.0
      tunnel-agent: 0.6.0
      uuid: 3.4.0
    dev: true

  /require-directory/2.1.1:
    resolution: {integrity: sha1-jGStX9MNqxyXbiNE/+f3kqam30I=}
    engines: {node: '>=0.10.0'}
    dev: true

  /require-main-filename/2.0.0:
    resolution: {integrity: sha512-NKN5kMDylKuldxYLSUfrbo5Tuzh4hd+2E8NPPX02mZtn1VuREQToYe/ZdlJy+J3uCpfaiGF05e7B8W0iXbQHmg==}
    dev: true

  /resolve-from/4.0.0:
    resolution: {integrity: sha512-pb/MYmXstAkysRFx8piNI1tGFNQIFA3vkE3Gq4EuA1dF6gHp/+vgZqsCGJapvy8N3Q+4o7FwvquPJcnZ7RYy4g==}
    engines: {node: '>=4'}
    dev: true

  /resolve/1.17.0:
    resolution: {integrity: sha512-ic+7JYiV8Vi2yzQGFWOkiZD5Z9z7O2Zhm9XMaTxdJExKasieFCr+yXZ/WmXsckHiKl12ar0y6XiXDx3m4RHn1w==}
    dependencies:
      path-parse: 1.0.7
    dev: true

  /resolve/1.19.0:
    resolution: {integrity: sha512-rArEXAgsBG4UgRGcynxWIWKFvh/XZCcS8UJdHhwy91zwAvCZIbcs+vAbflgBnNjYMs/i/i+/Ux6IZhML1yPvxg==}
    dependencies:
      is-core-module: 2.4.0
      path-parse: 1.0.7
    dev: true

  /resolve/1.20.0:
    resolution: {integrity: sha512-wENBPt4ySzg4ybFQW2TT1zMQucPK95HSh/nq2CFTZVOGut2+pQvSsgtda4d26YrYcr067wjbmzOG8byDPBX63A==}
    dependencies:
      is-core-module: 2.4.0
      path-parse: 1.0.7
    dev: true

  /reusify/1.0.4:
    resolution: {integrity: sha512-U9nH88a3fc/ekCF1l0/UP1IosiuIjyTh7hBvXVMHYgVcfGvt897Xguj2UOLDeI5BG2m7/uwyaLVT6fbtCwTyzw==}
    engines: {iojs: '>=1.0.0', node: '>=0.10.0'}
    dev: true

  /rimraf/2.6.3:
    resolution: {integrity: sha512-mwqeW5XsA2qAejG46gYdENaxXjx9onRNCfn7L0duuP4hCuTIi/QO7PDK07KJfp1d+izWPrzEJDcSqBa0OZQriA==}
    hasBin: true
    dependencies:
      glob: 7.1.7
    dev: true

  /rimraf/3.0.2:
    resolution: {integrity: sha512-JZkJMZkAGFFPP2YqXZXPbMlMBgsxzE8ILs4lMIX/2o0L9UBw9O/Y3o6wFw/i9YLapcUJWwqbi3kdxIPdC62TIA==}
    hasBin: true
    dependencies:
      glob: 7.1.7
    dev: true

  /run-parallel/1.2.0:
    resolution: {integrity: sha512-5l4VyZR86LZ/lDxZTR6jqL8AFE2S0IFLMP26AbjsLVADxHdhB/c0GUsH+y39UfCi3dzz8OlQuPmnaJOMoDHQBA==}
    dependencies:
      queue-microtask: 1.2.3
    dev: true

  /safe-buffer/5.1.2:
    resolution: {integrity: sha512-Gd2UZBJDkXlY7GbJxfsE8/nvKkUEU1G38c1siN6QP6a9PT9MmHB8GnpscSmMJSoF8LOIrt8ud/wPtojys4G6+g==}
    dev: true

  /safe-buffer/5.2.1:
    resolution: {integrity: sha512-rp3So07KcdmmKbGvgaNxQSJr7bGVSVk5S9Eq1F+ppbRo70+YeaDxkw5Dd8NPN+GD6bjnYm2VuPuCXmpuYvmCXQ==}
    dev: true

  /safer-buffer/2.1.2:
    resolution: {integrity: sha512-YZo3K82SD7Riyi0E1EQPojLz7kpepnSQI9IyPbHHg1XXXevb5dJI7tpyN2ADxGcQbHG7vcyRHk0cbwqcQriUtg==}
    dev: true

  /sass-graph/2.2.5:
    resolution: {integrity: sha512-VFWDAHOe6mRuT4mZRd4eKE+d8Uedrk6Xnh7Sh9b4NGufQLQjOrvf/MQoOdx+0s92L89FeyUUNfU597j/3uNpag==}
    hasBin: true
    dependencies:
      glob: 7.1.7
      lodash: 4.17.21
      scss-tokenizer: 0.2.3
      yargs: 13.3.2
    dev: true

  /scss-tokenizer/0.2.3:
    resolution: {integrity: sha1-jrBtualyMzOCTT9VMGQRSYR85dE=}
    dependencies:
      js-base64: 2.6.4
      source-map: 0.4.4
    dev: true

  /semver/5.7.1:
    resolution: {integrity: sha512-sauaDf/PZdVgrLTNYHRtpXa1iRiKcaebiKQ1BJdpQlWH2lCvexQdX55snPFyK7QzpudqbCI0qXFfOasHdyNDGQ==}
    hasBin: true
    dev: true

  /semver/7.3.5:
    resolution: {integrity: sha512-PoeGJYh8HK4BTO/a9Tf6ZG3veo/A7ZVsYrSA6J8ny9nb3B1VrpkuN+z9OE5wfE5p6H4LchYZsegiQgbJD94ZFQ==}
    engines: {node: '>=10'}
    hasBin: true
    dependencies:
      lru-cache: 6.0.0
    dev: true

  /set-blocking/2.0.0:
    resolution: {integrity: sha1-BF+XgtARrppoA93TgrJDkrPYkPc=}
    dev: true

  /shebang-command/2.0.0:
    resolution: {integrity: sha512-kHxr2zZpYtdmrN1qDjrrX/Z1rR1kG8Dx+gkpK1G4eXmvXswmcE1hTWBWYUzlraYw1/yZp6YuDY77YtvbN0dmDA==}
    engines: {node: '>=8'}
    dependencies:
      shebang-regex: 3.0.0
    dev: true

  /shebang-regex/3.0.0:
    resolution: {integrity: sha512-7++dFhtcx3353uBaq8DDR4NuxBetBzC7ZQOhmTQInHEd6bSrXdiEyzCvG07Z44UYdLShWUyXt5M/yhz8ekcb1A==}
    engines: {node: '>=8'}
    dev: true

  /side-channel/1.0.4:
    resolution: {integrity: sha512-q5XPytqFEIKHkGdiMIrY10mvLRvnQh42/+GoBlFW3b2LXLE2xxJpZFdm94we0BaoV3RwJyGqg5wS7epxTv0Zvw==}
    dependencies:
      call-bind: 1.0.2
      get-intrinsic: 1.1.1
      object-inspect: 1.10.3
    dev: true

  /signal-exit/3.0.3:
    resolution: {integrity: sha512-VUJ49FC8U1OxwZLxIbTTrDvLnf/6TDgxZcK8wxR8zs13xpx7xbG60ndBlhNrFi2EMuFRoeDoJO7wthSLq42EjA==}
    dev: true

  /slice-ansi/2.1.0:
    resolution: {integrity: sha512-Qu+VC3EwYLldKa1fCxuuvULvSJOKEgk9pi8dZeCVK7TqBfUNTH4sFkk4joj8afVSfAYgJoSOetjx9QWOJ5mYoQ==}
    engines: {node: '>=6'}
    dependencies:
      ansi-styles: 3.2.1
      astral-regex: 1.0.0
      is-fullwidth-code-point: 2.0.0
    dev: true

  /source-map/0.4.4:
    resolution: {integrity: sha1-66T12pwNyZneaAMti092FzZSA2s=}
    engines: {node: '>=0.8.0'}
    dependencies:
      amdefine: 1.0.1
    dev: true

  /source-map/0.5.7:
    resolution: {integrity: sha1-igOdLRAh0i0eoUyA2OpGi6LvP8w=}
    engines: {node: '>=0.10.0'}
    dev: true

  /source-map/0.6.1:
    resolution: {integrity: sha512-UjgapumWlbMhkBgzT7Ykc5YXUT46F0iKu8SGXq0bcwP5dz/h0Plj6enJqjz1Zbq2l5WaqYnrVbwWOWMyF3F47g==}
    engines: {node: '>=0.10.0'}
    dev: true

  /spdx-correct/3.1.1:
    resolution: {integrity: sha512-cOYcUWwhCuHCXi49RhFRCyJEK3iPj1Ziz9DpViV3tbZOwXD49QzIN3MpOLJNxh2qwq2lJJZaKMVw9qNi4jTC0w==}
    dependencies:
      spdx-expression-parse: 3.0.1
      spdx-license-ids: 3.0.9
    dev: true

  /spdx-exceptions/2.3.0:
    resolution: {integrity: sha512-/tTrYOC7PPI1nUAgx34hUpqXuyJG+DTHJTnIULG4rDygi4xu/tfgmq1e1cIRwRzwZgo4NLySi+ricLkZkw4i5A==}
    dev: true

  /spdx-expression-parse/3.0.1:
    resolution: {integrity: sha512-cbqHunsQWnJNE6KhVSMsMeH5H/L9EpymbzqTQ3uLwNCLZ1Q481oWaofqH7nO6V07xlXwY6PhQdQ2IedWx/ZK4Q==}
    dependencies:
      spdx-exceptions: 2.3.0
      spdx-license-ids: 3.0.9
    dev: true

  /spdx-license-ids/3.0.9:
    resolution: {integrity: sha512-Ki212dKK4ogX+xDo4CtOZBVIwhsKBEfsEEcwmJfLQzirgc2jIWdzg40Unxz/HzEUqM1WFzVlQSMF9kZZ2HboLQ==}
    dev: true

  /sprintf-js/1.0.3:
    resolution: {integrity: sha1-BOaSb2YolTVPPdAVIDYzuFcpfiw=}
    dev: true

  /sshpk/1.16.1:
    resolution: {integrity: sha512-HXXqVUq7+pcKeLqqZj6mHFUMvXtOJt1uoUx09pFW6011inTMxqI8BA8PM95myrIyyKwdnzjdFjLiE6KBPVtJIg==}
    engines: {node: '>=0.10.0'}
    hasBin: true
    dependencies:
      asn1: 0.2.4
      assert-plus: 1.0.0
      bcrypt-pbkdf: 1.0.2
      dashdash: 1.14.1
      ecc-jsbn: 0.1.2
      getpass: 0.1.7
      jsbn: 0.1.1
      safer-buffer: 2.1.2
      tweetnacl: 0.14.5
    dev: true

  /stdout-stream/1.4.1:
    resolution: {integrity: sha512-j4emi03KXqJWcIeF8eIXkjMFN1Cmb8gUlDYGeBALLPo5qdyTfA9bOtl8m33lRoC+vFMkP3gl0WsDr6+gzxbbTA==}
    dependencies:
      readable-stream: 2.3.7
    dev: true

  /string-argv/0.3.1:
    resolution: {integrity: sha512-a1uQGz7IyVy9YwhqjZIZu1c8JO8dNIe20xBmSS6qu9kv++k3JGzCVmprbNN5Kn+BgzD5E7YYwg1CcjuJMRNsvg==}
    engines: {node: '>=0.6.19'}
    dev: true

  /string-hash/1.1.3:
    resolution: {integrity: sha1-6Kr8CsGFW0Zmkp7X3RJ1311sgRs=}
    dev: true

  /string-width/1.0.2:
    resolution: {integrity: sha1-EYvfW4zcUaKn5w0hHgfisLmxB9M=}
    engines: {node: '>=0.10.0'}
    dependencies:
      code-point-at: 1.1.0
      is-fullwidth-code-point: 1.0.0
      strip-ansi: 3.0.1
    dev: true

  /string-width/3.1.0:
    resolution: {integrity: sha512-vafcv6KjVZKSgz06oM/H6GDBrAtz8vdhQakGjFIvNrHA6y3HCF1CInLy+QLq8dTJPQ1b+KDUqDFctkdRW44e1w==}
    engines: {node: '>=6'}
    dependencies:
      emoji-regex: 7.0.3
      is-fullwidth-code-point: 2.0.0
      strip-ansi: 5.2.0
    dev: true

  /string.prototype.matchall/4.0.5:
    resolution: {integrity: sha512-Z5ZaXO0svs0M2xd/6By3qpeKpLKd9mO4v4q3oMEQrk8Ck4xOD5d5XeBOOjGrmVZZ/AHB1S0CgG4N5r1G9N3E2Q==}
    dependencies:
      call-bind: 1.0.2
      define-properties: 1.1.3
      es-abstract: 1.18.3
      get-intrinsic: 1.1.1
      has-symbols: 1.0.2
      internal-slot: 1.0.3
      regexp.prototype.flags: 1.3.1
      side-channel: 1.0.4
    dev: true

  /string.prototype.trimend/1.0.4:
    resolution: {integrity: sha512-y9xCjw1P23Awk8EvTpcyL2NIr1j7wJ39f+k6lvRnSMz+mz9CGz9NYPelDk42kOz6+ql8xjfK8oYzy3jAP5QU5A==}
    dependencies:
      call-bind: 1.0.2
      define-properties: 1.1.3
    dev: true

  /string.prototype.trimstart/1.0.4:
    resolution: {integrity: sha512-jh6e984OBfvxS50tdY2nRZnoC5/mLFKOREQfw8t5yytkoUsJRNxvI/E39qu1sD0OtWI3OC0XgKSmcWwziwYuZw==}
    dependencies:
      call-bind: 1.0.2
      define-properties: 1.1.3
    dev: true

  /string_decoder/1.1.1:
    resolution: {integrity: sha512-n/ShnvDi6FHbbVfviro+WojiFzv+s8MPMHBczVePfUpDJLwoLT0ht1l4YwBCbi8pJAveEEdnkHyPyTP/mzRfwg==}
    dependencies:
      safe-buffer: 5.1.2
    dev: true

  /strip-ansi/3.0.1:
    resolution: {integrity: sha1-ajhfuIU9lS1f8F0Oiq+UJ43GPc8=}
    engines: {node: '>=0.10.0'}
    dependencies:
      ansi-regex: 2.1.1
    dev: true

  /strip-ansi/5.2.0:
    resolution: {integrity: sha512-DuRs1gKbBqsMKIZlrffwlug8MHkcnpjs5VPmL1PAh+mA30U0DTotfDZ0d2UUsXpPmPmMMJ6W773MaA3J+lbiWA==}
    engines: {node: '>=6'}
    dependencies:
      ansi-regex: 4.1.0
    dev: true

  /strip-ansi/6.0.0:
    resolution: {integrity: sha512-AuvKTrTfQNYNIctbR1K/YGTR1756GycPsg7b9bdV9Duqur4gv6aKqHXah67Z8ImS7WEz5QVcOtlfW2rZEugt6w==}
    engines: {node: '>=8'}
    dependencies:
      ansi-regex: 5.0.0
    dev: true

  /strip-bom/2.0.0:
    resolution: {integrity: sha1-YhmoVhZSBJHzV4i9vxRHqZx+aw4=}
    engines: {node: '>=0.10.0'}
    dependencies:
      is-utf8: 0.2.1
    dev: true

  /strip-indent/1.0.1:
    resolution: {integrity: sha1-DHlipq3vp7vUrDZkYKY4VSrhoKI=}
    engines: {node: '>=0.10.0'}
    hasBin: true
    dependencies:
      get-stdin: 4.0.1
    dev: true

  /strip-json-comments/3.1.1:
    resolution: {integrity: sha512-6fPc+R4ihwqP6N/aIv2f1gMH8lOVtWQHoqC4yK6oSDVVocumAsfCqjkXnqiYMhmMwS/mEHLp7Vehlt3ql6lEig==}
    engines: {node: '>=8'}
    dev: true

  /supports-color/2.0.0:
    resolution: {integrity: sha1-U10EXOa2Nj+kARcIRimZXp3zJMc=}
    engines: {node: '>=0.8.0'}
    dev: true

  /supports-color/3.2.3:
    resolution: {integrity: sha1-ZawFBLOVQXHYpklGsq48u4pfVPY=}
    engines: {node: '>=0.8.0'}
    dependencies:
      has-flag: 1.0.0
    dev: true

  /supports-color/5.5.0:
    resolution: {integrity: sha512-QjVjwdXIt408MIiAqCX4oUKsgU2EqAGzs2Ppkm4aQYbjm+ZEWEcW4SfFNTr4uMNZma0ey4f5lgLrkB0aX0QMow==}
    engines: {node: '>=4'}
    dependencies:
      has-flag: 3.0.0
    dev: true

  /supports-color/6.1.0:
    resolution: {integrity: sha512-qe1jfm1Mg7Nq/NSh6XE24gPXROEVsWHxC1LIx//XNlD9iw7YZQGjZNjYN7xGaEG6iKdA8EtNFW6R0gjnVXp+wQ==}
    engines: {node: '>=6'}
    dependencies:
      has-flag: 3.0.0
    dev: true

  /supports-color/7.2.0:
    resolution: {integrity: sha512-qpCAvRl9stuOHveKsn7HncJRvv501qIacKzQlO/+Lwxc9+0q2wLyv4Dfvt80/DPn2pqOBsJdDiogXGR9+OvwRw==}
    engines: {node: '>=8'}
    dependencies:
      has-flag: 4.0.0
    dev: true

  /table/5.4.6:
    resolution: {integrity: sha512-wmEc8m4fjnob4gt5riFRtTu/6+4rSe12TpAELNSqHMfF3IqnA+CH37USM6/YR3qRZv7e56kAEAtd6nKZaxe0Ug==}
    engines: {node: '>=6.0.0'}
    dependencies:
      ajv: 6.12.6
      lodash: 4.17.21
      slice-ansi: 2.1.0
      string-width: 3.1.0
    dev: true

  /tapable/1.1.3:
    resolution: {integrity: sha512-4WK/bYZmj8xLr+HUCODHGF1ZFzsYffasLUgEiMBY4fgtltdO6B4WJtlSbPaDTLpYTcGVwM2qLnFTICEcNxs3kA==}
    engines: {node: '>=6'}
    dev: true

  /tar/6.1.0:
    resolution: {integrity: sha512-DUCttfhsnLCjwoDoFcI+B2iJgYa93vBnDUATYEeRx6sntCTdN01VnqsIuTlALXla/LWooNg0yEGeB+Y8WdFxGA==}
    engines: {node: '>= 10'}
    dependencies:
      chownr: 2.0.0
      fs-minipass: 2.1.0
      minipass: 3.1.3
      minizlib: 2.1.2
      mkdirp: 1.0.4
      yallist: 4.0.0
    dev: true

  /text-table/0.2.0:
    resolution: {integrity: sha1-f17oI66AUgfACvLfSoTsP8+lcLQ=}
    dev: true

  /timsort/0.3.0:
    resolution: {integrity: sha1-QFQRqOfmM5/mTbmiNN4R3DHgK9Q=}
    dev: true

  /to-regex-range/5.0.1:
    resolution: {integrity: sha512-65P7iz6X5yEr1cwcgvQxbbIw7Uk3gOy5dIdtZ4rDveLqhrdJP+Li/Hx6tyK0NEb+2GCyneCMJiGqrADCSNk8sQ==}
    engines: {node: '>=8.0'}
    dependencies:
      is-number: 7.0.0
    dev: true

  /tough-cookie/2.5.0:
    resolution: {integrity: sha512-nlLsUzgm1kfLXSXfRZMc1KLAugd4hqJHDTvc2hDIwS3mZAfMEuMbc03SujMF+GEcpaX/qboeycw6iO8JwVv2+g==}
    engines: {node: '>=0.8'}
    dependencies:
      psl: 1.8.0
      punycode: 2.1.1
    dev: true

  /trim-newlines/1.0.0:
    resolution: {integrity: sha1-WIeWa7WCpFA6QetST301ARgVphM=}
    engines: {node: '>=0.10.0'}
    dev: true

  /true-case-path/1.0.3:
    resolution: {integrity: sha512-m6s2OdQe5wgpFMC+pAJ+q9djG82O2jcHPOI6RNg1yy9rCYR+WD6Nbpl32fDpfC56nirdRy+opFa/Vk7HYhqaew==}
    dependencies:
      glob: 7.1.7
    dev: true

  /true-case-path/2.2.1:
    resolution: {integrity: sha512-0z3j8R7MCjy10kc/g+qg7Ln3alJTodw9aDuVWZa3uiWqfuBMKeAeP2ocWcxoyM3D73yz3Jt/Pu4qPr4wHSdB/Q==}
    dev: true

  /tslib/1.14.1:
    resolution: {integrity: sha512-Xni35NKzjgMrwevysHTCArtLDpPvye8zV/0E4EyYn43P7/7qvQwPh9BGkHewbMulVntbigmcT7rdX3BNo9wRJg==}
    dev: true

  /tslint/5.20.1_typescript@4.3.2:
    resolution: {integrity: sha512-EcMxhzCFt8k+/UP5r8waCf/lzmeSyVlqxqMEDQE7rWYiQky8KpIBz1JAoYXfROHrPZ1XXd43q8yQnULOLiBRQg==}
    engines: {node: '>=4.8.0'}
    hasBin: true
    peerDependencies:
      typescript: '>=2.3.0-dev || >=2.4.0-dev || >=2.5.0-dev || >=2.6.0-dev || >=2.7.0-dev || >=2.8.0-dev || >=2.9.0-dev || >=3.0.0-dev || >= 3.1.0-dev || >= 3.2.0-dev'
    dependencies:
      '@babel/code-frame': 7.12.13
      builtin-modules: 1.1.1
      chalk: 2.4.2
      commander: 2.20.3
      diff: 4.0.2
      glob: 7.1.7
      js-yaml: 3.14.1
      minimatch: 3.0.4
      mkdirp: 0.5.5
      resolve: 1.20.0
      semver: 5.7.1
      tslib: 1.14.1
      tsutils: 2.29.0_typescript@4.3.2
      typescript: 4.3.2
    dev: true

  /tsutils/2.29.0_typescript@4.3.2:
    resolution: {integrity: sha512-g5JVHCIJwzfISaXpXE1qvNalca5Jwob6FjI4AoPlqMusJ6ftFE7IkkFoMhVLRgK+4Kx3gkzb8UZK5t5yTTvEmA==}
    peerDependencies:
      typescript: '>=2.1.0 || >=2.1.0-dev || >=2.2.0-dev || >=2.3.0-dev || >=2.4.0-dev || >=2.5.0-dev || >=2.6.0-dev || >=2.7.0-dev || >=2.8.0-dev || >=2.9.0-dev || >= 3.0.0-dev || >= 3.1.0-dev'
    dependencies:
      tslib: 1.14.1
      typescript: 4.3.2
    dev: true

  /tsutils/3.21.0_typescript@4.3.2:
    resolution: {integrity: sha512-mHKK3iUXL+3UF6xL5k0PEhKRUBKPBCv/+RkEOpjRWxxx27KKRBmmA60A9pgOUvMi8GKhRMPEmjBRPzs2W7O1OA==}
    engines: {node: '>= 6'}
    peerDependencies:
      typescript: '>=2.8.0 || >= 3.2.0-dev || >= 3.3.0-dev || >= 3.4.0-dev || >= 3.5.0-dev || >= 3.6.0-dev || >= 3.6.0-beta || >= 3.7.0-dev || >= 3.7.0-beta'
    dependencies:
      tslib: 1.14.1
      typescript: 4.3.2
    dev: true

  /tunnel-agent/0.6.0:
    resolution: {integrity: sha1-J6XeoGs2sEoKmWZ3SykIaPD8QP0=}
    dependencies:
      safe-buffer: 5.2.1
    dev: true

  /tweetnacl/0.14.5:
    resolution: {integrity: sha1-WuaBd/GS1EViadEIr6k/+HQ/T2Q=}
    dev: true

  /type-check/0.4.0:
    resolution: {integrity: sha512-XleUoc9uwGXqjWwXaUTZAmzMcFZ5858QA2vvx1Ur5xIcixXIP+8LnFDgRplU30us6teqdlskFfu+ae4K79Ooew==}
    engines: {node: '>= 0.8.0'}
    dependencies:
      prelude-ls: 1.2.1
    dev: true

  /type-fest/0.8.1:
    resolution: {integrity: sha512-4dbzIzqvjtgiM5rw1k5rEHtBANKmdudhGyBEajN01fEyhaAIhsoKNy6y7+IN93IfpFtwY9iqi7kD+xwKhQsNJA==}
    engines: {node: '>=8'}
    dev: true

  /typescript/4.3.2:
    resolution: {integrity: sha512-zZ4hShnmnoVnAHpVHWpTcxdv7dWP60S2FsydQLV8V5PbS3FifjWFFRiHSWpDJahly88PRyV5teTSLoq4eG7mKw==}
    engines: {node: '>=4.2.0'}
    hasBin: true
    dev: true

  /unbox-primitive/1.0.1:
    resolution: {integrity: sha512-tZU/3NqK3dA5gpE1KtyiJUrEB0lxnGkMFHptJ7q6ewdZ8s12QrODwNbhIJStmJkd1QDXa1NRA8aF2A1zk/Ypyw==}
    dependencies:
      function-bind: 1.1.1
      has-bigints: 1.0.1
      has-symbols: 1.0.2
      which-boxed-primitive: 1.0.2
    dev: true

  /universalify/0.1.2:
    resolution: {integrity: sha512-rBJeI5CXAlmy1pV+617WB9J63U6XcazHHF2f2dbJix4XzpUF0RS3Zbj0FGIOCAva5P/d/GBOYaACQ1w+0azUkg==}
    engines: {node: '>= 4.0.0'}
    dev: true

  /uri-js/4.4.1:
    resolution: {integrity: sha512-7rKUyy33Q1yc98pQ1DAmLtwX109F7TIfWlW1Ydo8Wl1ii1SeHieeh0HHfPeL2fMXK6z0s8ecKs9frCuLJvndBg==}
    dependencies:
      punycode: 2.1.1
    dev: true

  /util-deprecate/1.0.2:
    resolution: {integrity: sha1-RQ1Nyfpw3nMnYvvS1KKJgUGaDM8=}
    dev: true

  /uuid/3.4.0:
    resolution: {integrity: sha512-HjSDRw6gZE5JMggctHBcjVak08+KEVhSIiDzFnT9S9aegmp85S/bReBVTb4QTFaRNptJ9kuYaNhnbNEOkbKb/A==}
    deprecated: Please upgrade  to version 7 or higher.  Older versions may use Math.random() in certain circumstances, which is known to be problematic.  See https://v8.dev/blog/math-random for details.
    hasBin: true
    dev: true

  /v8-compile-cache/2.3.0:
    resolution: {integrity: sha512-l8lCEmLcLYZh4nbunNZvQCJc5pv7+RCwa8q/LdUx8u7lsWvPDKmpodJAJNwkAhJC//dFY48KuIEmjtd4RViDrA==}
    dev: true

  /validate-npm-package-license/3.0.4:
    resolution: {integrity: sha512-DpKm2Ui/xN7/HQKCtpZxoRWBhZ9Z0kqtygG8XCgNQ8ZlDnxuQmWhj566j8fN4Cu3/JmbhsDo7fcAJq4s9h27Ew==}
    dependencies:
      spdx-correct: 3.1.1
      spdx-expression-parse: 3.0.1
    dev: true

  /validator/8.2.0:
    resolution: {integrity: sha512-Yw5wW34fSv5spzTXNkokD6S6/Oq92d8q/t14TqsS3fAiA1RYnxSFSIZ+CY3n6PGGRCq5HhJTSepQvFUS2QUDxA==}
    engines: {node: '>= 0.10'}
    dev: true

  /verror/1.10.0:
    resolution: {integrity: sha1-OhBcoXBTr1XW4nDB+CiGguGNpAA=}
    engines: {'0': node >=0.6.0}
    dependencies:
      assert-plus: 1.0.0
      core-util-is: 1.0.2
      extsprintf: 1.3.0
    dev: true

  /which-boxed-primitive/1.0.2:
    resolution: {integrity: sha512-bwZdv0AKLpplFY2KZRX6TvyuN7ojjr7lwkg6ml0roIy9YeuSr7JS372qlNW18UQYzgYK9ziGcerWqZOmEn9VNg==}
    dependencies:
      is-bigint: 1.0.2
      is-boolean-object: 1.1.1
      is-number-object: 1.0.5
      is-string: 1.0.6
      is-symbol: 1.0.4
    dev: true

  /which-module/2.0.0:
    resolution: {integrity: sha1-2e8H3Od7mQK4o6j6SzHD4/fm6Ho=}
    dev: true

  /which/2.0.2:
    resolution: {integrity: sha512-BLI3Tl1TW3Pvl70l3yq3Y64i+awpwXqsGBYWkkqMtnbXgrMD+yj7rhW0kuEDxzJaYXGjEW5ogapKNMEKNMjibA==}
    engines: {node: '>= 8'}
    hasBin: true
    dependencies:
      isexe: 2.0.0
    dev: true

  /wide-align/1.1.3:
    resolution: {integrity: sha512-QGkOQc8XL6Bt5PwnsExKBPuMKBxnGxWWW3fU55Xt4feHozMUhdUMaBCk290qpm/wG5u/RSKzwdAC4i51YigihA==}
    dependencies:
      string-width: 1.0.2
    dev: true

  /word-wrap/1.2.3:
    resolution: {integrity: sha512-Hz/mrNwitNRh/HUAtM/VT/5VH+ygD6DV7mYKZAtHOrbs8U7lvPS6xf7EJKMF0uW1KJCl0H701g3ZGus+muE5vQ==}
    engines: {node: '>=0.10.0'}
    dev: true

  /wrap-ansi/5.1.0:
    resolution: {integrity: sha512-QC1/iN/2/RPVJ5jYK8BGttj5z83LmSKmvbvrXPNCLZSEb32KKVDJDl/MOt2N01qU2H/FkzEa9PKto1BqDjtd7Q==}
    engines: {node: '>=6'}
    dependencies:
      ansi-styles: 3.2.1
      string-width: 3.1.0
      strip-ansi: 5.2.0
    dev: true

  /wrappy/1.0.2:
    resolution: {integrity: sha1-tSQ9jz7BqjXxNkYFvA0QNuMKtp8=}
    dev: true

  /write/1.0.3:
    resolution: {integrity: sha512-/lg70HAjtkUgWPVZhZcm+T4hkL8Zbtp1nFNOn3lRrxnlv50SRBv7cR7RqR+GMsd3hUXy9hWBo4CHTbFTcOYwig==}
    engines: {node: '>=4'}
    dependencies:
      mkdirp: 0.5.5
    dev: true

  /y18n/4.0.3:
    resolution: {integrity: sha512-JKhqTOwSrqNA1NY5lSztJ1GrBiUodLMmIZuLiDaMRJ+itFd+ABVE8XBjOvIWL+rSqNDC74LCSFmlb/U4UZ4hJQ==}
    dev: true

  /yallist/4.0.0:
    resolution: {integrity: sha512-3wdGidZyq5PB084XLES5TpOSRA3wjXAlIWMhum2kRcv/41Sn2emQ0dycQW4uZXLejwKvg6EsvbdlVL+FYEct7A==}
    dev: true

  /yargs-parser/13.1.2:
    resolution: {integrity: sha512-3lbsNRf/j+A4QuSZfDRA7HRSfWrzO0YjqTJd5kjAq37Zep1CEgaYmrH9Q3GwPiB9cHyd1Y1UwggGhJGoxipbzg==}
    dependencies:
      camelcase: 5.3.1
      decamelize: 1.2.0
    dev: true

  /yargs/13.3.2:
    resolution: {integrity: sha512-AX3Zw5iPruN5ie6xGRIDgqkT+ZhnRlZMLMHAs8tg7nRruy2Nb+i5o9bwghAogtM08q1dpr2LVoS8KSTMYpWXUw==}
    dependencies:
      cliui: 5.0.0
      find-up: 3.0.0
      get-caller-file: 2.0.5
      require-directory: 2.1.1
      require-main-filename: 2.0.0
      set-blocking: 2.0.0
      string-width: 3.1.0
      which-module: 2.0.0
      y18n: 4.0.3
      yargs-parser: 13.1.2
    dev: true

  /z-schema/3.18.4:
    resolution: {integrity: sha512-DUOKC/IhbkdLKKiV89gw9DUauTV8U/8yJl1sjf6MtDmzevLKOF2duNJ495S3MFVjqZarr+qNGCPbkg4mu4PpLw==}
    hasBin: true
    dependencies:
      lodash.get: 4.4.2
      lodash.isequal: 4.5.0
      validator: 8.2.0
    optionalDependencies:
      commander: 2.20.3
    dev: true

  file:../temp/tarballs/rushstack-eslint-config-2.3.4.tgz_eslint@7.12.1+typescript@4.3.2:
    resolution: {tarball: file:../temp/tarballs/rushstack-eslint-config-2.3.4.tgz}
    id: file:../temp/tarballs/rushstack-eslint-config-2.3.4.tgz
    name: '@rushstack/eslint-config'
    version: 2.3.4
    peerDependencies:
      eslint: ^6.0.0 || ^7.0.0
      typescript: '>=3.0.0'
    dependencies:
      '@rushstack/eslint-patch': file:../temp/tarballs/rushstack-eslint-patch-1.0.6.tgz
      '@rushstack/eslint-plugin': file:../temp/tarballs/rushstack-eslint-plugin-0.7.3.tgz_eslint@7.12.1+typescript@4.3.2
      '@rushstack/eslint-plugin-packlets': file:../temp/tarballs/rushstack-eslint-plugin-packlets-0.2.2.tgz_eslint@7.12.1+typescript@4.3.2
      '@rushstack/eslint-plugin-security': file:../temp/tarballs/rushstack-eslint-plugin-security-0.1.4.tgz_eslint@7.12.1+typescript@4.3.2
      '@typescript-eslint/eslint-plugin': 3.4.0_9bdf6f89c8a83adf753e5534730d34b0
      '@typescript-eslint/experimental-utils': 3.10.1_eslint@7.12.1+typescript@4.3.2
      '@typescript-eslint/parser': 3.4.0_eslint@7.12.1+typescript@4.3.2
      '@typescript-eslint/typescript-estree': 3.4.0_typescript@4.3.2
      eslint: 7.12.1
      eslint-plugin-promise: 4.2.1
      eslint-plugin-react: 7.20.6_eslint@7.12.1
      eslint-plugin-tsdoc: 0.2.14
      typescript: 4.3.2
    transitivePeerDependencies:
      - supports-color
    dev: true

  file:../temp/tarballs/rushstack-eslint-patch-1.0.6.tgz:
    resolution: {tarball: file:../temp/tarballs/rushstack-eslint-patch-1.0.6.tgz}
    name: '@rushstack/eslint-patch'
    version: 1.0.6
    dev: true

  file:../temp/tarballs/rushstack-eslint-plugin-0.7.3.tgz_eslint@7.12.1+typescript@4.3.2:
    resolution: {tarball: file:../temp/tarballs/rushstack-eslint-plugin-0.7.3.tgz}
    id: file:../temp/tarballs/rushstack-eslint-plugin-0.7.3.tgz
    name: '@rushstack/eslint-plugin'
    version: 0.7.3
    peerDependencies:
      eslint: ^6.0.0 || ^7.0.0
    dependencies:
      '@rushstack/tree-pattern': file:../temp/tarballs/rushstack-tree-pattern-0.2.1.tgz
      '@typescript-eslint/experimental-utils': 3.10.1_eslint@7.12.1+typescript@4.3.2
      eslint: 7.12.1
    transitivePeerDependencies:
      - supports-color
      - typescript
    dev: true

  file:../temp/tarballs/rushstack-eslint-plugin-packlets-0.2.2.tgz_eslint@7.12.1+typescript@4.3.2:
    resolution: {tarball: file:../temp/tarballs/rushstack-eslint-plugin-packlets-0.2.2.tgz}
    id: file:../temp/tarballs/rushstack-eslint-plugin-packlets-0.2.2.tgz
    name: '@rushstack/eslint-plugin-packlets'
    version: 0.2.2
    peerDependencies:
      eslint: ^6.0.0 || ^7.0.0
    dependencies:
      '@rushstack/tree-pattern': file:../temp/tarballs/rushstack-tree-pattern-0.2.1.tgz
      '@typescript-eslint/experimental-utils': 3.10.1_eslint@7.12.1+typescript@4.3.2
      eslint: 7.12.1
    transitivePeerDependencies:
      - supports-color
      - typescript
    dev: true

  file:../temp/tarballs/rushstack-eslint-plugin-security-0.1.4.tgz_eslint@7.12.1+typescript@4.3.2:
    resolution: {tarball: file:../temp/tarballs/rushstack-eslint-plugin-security-0.1.4.tgz}
    id: file:../temp/tarballs/rushstack-eslint-plugin-security-0.1.4.tgz
    name: '@rushstack/eslint-plugin-security'
    version: 0.1.4
    peerDependencies:
      eslint: ^6.0.0 || ^7.0.0
    dependencies:
      '@rushstack/tree-pattern': file:../temp/tarballs/rushstack-tree-pattern-0.2.1.tgz
      '@typescript-eslint/experimental-utils': 3.10.1_eslint@7.12.1+typescript@4.3.2
      eslint: 7.12.1
    transitivePeerDependencies:
      - supports-color
      - typescript
    dev: true

<<<<<<< HEAD
  file:../temp/tarballs/rushstack-heft-0.34.0.tgz:
    resolution: {tarball: file:../temp/tarballs/rushstack-heft-0.34.0.tgz}
    name: '@rushstack/heft'
    version: 0.34.0
=======
  file:../temp/tarballs/rushstack-heft-0.34.3.tgz:
    resolution: {tarball: file:../temp/tarballs/rushstack-heft-0.34.3.tgz}
    name: '@rushstack/heft'
    version: 0.34.3
>>>>>>> 76f12a1a
    engines: {node: '>=10.13.0'}
    hasBin: true
    dependencies:
      '@rushstack/heft-config-file': file:../temp/tarballs/rushstack-heft-config-file-0.6.0.tgz
      '@rushstack/node-core-library': file:../temp/tarballs/rushstack-node-core-library-3.39.0.tgz
      '@rushstack/rig-package': file:../temp/tarballs/rushstack-rig-package-0.2.12.tgz
      '@rushstack/ts-command-line': file:../temp/tarballs/rushstack-ts-command-line-4.8.0.tgz
      '@rushstack/typings-generator': file:../temp/tarballs/rushstack-typings-generator-0.3.7.tgz
      '@types/tapable': 1.0.6
      argparse: 1.0.10
      chokidar: 3.4.3
      fast-glob: 3.2.5
      glob: 7.0.6
      glob-escape: 0.0.2
      node-sass: 5.0.0
      postcss: 7.0.32
      postcss-modules: 1.5.0
      prettier: 2.3.1
      semver: 7.3.5
      tapable: 1.1.3
      true-case-path: 2.2.1
    dev: true

  file:../temp/tarballs/rushstack-heft-config-file-0.6.0.tgz:
    resolution: {tarball: file:../temp/tarballs/rushstack-heft-config-file-0.6.0.tgz}
    name: '@rushstack/heft-config-file'
    version: 0.6.0
    engines: {node: '>=10.13.0'}
    dependencies:
      '@rushstack/node-core-library': file:../temp/tarballs/rushstack-node-core-library-3.39.0.tgz
      '@rushstack/rig-package': file:../temp/tarballs/rushstack-rig-package-0.2.12.tgz
      jsonpath-plus: 4.0.0
    dev: true

  file:../temp/tarballs/rushstack-node-core-library-3.39.0.tgz:
    resolution: {tarball: file:../temp/tarballs/rushstack-node-core-library-3.39.0.tgz}
    name: '@rushstack/node-core-library'
    version: 3.39.0
    dependencies:
      '@types/node': 10.17.13
      colors: 1.2.5
      fs-extra: 7.0.1
      import-lazy: 4.0.0
      jju: 1.4.0
      resolve: 1.17.0
      semver: 7.3.5
      timsort: 0.3.0
      z-schema: 3.18.4
    dev: true

  file:../temp/tarballs/rushstack-rig-package-0.2.12.tgz:
    resolution: {tarball: file:../temp/tarballs/rushstack-rig-package-0.2.12.tgz}
    name: '@rushstack/rig-package'
    version: 0.2.12
    dependencies:
      resolve: 1.17.0
      strip-json-comments: 3.1.1
    dev: true

  file:../temp/tarballs/rushstack-tree-pattern-0.2.1.tgz:
    resolution: {tarball: file:../temp/tarballs/rushstack-tree-pattern-0.2.1.tgz}
    name: '@rushstack/tree-pattern'
    version: 0.2.1
    dev: true

  file:../temp/tarballs/rushstack-ts-command-line-4.8.0.tgz:
    resolution: {tarball: file:../temp/tarballs/rushstack-ts-command-line-4.8.0.tgz}
    name: '@rushstack/ts-command-line'
    version: 4.8.0
    dependencies:
      '@types/argparse': 1.0.38
      argparse: 1.0.10
      colors: 1.2.5
      string-argv: 0.3.1
    dev: true

  file:../temp/tarballs/rushstack-typings-generator-0.3.7.tgz:
    resolution: {tarball: file:../temp/tarballs/rushstack-typings-generator-0.3.7.tgz}
    name: '@rushstack/typings-generator'
    version: 0.3.7
    dependencies:
      '@rushstack/node-core-library': file:../temp/tarballs/rushstack-node-core-library-3.39.0.tgz
      '@types/node': 10.17.13
      chokidar: 3.4.3
      glob: 7.0.6
    dev: true<|MERGE_RESOLUTION|>--- conflicted
+++ resolved
@@ -5,21 +5,13 @@
   typescript-newest-test:
     specifiers:
       '@rushstack/eslint-config': file:rushstack-eslint-config-2.3.4.tgz
-<<<<<<< HEAD
-      '@rushstack/heft': file:rushstack-heft-0.34.0.tgz
-=======
-      '@rushstack/heft': file:rushstack-heft-0.34.3.tgz
->>>>>>> 76f12a1a
+      '@rushstack/heft': file:rushstack-heft-0.34.5.tgz
       eslint: ~7.12.1
       tslint: ~5.20.1
       typescript: ~4.3.2
     devDependencies:
       '@rushstack/eslint-config': file:../temp/tarballs/rushstack-eslint-config-2.3.4.tgz_eslint@7.12.1+typescript@4.3.2
-<<<<<<< HEAD
-      '@rushstack/heft': file:../temp/tarballs/rushstack-heft-0.34.0.tgz
-=======
-      '@rushstack/heft': file:../temp/tarballs/rushstack-heft-0.34.3.tgz
->>>>>>> 76f12a1a
+      '@rushstack/heft': file:../temp/tarballs/rushstack-heft-0.34.5.tgz
       eslint: 7.12.1
       tslint: 5.20.1_typescript@4.3.2
       typescript: 4.3.2
@@ -2779,17 +2771,10 @@
       - typescript
     dev: true
 
-<<<<<<< HEAD
-  file:../temp/tarballs/rushstack-heft-0.34.0.tgz:
-    resolution: {tarball: file:../temp/tarballs/rushstack-heft-0.34.0.tgz}
+  file:../temp/tarballs/rushstack-heft-0.34.5.tgz:
+    resolution: {tarball: file:../temp/tarballs/rushstack-heft-0.34.5.tgz}
     name: '@rushstack/heft'
-    version: 0.34.0
-=======
-  file:../temp/tarballs/rushstack-heft-0.34.3.tgz:
-    resolution: {tarball: file:../temp/tarballs/rushstack-heft-0.34.3.tgz}
-    name: '@rushstack/heft'
-    version: 0.34.3
->>>>>>> 76f12a1a
+    version: 0.34.5
     engines: {node: '>=10.13.0'}
     hasBin: true
     dependencies:
