// Copyright (c) Microsoft Corporation. All rights reserved. Licensed under the MIT license.
// See LICENSE in the project root for license information.

/* eslint max-lines: off */

import * as glob from 'glob';
import * as colors from 'colors';
import * as fetch from 'node-fetch';
import * as http from 'http';
import HttpsProxyAgent = require('https-proxy-agent');
import * as os from 'os';
import * as path from 'path';
import * as semver from 'semver';
import * as tar from 'tar';
import * as globEscape from 'glob-escape';
import {
  JsonFile,
  LockFile,
  Text,
  IPackageJson,
  MapExtensions,
  FileSystem,
  FileConstants,
  Sort,
  PosixModeBits,
  JsonObject
} from '@rushstack/node-core-library';

import { ApprovedPackagesChecker } from '../logic/ApprovedPackagesChecker';
import { AsyncRecycler } from '../utilities/AsyncRecycler';
import { BaseLinkManager } from '../logic/base/BaseLinkManager';
import { BaseShrinkwrapFile } from '../logic/base/BaseShrinkwrapFile';
import { PolicyValidator } from '../logic/policy/PolicyValidator';
import { IRushTempPackageJson } from '../logic/base/BasePackage';
import { Git } from '../logic/Git';
import { LastInstallFlag } from '../api/LastInstallFlag';
import { LinkManagerFactory } from '../logic/LinkManagerFactory';
import { PurgeManager } from './PurgeManager';
import { RushConfiguration, ICurrentVariantJson, IConfigurationEnvironment } from '../api/RushConfiguration';
import { RushConfigurationProject } from '../api/RushConfigurationProject';
import { RushConstants } from '../logic/RushConstants';
import { RushCiMode } from '../utilities/RushCiMode';
import { ShrinkwrapFileFactory } from '../logic/ShrinkwrapFileFactory';
import { Stopwatch } from '../utilities/Stopwatch';
import { Utilities } from '../utilities/Utilities';
import { Rush } from '../api/Rush';
import { PackageJsonEditor, DependencyType, PackageJsonDependency } from '../api/PackageJsonEditor';
import { AlreadyReportedError } from '../utilities/AlreadyReportedError';
import { CommonVersionsConfiguration } from '../api/CommonVersionsConfiguration';
import { RushGlobalFolder } from '../api/RushGlobalFolder';
import { PackageManagerName } from '../api/packageManager/PackageManager';
import { PnpmPackageManager } from '../api/packageManager/PnpmPackageManager';
import { DependencySpecifier } from './DependencySpecifier';
import { EnvironmentConfiguration } from '../api/EnvironmentConfiguration';

// The PosixModeBits are intended to be used with bitwise operations.
/* eslint-disable no-bitwise */

/**
 * The "noMtime" flag is new in tar@4.4.1 and not available yet for \@types/tar.
 * As a temporary workaround, augment the type.
 */
<<<<<<< HEAD
import { CreateOptions } from 'tar';
import { RushGlobalFolder } from '../api/RushGlobalFolder';
import { PackageManagerName } from '../api/packageManager/PackageManager';
import { PnpmPackageManager } from '../api/packageManager/PnpmPackageManager';
import { DependencySpecifier } from './DependencySpecifier';
import { EnvironmentConfiguration } from '../api/EnvironmentConfiguration';

=======
>>>>>>> bf36e86d
declare module 'tar' {
  // eslint-disable-next-line @typescript-eslint/interface-name-prefix
  export interface CreateOptions {
    /**
     * "Set to true to omit writing mtime values for entries. Note that this prevents using other
     * mtime-based features like tar.update or the keepNewer option with the resulting tar archive."
     */
    noMtime?: boolean;
  }
}

export interface IInstallManagerOptions {
  /**
   * Whether the global "--debug" flag was specified.
   */
  debug: boolean;
  /**
   * Whether or not Rush will automatically update the shrinkwrap file.
   * True for "rush update", false for "rush install".
   */
  allowShrinkwrapUpdates: boolean;
  /**
   * Whether to skip policy checks.
   */
  bypassPolicy: boolean;
  /**
   * Whether to skip linking, i.e. require "rush link" to be done manually later.
   */
  noLink: boolean;
  /**
   * Whether to delete the shrinkwrap file before installation, i.e. so that all dependencies
   * will be upgraded to the latest SemVer-compatible version.
   */
  fullUpgrade: boolean;
  /**
   * Whether to force an update to the shrinkwrap file even if it appears to be unnecessary.
   * Normally Rush uses heuristics to determine when "pnpm install" can be skipped,
   * but sometimes the heuristics can be inaccurate due to external influences
   * (pnpmfile.js script logic, registry changes, etc).
   */
  recheckShrinkwrap: boolean;

  /**
   * The value of the "--network-concurrency" command-line parameter, which
   * is a diagnostic option used to troubleshoot network failures.
   *
   * Currently only supported for PNPM.
   */
  networkConcurrency: number | undefined;

  /**
   * Whether or not to collect verbose logs from the package manager.
   * If specified when using PNPM, the logs will be in /common/temp/pnpm.log
   */
  collectLogFile: boolean;

  /**
   * The variant to consider when performing installations and validating shrinkwrap updates.
   */
  variant?: string | undefined;

  /**
   * Retry the install the specified number of times
   */
  maxInstallAttempts: number
}

/**
 * This class implements common logic between "rush install" and "rush update".
 */
export class InstallManager {
  private _rushConfiguration: RushConfiguration;
  private _rushGlobalFolder: RushGlobalFolder;
  private _commonNodeModulesMarker: LastInstallFlag;
  private _commonTempFolderRecycler: AsyncRecycler;

  private _options: IInstallManagerOptions;

  public constructor(
    rushConfiguration: RushConfiguration,
    rushGlobalFolder: RushGlobalFolder,
    purgeManager: PurgeManager,
    options: IInstallManagerOptions
  ) {
    this._rushConfiguration = rushConfiguration;
    this._rushGlobalFolder = rushGlobalFolder;
    this._commonTempFolderRecycler = purgeManager.commonTempFolderRecycler;
    this._options = options;

    const lastInstallState: JsonObject = {
      node: process.versions.node,
      packageManager: rushConfiguration.packageManager,
      packageManagerVersion: rushConfiguration.packageManagerToolVersion
    }

    if (lastInstallState.packageManager === 'pnpm') {
      lastInstallState.storePath = rushConfiguration.pnpmOptions.pnpmStorePath;
    }

    this._commonNodeModulesMarker = new LastInstallFlag(this._rushConfiguration.commonTempFolder, lastInstallState);
  }

  /**
   * Returns a map of all direct dependencies that only have a single semantic version specifier.
   * Returns a map: dependency name --> version specifier
   */
  public static collectImplicitlyPreferredVersions(
    rushConfiguration: RushConfiguration,
    options: {
      variant?: string | undefined
    } = {}
  ): Map<string, string> {
    // First, collect all the direct dependencies of all local projects, and their versions:
    // direct dependency name --> set of version specifiers
    const versionsForDependencies: Map<string, Set<string>> = new Map<string, Set<string>>();

    rushConfiguration.projects.forEach((project: RushConfigurationProject) => {
      InstallManager._collectVersionsForDependencies(
        rushConfiguration,
        {
          versionsForDependencies,
          dependencies: project.packageJsonEditor.dependencyList,
          cyclicDependencies: project.cyclicDependencyProjects,
          variant: options.variant
        });

      InstallManager._collectVersionsForDependencies(
        rushConfiguration,
        {
          versionsForDependencies,
          dependencies: project.packageJsonEditor.devDependencyList,
          cyclicDependencies: project.cyclicDependencyProjects,
          variant: options.variant
        });
    });

    // If any dependency has more than one version, then filter it out (since we don't know which version
    // should be preferred).  What remains will be the list of preferred dependencies.
    // dependency --> version specifier
    const implicitlyPreferred: Map<string, string> = new Map<string, string>();
    versionsForDependencies.forEach((versions: Set<string>, dep: string) => {
      if (versions.size === 1) {
        const version: string = versions.values().next().value;
        implicitlyPreferred.set(dep, version);
      }
    });
    return implicitlyPreferred;
  }

  // Helper for collectImplicitlyPreferredVersions()
  private static _updateVersionsForDependencies(versionsForDependencies: Map<string, Set<string>>,
    dependency: string, version: string): void {
    if (!versionsForDependencies.has(dependency)) {
      versionsForDependencies.set(dependency, new Set<string>());
    }
    versionsForDependencies.get(dependency)!.add(version);
  }

  // Helper for collectImplicitlyPreferredVersions()
  private static _collectVersionsForDependencies(
    rushConfiguration: RushConfiguration,
    options: {
      versionsForDependencies: Map<string, Set<string>>;
      dependencies: ReadonlyArray<PackageJsonDependency>;
      cyclicDependencies: Set<string>;
      variant: string | undefined;
    }): void {
    const {
      variant,
      dependencies,
      versionsForDependencies,
      cyclicDependencies
    } = options;

    const commonVersions: CommonVersionsConfiguration = rushConfiguration.getCommonVersions(variant);

    const allowedAlternativeVersions: Map<string, ReadonlyArray<string>>
      = commonVersions.allowedAlternativeVersions;

    for (const dependency of dependencies) {
      const alternativesForThisDependency: ReadonlyArray<string>
        = allowedAlternativeVersions.get(dependency.name) || [];

      // For each dependency, collectImplicitlyPreferredVersions() is collecting the set of all version specifiers
      // that appear across the repo.  If there is only one version specifier, then that's the "preferred" one.
      // However, there are a few cases where additional version specifiers can be safely ignored.
      let ignoreVersion: boolean = false;

      // 1. If the version specifier was listed in "allowedAlternativeVersions", then it's never a candidate.
      //    (Even if it's the only version specifier anywhere in the repo, we still ignore it, because
      //    otherwise the rule would be difficult to explain.)
      if (alternativesForThisDependency.indexOf(dependency.version) > 0) {
        ignoreVersion = true;
      } else {
        // Is it a local project?
        const localProject: RushConfigurationProject | undefined = rushConfiguration.getProjectByName(dependency.name);
        if (localProject) {
          // 2. If it's a symlinked local project, then it's not a candidate, because the package manager will
          //    never even see it.
          // However there are two ways that a local project can NOT be symlinked:
          // - if the local project doesn't satisfy the referenced semver specifier; OR
          // - if the local project was specified in "cyclicDependencyProjects" in rush.json
          if (semver.satisfies(localProject.packageJsonEditor.version, dependency.version)
            && !cyclicDependencies.has(dependency.name)) {
            ignoreVersion = true;
          }
        }

        if (!ignoreVersion) {
          InstallManager._updateVersionsForDependencies(versionsForDependencies, dependency.name, dependency.version);
        }
      }
    }
  }

  public get commonNodeModulesMarker(): LastInstallFlag {
    return this._commonNodeModulesMarker;
  }

  public async doInstall(): Promise<void> {
    const options: IInstallManagerOptions = this._options;

    // Check the policies
    PolicyValidator.validatePolicy(this._rushConfiguration, options);

    // Git hooks are only installed if the repo opts in by including files in /common/git-hooks
    const hookSource: string = path.join(this._rushConfiguration.commonFolder, 'git-hooks');
    const hookDestination: string | undefined = Git.getHooksFolder();

    if (FileSystem.exists(hookSource) && hookDestination) {
      const hookFilenames: string[] = FileSystem.readFolder(hookSource);
      if (hookFilenames.length > 0) {
        console.log(os.EOL + colors.bold('Found files in the "common/git-hooks" folder.'));

        // Clear the currently installed git hooks and install fresh copies
        FileSystem.ensureEmptyFolder(hookDestination);

        // Only copy files that look like Git hook names
        const filteredHookFilenames: string[] = hookFilenames.filter(x => /^[a-z\-]+/.test(x));
        for (const filename of filteredHookFilenames) {
          FileSystem.copyFile({
            sourcePath: path.join(hookSource, filename),
            destinationPath: path.join(hookDestination, filename)
          });
          FileSystem.changePosixModeBits(path.join(hookDestination, filename),
            PosixModeBits.UserRead | PosixModeBits.UserExecute);
        }

        console.log('Successfully installed these Git hook scripts: ' + filteredHookFilenames.join(', ') + os.EOL);
      }
    }

    const approvedPackagesChecker: ApprovedPackagesChecker = new ApprovedPackagesChecker(this._rushConfiguration);
    if (approvedPackagesChecker.approvedPackagesFilesAreOutOfDate) {
      if (this._options.allowShrinkwrapUpdates) {
        approvedPackagesChecker.rewriteConfigFiles();
        console.log(colors.yellow(
          'Approved package files have been updated. These updates should be committed to source control'
        ));
      } else {
        throw new Error(`Approved packages files are out-of date. Run "rush update" to update them.`);
      }
    }

    // Ensure that the package manager is installed
    await this.ensureLocalPackageManager();
    let shrinkwrapFile: BaseShrinkwrapFile | undefined = undefined;

    // (If it's a full update, then we ignore the shrinkwrap from Git since it will be overwritten)
    if (!options.fullUpgrade) {
      try {
        shrinkwrapFile = ShrinkwrapFileFactory.getShrinkwrapFile(
          this._rushConfiguration.packageManager,
          this._rushConfiguration.packageManagerOptions,
          this._rushConfiguration.getCommittedShrinkwrapFilename(options.variant)
        );
      } catch (ex) {
        console.log();
        console.log(`Unable to load the ${this._shrinkwrapFilePhrase}: ${ex.message}`);

        if (!options.allowShrinkwrapUpdates) {
          console.log();
          console.log(colors.red('You need to run "rush update" to fix this problem'));
          throw new AlreadyReportedError();
        }

        shrinkwrapFile = undefined;
      }
    }

    // Write a file indicating which variant is being installed.
    // This will be used by bulk scripts to determine the correct Shrinkwrap file to track.
    const currentVariantJsonFilename: string = this._rushConfiguration.currentVariantJsonFilename;
    const currentVariantJson: ICurrentVariantJson = {
      variant: options.variant || null // eslint-disable-line @rushstack/no-null
    };

    // Determine if the variant is already current by updating current-variant.json.
    // If nothing is written, the variant has not changed.
    const variantIsUpToDate: boolean = !JsonFile.save(currentVariantJson, currentVariantJsonFilename, {
      onlyIfChanged: true
    });

    if (options.variant) {
      console.log();
      console.log(colors.bold(`Using variant '${options.variant}' for installation.`));
    } else if (!variantIsUpToDate && !options.variant) {
      console.log();
      console.log(colors.bold('Using the default variant for installation.'));
    }

    const shrinkwrapIsUpToDate: boolean = this._createTempModulesAndCheckShrinkwrap({
      shrinkwrapFile,
      variant: options.variant
    }) && !options.recheckShrinkwrap;

    if (!shrinkwrapIsUpToDate) {
      if (!options.allowShrinkwrapUpdates) {
        console.log();
        console.log(colors.red(
          `The ${this._shrinkwrapFilePhrase} is out of date. You need to run "rush update".`
        ));
        throw new AlreadyReportedError();
      }
    }

    await this._installCommonModules({
      shrinkwrapIsUpToDate,
      variantIsUpToDate,
      ...options
    });

    if (!options.noLink) {
      const linkManager: BaseLinkManager = LinkManagerFactory.getLinkManager(this._rushConfiguration);
      await linkManager.createSymlinksForProjects(false);
    } else {
      console.log(
        os.EOL + colors.yellow('Since "--no-link" was specified, you will need to run "rush link" manually.')
      );
    }
  }

  /**
   * If the "(p)npm-local" symlink hasn't been set up yet, this creates it, installing the
   * specified (P)npm version in the user's home directory if needed.
   */
  public ensureLocalPackageManager(): Promise<void> {
    // Example: "C:\Users\YourName\.rush"
    const rushUserFolder: string = this._rushGlobalFolder.nodeSpecificPath;

    if (!FileSystem.exists(rushUserFolder)) {
      console.log('Creating ' + rushUserFolder);
      FileSystem.ensureFolder(rushUserFolder);
    }

    const packageManager: PackageManagerName = this._rushConfiguration.packageManager;
    const packageManagerVersion: string = this._rushConfiguration.packageManagerToolVersion;

    const packageManagerAndVersion: string = `${packageManager}-${packageManagerVersion}`;
    // Example: "C:\Users\YourName\.rush\pnpm-1.2.3"
    const packageManagerToolFolder: string = path.join(rushUserFolder, packageManagerAndVersion);

    const packageManagerMarker: LastInstallFlag = new LastInstallFlag(packageManagerToolFolder, {
      node: process.versions.node
    });

    console.log(`Trying to acquire lock for ${packageManagerAndVersion}`);
    return LockFile.acquire(rushUserFolder, packageManagerAndVersion).then((lock: LockFile) => {
      console.log(`Acquired lock for ${packageManagerAndVersion}`);

      if (!packageManagerMarker.isValid() || lock.dirtyWhenAcquired) {
        console.log(colors.bold(`Installing ${packageManager} version ${packageManagerVersion}${os.EOL}`));

        // note that this will remove the last-install flag from the directory
        Utilities.installPackageInDirectory({
          directory: packageManagerToolFolder,
          packageName: packageManager,
          version: this._rushConfiguration.packageManagerToolVersion,
          tempPackageTitle: `${packageManager}-local-install`,
          maxInstallAttempts: this._options.maxInstallAttempts,
          // This is using a local configuration to install a package in a shared global location.
          // Generally that's a bad practice, but in this case if we can successfully install
          // the package at all, we can reasonably assume it's good for all the repositories.
          // In particular, we'll assume that two different NPM registries cannot have two
          // different implementations of the same version of the same package.
          // This was needed for: https://github.com/microsoft/rushstack/issues/691
          commonRushConfigFolder: this._rushConfiguration.commonRushConfigFolder
        });

        console.log(`Successfully installed ${packageManager} version ${packageManagerVersion}`);
      } else {
        console.log(`Found ${packageManager} version ${packageManagerVersion} in ${packageManagerToolFolder}`);
      }

      packageManagerMarker.create();

      // Example: "C:\MyRepo\common\temp"
      FileSystem.ensureFolder(this._rushConfiguration.commonTempFolder);

      // Example: "C:\MyRepo\common\temp\pnpm-local"
      const localPackageManagerToolFolder: string =
        path.join(this._rushConfiguration.commonTempFolder, `${packageManager}-local`);

      console.log(os.EOL + 'Symlinking "' + localPackageManagerToolFolder + '"');
      console.log('  --> "' + packageManagerToolFolder + '"');

      // We cannot use FileSystem.exists() to test the existence of a symlink, because it will
      // return false for broken symlinks.  There is no way to test without catching an exception.
      try {
        FileSystem.deleteFolder(localPackageManagerToolFolder);
      } catch (error) {
        if (error.code !== 'ENOENT') {
          throw error;
        }
      }

      FileSystem.createSymbolicLinkJunction({
        linkTargetPath: packageManagerToolFolder,
        newLinkPath: localPackageManagerToolFolder
      });

      lock.release();
    });
  }

  /**
   * Regenerates the common/package.json and all temp_modules projects.
   * If shrinkwrapFile is provided, this function also validates whether it contains
   * everything we need to install and returns true if so; in all other cases,
   * the return value is false.
   */
  private _createTempModulesAndCheckShrinkwrap(options: {
    shrinkwrapFile: BaseShrinkwrapFile | undefined;
    variant: string | undefined;
  }): boolean {
    const {
      shrinkwrapFile,
      variant
    } = options;

    const stopwatch: Stopwatch = Stopwatch.start();

    // Example: "C:\MyRepo\common\temp\projects"
    const tempProjectsFolder: string = path.join(this._rushConfiguration.commonTempFolder,
      RushConstants.rushTempProjectsFolderName);

    console.log(os.EOL + colors.bold('Updating temp projects in ' + tempProjectsFolder));

    Utilities.createFolderWithRetry(tempProjectsFolder);

    const shrinkwrapWarnings: string[] = [];

    // We will start with the assumption that it's valid, and then set it to false if
    // any of the checks fail
    let shrinkwrapIsUpToDate: boolean = true;

    if (!shrinkwrapFile) {
      shrinkwrapIsUpToDate = false;
    }

    // dependency name --> version specifier
    const allExplicitPreferredVersions: Map<string, string> = this._rushConfiguration.getCommonVersions(variant)
      .getAllPreferredVersions();

    if (shrinkwrapFile) {
      // Check any (explicitly) preferred dependencies first
      allExplicitPreferredVersions.forEach((version: string, dependency: string) => {
        const dependencySpecifier: DependencySpecifier = new DependencySpecifier(dependency, version);

        if (!shrinkwrapFile.hasCompatibleTopLevelDependency(dependencySpecifier)) {
          shrinkwrapWarnings.push(`"${dependency}" (${version}) required by the preferred versions from `
            + RushConstants.commonVersionsFilename);
          shrinkwrapIsUpToDate = false;
        }
      });

      if (this._findOrphanedTempProjects(shrinkwrapFile)) {
        // If there are any orphaned projects, then "npm install" would fail because the shrinkwrap
        // contains references such as "resolved": "file:projects\\project1" that refer to nonexistent
        // file paths.
        shrinkwrapIsUpToDate = false;
      }
    }

    // Also copy down the committed .npmrc file, if there is one
    // "common\config\rush\.npmrc" --> "common\temp\.npmrc"
    // Also ensure that we remove any old one that may be hanging around
    Utilities.syncNpmrc(this._rushConfiguration.commonRushConfigFolder, this._rushConfiguration.commonTempFolder);

    // also, copy the pnpmfile.js if it exists
    if (this._rushConfiguration.packageManager === 'pnpm') {
      const committedPnpmFilePath: string =
        this._rushConfiguration.getPnpmfilePath(this._options.variant);
      const tempPnpmFilePath: string
        = path.join(this._rushConfiguration.commonTempFolder, RushConstants.pnpmfileFilename);

      // ensure that we remove any old one that may be hanging around
      this._syncFile(committedPnpmFilePath, tempPnpmFilePath);
    }

    const commonPackageJson: IPackageJson = {
      dependencies: {},
      description: 'Temporary file generated by the Rush tool',
      name: 'rush-common',
      private: true,
      version: '0.0.0'
    };

    // dependency name --> version specifier
    const allPreferredVersions: Map<string, string> = new Map<string, string>();

    // Should we add implicitly preferred versions?
    let useImplicitlyPinnedVersions: boolean;
    if (this._rushConfiguration.commonVersions.implicitlyPreferredVersions !== undefined) {
      // Use the manually configured setting
      useImplicitlyPinnedVersions = this._rushConfiguration.commonVersions.implicitlyPreferredVersions;
    } else {
      // Default to true.
      useImplicitlyPinnedVersions = true;
    }

    if (useImplicitlyPinnedVersions) {
      // Add in the implicitly preferred versions.
      // These are any first-level dependencies for which we only consume a single version range
      // (e.g. every package that depends on react uses an identical specifier)
      const implicitlyPreferredVersions: Map<string, string> =
        InstallManager.collectImplicitlyPreferredVersions(this._rushConfiguration, { variant });
      MapExtensions.mergeFromMap(allPreferredVersions, implicitlyPreferredVersions);
    }

    // Add in the explicitly preferred versions.
    // Note that these take precedence over implicitly preferred versions.
    MapExtensions.mergeFromMap(allPreferredVersions, allExplicitPreferredVersions);

    // Add any preferred versions to the top of the commonPackageJson
    // do this in alphabetical order for simpler debugging
    for (const dependency of Array.from(allPreferredVersions.keys()).sort()) {
      commonPackageJson.dependencies![dependency] = allPreferredVersions.get(dependency)!;
    }

    // To make the common/package.json file more readable, sort alphabetically
    // according to rushProject.tempProjectName instead of packageName.
    const sortedRushProjects: RushConfigurationProject[] = this._rushConfiguration.projects.slice(0);
    Sort.sortBy(sortedRushProjects, x => x.tempProjectName);

    for (const rushProject of sortedRushProjects) {
      const packageJson: PackageJsonEditor = rushProject.packageJsonEditor;

      // Example: "C:\MyRepo\common\temp\projects\my-project-2.tgz"
      const tarballFile: string = this._getTarballFilePath(rushProject);

      // Example: "my-project-2"
      const unscopedTempProjectName: string = rushProject.unscopedTempProjectName;

      // Example: dependencies["@rush-temp/my-project-2"] = "file:./projects/my-project-2.tgz"
      commonPackageJson.dependencies![rushProject.tempProjectName]
        = `file:./${RushConstants.rushTempProjectsFolderName}/${rushProject.unscopedTempProjectName}.tgz`;

      const tempPackageJson: IRushTempPackageJson = {
        name: rushProject.tempProjectName,
        version: '0.0.0',
        private: true,
        dependencies: {}
      };

      // Collect pairs of (packageName, packageVersion) to be added as dependencies of the @rush-temp package.json
      const tempDependencies: Map<string, string> = new Map<string, string>();

      // These can be regular, optional, or peer dependencies (but NOT dev dependencies).
      // (A given packageName will never appear more than once in this list.)
      for (const dependency of packageJson.dependencyList) {

        // If there are any optional dependencies, copy directly into the optionalDependencies field.
        if (dependency.dependencyType === DependencyType.Optional) {
          if (!tempPackageJson.optionalDependencies) {
            tempPackageJson.optionalDependencies = {};
          }
          tempPackageJson.optionalDependencies[dependency.name] = dependency.version;
        } else {
          tempDependencies.set(dependency.name, dependency.version);
        }
      }

      for (const dependency of packageJson.devDependencyList) {
        // If there are devDependencies, we need to merge them with the regular dependencies.  If the same
        // library appears in both places, then the dev dependency wins (because presumably it's saying what you
        // want right now for development, not the range that you support for consumers).
        tempDependencies.set(dependency.name, dependency.version);
      }
      Sort.sortMapKeys(tempDependencies);

      for (const [packageName, packageVersion] of tempDependencies.entries()) {
        const dependencySpecifier: DependencySpecifier = new DependencySpecifier(packageName, packageVersion);

        // Is there a locally built Rush project that could satisfy this dependency?
        // If so, then we will symlink to the project folder rather than to common/temp/node_modules.
        // In this case, we don't want "npm install" to process this package, but we do need
        // to record this decision for "rush link" later, so we add it to a special 'rushDependencies' field.
        const localProject: RushConfigurationProject | undefined =
          this._rushConfiguration.getProjectByName(packageName);

        if (localProject) {
          // Don't locally link if it's listed in the cyclicDependencyProjects
          if (!rushProject.cyclicDependencyProjects.has(packageName)) {

            // Also, don't locally link if the SemVer doesn't match
            const localProjectVersion: string = localProject.packageJsonEditor.version;
            if (semver.satisfies(localProjectVersion, packageVersion)) {

              // We will locally link this package, so instead add it to our special "rushDependencies"
              // field in the package.json file.
              if (!tempPackageJson.rushDependencies) {
                tempPackageJson.rushDependencies = {};
              }
              tempPackageJson.rushDependencies[packageName] = packageVersion;
              continue;
            }
          }
        }

        // We will NOT locally link this package; add it as a regular dependency.
        tempPackageJson.dependencies![packageName] = packageVersion;

        if (shrinkwrapFile) {
          if (!shrinkwrapFile.tryEnsureCompatibleDependency(dependencySpecifier, rushProject.tempProjectName)) {
            shrinkwrapWarnings.push(`"${packageName}" (${packageVersion}) required by`
              + ` "${rushProject.packageName}"`);
            shrinkwrapIsUpToDate = false;
          }
        }
      }

      // NPM expects the root of the tarball to have a directory called 'package'
      const npmPackageFolder: string = 'package';

      // Example: "C:\MyRepo\common\temp\projects\my-project-2"
      const tempProjectFolder: string = path.join(
        this._rushConfiguration.commonTempFolder,
        RushConstants.rushTempProjectsFolderName,
        unscopedTempProjectName);

      // Example: "C:\MyRepo\common\temp\projects\my-project-2\package.json"
      const tempPackageJsonFilename: string = path.join(tempProjectFolder, FileConstants.PackageJson);

      // we only want to overwrite the package if the existing tarball's package.json is different from tempPackageJson
      let shouldOverwrite: boolean = true;
      try {
        // if the tarball and the temp file still exist, then compare the contents
        if (FileSystem.exists(tarballFile) && FileSystem.exists(tempPackageJsonFilename)) {

          // compare the extracted package.json with the one we are about to write
          const oldBuffer: Buffer = FileSystem.readFileToBuffer(tempPackageJsonFilename);
          const newBuffer: Buffer = Buffer.from(JsonFile.stringify(tempPackageJson));

          if (Buffer.compare(oldBuffer, newBuffer) === 0) {
            shouldOverwrite = false;
          }
        }
      } catch (error) {
        // ignore the error, we will go ahead and create a new tarball
      }

      if (shouldOverwrite) {
        try {
          // ensure the folder we are about to zip exists
          Utilities.createFolderWithRetry(tempProjectFolder);

          // remove the old tarball & old temp package json, this is for any cases where new tarball creation
          // fails, and the shouldOverwrite logic is messed up because the my-project-2\package.json
          // exists and is updated, but the tarball is not accurate
          FileSystem.deleteFile(tarballFile);
          FileSystem.deleteFile(tempPackageJsonFilename);

          // write the expected package.json file into the zip staging folder
          JsonFile.save(tempPackageJson, tempPackageJsonFilename);

          const tarOptions: tar.CreateOptions = ({
            gzip: true,
            file: tarballFile,
            cwd: tempProjectFolder,
            portable: true,
            noMtime: true,
            noPax: true,
            sync: true,
            prefix: npmPackageFolder,
            filter: (path: string, stat: tar.FileStat): boolean => {
              if (!this._rushConfiguration.experimentsConfiguration.configuration
                .noChmodFieldInTarHeaderNormalization) {
                stat.mode = (stat.mode & ~0x1FF) | PosixModeBits.AllRead | PosixModeBits.UserWrite
                  | PosixModeBits.AllExecute;
              }
              return true;
            }
          } as tar.CreateOptions);

          // create the new tarball
          tar.create(tarOptions, [FileConstants.PackageJson]);

          console.log(`Updating ${tarballFile}`);
        } catch (error) {
          console.log(colors.yellow(error));
          // delete everything in case of any error
          FileSystem.deleteFile(tarballFile);
          FileSystem.deleteFile(tempPackageJsonFilename);
        }
      }
    }

    // Example: "C:\MyRepo\common\temp\package.json"
    const commonPackageJsonFilename: string = path.join(this._rushConfiguration.commonTempFolder,
      FileConstants.PackageJson);

    if (shrinkwrapFile) {
      // If we have a (possibly incomplete) shrinkwrap file, check to see if any shrinkwrap-specific
      // changes make the shrinkwrap out-of-date, and save it as the temporary file.
      if (shrinkwrapFile.shouldForceRecheck()) {
        shrinkwrapIsUpToDate = false;
      }

      shrinkwrapFile.save(this._rushConfiguration.tempShrinkwrapFilename);
      shrinkwrapFile.save(this._rushConfiguration.tempShrinkwrapPreinstallFilename);
    } else {
      // Otherwise delete the temporary file
      FileSystem.deleteFile(this._rushConfiguration.tempShrinkwrapFilename);

      if (this._rushConfiguration.packageManager === 'pnpm') {
        // Workaround for https://github.com/pnpm/pnpm/issues/1890
        //
        // When "rush update --full" is run, rush deletes common/temp/pnpm-lock.yaml so that
        // a new lockfile can be generated. But because of the above bug "pnpm install" would
        // respect "common/temp/node_modules/.pnpm-lock.yaml" and thus would not generate a
        // new lockfile. Deleting this file in addition to deleting common/temp/pnpm-lock.yaml
        // ensures that a new lockfile will be generated with "rush update --full".

        const pnpmPackageManager: PnpmPackageManager =
          (this._rushConfiguration.packageManagerWrapper as PnpmPackageManager);

        FileSystem.deleteFile(path.join(this._rushConfiguration.commonTempFolder,
          pnpmPackageManager.internalShrinkwrapRelativePath));
      }
    }

    // Don't update the file timestamp unless the content has changed, since "rush install"
    // will consider this timestamp
    JsonFile.save(commonPackageJson, commonPackageJsonFilename, { onlyIfChanged: true });

    stopwatch.stop();
    console.log(`Finished creating temporary modules (${stopwatch.toString()})`);

    if (shrinkwrapWarnings.length > 0) {
      console.log();
      console.log(colors.yellow(Utilities.wrapWords(
        `The ${this._shrinkwrapFilePhrase} is missing the following dependencies:`)));

      for (const shrinkwrapWarning of shrinkwrapWarnings) {
        console.log(colors.yellow('  ' + shrinkwrapWarning));
      }
      console.log();
    }

    return shrinkwrapIsUpToDate;
  }

  /**
   * Runs "npm install" in the common folder.
   */
  private _installCommonModules(options: {
    shrinkwrapIsUpToDate: boolean;
    variantIsUpToDate: boolean;
  } & IInstallManagerOptions): Promise<void> {
    const {
      shrinkwrapIsUpToDate,
      variantIsUpToDate
    } = options;

    return Promise.resolve().then(() => {
      console.log(os.EOL + colors.bold('Checking node_modules in ' + this._rushConfiguration.commonTempFolder)
        + os.EOL);

      const commonNodeModulesFolder: string = path.join(this._rushConfiguration.commonTempFolder,
        'node_modules');

      // This marker file indicates that the last "rush install" completed successfully
      const markerFileExistedAndWasValidAtStart: boolean = this._commonNodeModulesMarker.checkValidAndReportStoreIssues();

      // If "--clean" or "--full-clean" was specified, or if the last install was interrupted,
      // then we will need to delete the node_modules folder.  Otherwise, we can do an incremental
      // install.
      const deleteNodeModules: boolean = !markerFileExistedAndWasValidAtStart;

      // Based on timestamps, can we skip this install entirely?
      if (shrinkwrapIsUpToDate && !deleteNodeModules && variantIsUpToDate) {
        const potentiallyChangedFiles: string[] = [];

        // Consider the timestamp on the node_modules folder; if someone tampered with it
        // or deleted it entirely, then we can't skip this install
        potentiallyChangedFiles.push(commonNodeModulesFolder);

        // Additionally, if they pulled an updated npm-shrinkwrap.json file from Git,
        // then we can't skip this install
        potentiallyChangedFiles.push(this._rushConfiguration.getCommittedShrinkwrapFilename(options.variant));

        // Add common-versions.json file in potentially changed file list.
        potentiallyChangedFiles.push(this._rushConfiguration.getCommonVersionsFilePath(options.variant));

        if (this._rushConfiguration.packageManager === 'pnpm') {
          // If the repo is using pnpmfile.js, consider that also
          const pnpmFileFilename: string = this._rushConfiguration.getPnpmfilePath(options.variant);

          if (FileSystem.exists(pnpmFileFilename)) {
            potentiallyChangedFiles.push(pnpmFileFilename);
          }
        }

        // Also consider timestamps for all the temp tarballs. (createTempModulesAndCheckShrinkwrap() will
        // carefully preserve these timestamps unless something has changed.)
        // Example: "C:\MyRepo\common\temp\projects\my-project-2.tgz"
        potentiallyChangedFiles.push(...this._rushConfiguration.projects.map(x => {
          return this._getTarballFilePath(x);
        }));

        // NOTE: If commonNodeModulesMarkerFilename (or any of the potentiallyChangedFiles) does not
        // exist, then isFileTimestampCurrent() returns false.
        if (Utilities.isFileTimestampCurrent(this._commonNodeModulesMarker.path, potentiallyChangedFiles)) {
          // Nothing to do, because everything is up to date according to time stamps
          return;
        }
      }

      return this._checkIfReleaseIsPublished()
        .catch((error) => {
          // If the user is working in an environment that can't reach the registry,
          // don't bother them with errors.
          return undefined;
        }).then((publishedRelease: boolean | undefined) => {

          if (publishedRelease === false) {
            console.log(colors.yellow('Warning: This release of the Rush tool was unpublished; it may be unstable.'));
          }

          // Since we're going to be tampering with common/node_modules, delete the "rush link" flag file if it exists;
          // this ensures that a full "rush link" is required next time
          Utilities.deleteFile(this._rushConfiguration.rushLinkJsonFilename);

          // Delete the successful install file to indicate the install transaction has started
          this._commonNodeModulesMarker.clear();

          // NOTE: The PNPM store is supposed to be transactionally safe, so we don't delete it automatically.
          // The user must request that via the command line.
          if (deleteNodeModules) {
            if (this._rushConfiguration.packageManager === 'npm') {
              console.log(`Deleting the "npm-cache" folder`);
              // This is faster and more thorough than "npm cache clean"
              this._commonTempFolderRecycler.moveFolder(this._rushConfiguration.npmCacheFolder);

              console.log(`Deleting the "npm-tmp" folder`);
              this._commonTempFolderRecycler.moveFolder(this._rushConfiguration.npmTmpFolder);
            }
          }

          // Example: "C:\MyRepo\common\temp\npm-local\node_modules\.bin\npm"
          const packageManagerFilename: string = this._rushConfiguration.packageManagerToolFilename;

          let packageManagerEnv: NodeJS.ProcessEnv = process.env;

          let configurationEnvironment: IConfigurationEnvironment | undefined = undefined;

          if (this._rushConfiguration.packageManager === 'npm') {
            if (
              this._rushConfiguration.npmOptions &&
              this._rushConfiguration.npmOptions.environmentVariables
            ) {
              configurationEnvironment = this._rushConfiguration.npmOptions.environmentVariables;
            }
          } else if (this._rushConfiguration.packageManager === 'pnpm') {
            if (
              this._rushConfiguration.pnpmOptions &&
              this._rushConfiguration.pnpmOptions.environmentVariables
            ) {
              configurationEnvironment = this._rushConfiguration.pnpmOptions.environmentVariables;
            }
          } else if (this._rushConfiguration.packageManager === 'yarn') {
            if (
              this._rushConfiguration.yarnOptions &&
              this._rushConfiguration.yarnOptions.environmentVariables
            ) {
              configurationEnvironment = this._rushConfiguration.yarnOptions.environmentVariables;
            }
          }

          packageManagerEnv = this._mergeEnvironmentVariables(
            process.env,
            configurationEnvironment
          );

          // Is there an existing "node_modules" folder to consider?
          if (FileSystem.exists(commonNodeModulesFolder)) {
            // Should we delete the entire "node_modules" folder?
            if (deleteNodeModules) {
              // YES: Delete "node_modules"

              // Explain to the user why we are hosing their node_modules folder
              console.log('Deleting files from ' + commonNodeModulesFolder);

              this._commonTempFolderRecycler.moveFolder(commonNodeModulesFolder);

              Utilities.createFolderWithRetry(commonNodeModulesFolder);
            } else {
              // NO: Prepare to do an incremental install in the "node_modules" folder

              // note: it is not necessary to run "prune" with pnpm
              if (this._rushConfiguration.packageManager === 'npm') {
                console.log(`Running "${this._rushConfiguration.packageManager} prune"`
                  + ` in ${this._rushConfiguration.commonTempFolder}`);
                const args: string[] = ['prune'];
                this._pushConfigurationArgs(args, options);

                Utilities.executeCommandWithRetry(this._options.maxInstallAttempts, packageManagerFilename, args,
                  this._rushConfiguration.commonTempFolder, packageManagerEnv);

                // Delete the (installed image of) the temp projects, since "npm install" does not
                // detect changes for "file:./" references.
                // We recognize the temp projects by their names, which always start with "rush-".

                // Example: "C:\MyRepo\common\temp\node_modules\@rush-temp"
                const pathToDeleteWithoutStar: string = path.join(commonNodeModulesFolder,
                  RushConstants.rushTempNpmScope);
                console.log(`Deleting ${pathToDeleteWithoutStar}\\*`);
                // Glob can't handle Windows paths
                const normalizedpathToDeleteWithoutStar: string = Text.replaceAll(pathToDeleteWithoutStar, '\\', '/');

                // Example: "C:/MyRepo/common/temp/node_modules/@rush-temp/*"
                for (const tempModulePath of glob.sync(globEscape(normalizedpathToDeleteWithoutStar) + '/*')) {
                  // We could potentially use AsyncRecycler here, but in practice these folders tend
                  // to be very small
                  Utilities.dangerouslyDeletePath(tempModulePath);
                }
              }
            }
          }

          if (this._rushConfiguration.packageManager === 'yarn') {
            // Yarn does not correctly detect changes to a tarball, so we need to forcibly clear its cache
            const yarnRushTempCacheFolder: string = path.join(
              this._rushConfiguration.yarnCacheFolder, 'v2', 'npm-@rush-temp'
            );
            if (FileSystem.exists(yarnRushTempCacheFolder)) {
              console.log('Deleting ' + yarnRushTempCacheFolder);
              Utilities.dangerouslyDeletePath(yarnRushTempCacheFolder);
            }
          }

          // Run "npm install" in the common folder
          const installArgs: string[] = ['install'];
          this._pushConfigurationArgs(installArgs, options);

          console.log(os.EOL + colors.bold(`Running "${this._rushConfiguration.packageManager} install" in`
            + ` ${this._rushConfiguration.commonTempFolder}`) + os.EOL);

          // If any diagnostic options were specified, then show the full command-line
          if (options.debug || options.collectLogFile || options.networkConcurrency) {
            console.log(os.EOL + colors.green('Invoking package manager: ')
              + FileSystem.getRealPath(packageManagerFilename) + ' ' + installArgs.join(' ') + os.EOL);
          }

          try {
            Utilities.executeCommandWithRetry(this._options.maxInstallAttempts, packageManagerFilename,
              installArgs,
              this._rushConfiguration.commonTempFolder,
              packageManagerEnv,
              false, () => {
                if (this._rushConfiguration.packageManager === 'pnpm') {
                  console.log(colors.yellow(`Deleting the "node_modules" folder`));
                  this._commonTempFolderRecycler.moveFolder(commonNodeModulesFolder);

                  // Leave the pnpm-store as is for the retry. This ensures that packages that have already
                  // been downloaded need not be downloaded again, thereby potentially increasing the chances
                  // of a subsequent successful install.

                  Utilities.createFolderWithRetry(commonNodeModulesFolder);
                }
              });
          } catch (error) {
            // All the install attempts failed.

            if (
              this._rushConfiguration.packageManager === 'pnpm' &&
              this._rushConfiguration.pnpmOptions.pnpmStore === 'local'
            ) {
              if (RushCiMode.isCI()) {
                // If the installation has failed even after the retries, then pnpm store may
                // have got into a corrupted, irrecoverable state. Delete the store so that a
                // future install can create the store afresh on CI machines.
                console.log(colors.yellow(`Deleting the "pnpm-store" folder`));
                this._commonTempFolderRecycler.moveFolder(this._rushConfiguration.pnpmOptions.pnpmStorePath);
              }
            }

            throw error;
          }

          if (this._rushConfiguration.packageManager === 'npm') {

            console.log(os.EOL + colors.bold('Running "npm shrinkwrap"...'));
            const npmArgs: string[] = ['shrinkwrap'];
            this._pushConfigurationArgs(npmArgs, options);
            Utilities.executeCommand(this._rushConfiguration.packageManagerToolFilename,
              npmArgs, this._rushConfiguration.commonTempFolder);
            console.log('"npm shrinkwrap" completed' + os.EOL);

            this._fixupNpm5Regression();
          }

          if (options.allowShrinkwrapUpdates && !shrinkwrapIsUpToDate) {
            // Shrinkwrap files may need to be post processed after install, so load and save it
            const tempShrinkwrapFile: BaseShrinkwrapFile | undefined = ShrinkwrapFileFactory.getShrinkwrapFile(
              this._rushConfiguration.packageManager,
              this._rushConfiguration.packageManagerOptions,
              this._rushConfiguration.tempShrinkwrapFilename);
            if (tempShrinkwrapFile) {
              tempShrinkwrapFile.save(this._rushConfiguration.tempShrinkwrapFilename);
            }

            // Copy (or delete) common\temp\pnpm-lock.yaml --> common\config\rush\pnpm-lock.yaml
            this._syncFile(this._rushConfiguration.tempShrinkwrapFilename,
              this._rushConfiguration.getCommittedShrinkwrapFilename(options.variant));
          } else {
            // TODO: Validate whether the package manager updated it in a nontrivial way
          }

          // Finally, create the marker file to indicate a successful install
          this._commonNodeModulesMarker.create();

          console.log('');
        });
    });
  }

  private _mergeEnvironmentVariables(
    baseEnv: NodeJS.ProcessEnv,
    environmentVariables?: IConfigurationEnvironment
  ): NodeJS.ProcessEnv {
    const packageManagerEnv: NodeJS.ProcessEnv = baseEnv;

    if (environmentVariables) {
      // eslint-disable-next-line guard-for-in
      for (const envVar in environmentVariables) {
        let setEnvironmentVariable: boolean = true;
        console.log(`\nProcessing definition for environment variable: ${envVar}`);

        if (baseEnv.hasOwnProperty(envVar)) {
          setEnvironmentVariable = false;
          console.log(`Environment variable already defined:`);
          console.log(`  Name: ${envVar}`);
          console.log(`  Existing value: ${baseEnv[envVar]}`);
          console.log(`  Value set in rush.json: ${environmentVariables[envVar].value}`);

          if (environmentVariables[envVar].override) {
            setEnvironmentVariable = true;
            console.log(`Overriding the environment variable with the value set in rush.json.`);
          }
          else {
            console.log(colors.yellow(`WARNING: Not overriding the value of the environment variable.`));
          }
        }

        if (setEnvironmentVariable) {
          if (this._options.debug) {
            console.log(`Setting environment variable for package manager.`);
            console.log(`  Name: ${envVar}`);
            console.log(`  Value: ${environmentVariables[envVar].value}`);
          }
          packageManagerEnv[envVar] = environmentVariables[envVar].value;
        }
      }
    }

    return packageManagerEnv;
  }

  private _checkIfReleaseIsPublished(): Promise<boolean> {
    return Promise.resolve().then(() => {
      const lastCheckFile: string = path.join(this._rushGlobalFolder.nodeSpecificPath,
        'rush-' + Rush.version, 'last-check.flag');

      if (FileSystem.exists(lastCheckFile)) {
        let cachedResult: boolean | 'error' | undefined = undefined;
        try {
          // NOTE: mtimeMs is not supported yet in Node.js 6.x
          const nowMs: number = new Date().getTime();
          const ageMs: number = nowMs - FileSystem.getStatistics(lastCheckFile).mtime.getTime();
          const HOUR: number = 60 * 60 * 1000;

          // Is the cache too old?
          if (ageMs < 24 * HOUR) {
            // No, read the cached result
            cachedResult = JsonFile.load(lastCheckFile);
          }
        } catch (e) {
          // Unable to parse file
        }
        if (cachedResult === 'error') {
          return Promise.reject(new Error('Unable to contact server'));
        }
        if (cachedResult === true || cachedResult === false) {
          return cachedResult;
        }
      }

      // Before we start the network operation, record a failed state.  If the process exits for some reason,
      // this will record the error.  It will also update the timestamp to prevent other Rush instances
      // from attempting to update the file.
      JsonFile.save('error', lastCheckFile, { ensureFolderExists: true });

      // For this check we use the official registry, not the private registry
      return this._queryIfReleaseIsPublished('https://registry.npmjs.org:443')
        .then((publishedRelease: boolean) => {
          // Cache the result
          JsonFile.save(publishedRelease, lastCheckFile, { ensureFolderExists: true });
          return publishedRelease;
        })
        .catch((error: Error) => {
          JsonFile.save('error', lastCheckFile, { ensureFolderExists: true });
          return Promise.reject(error);
        });
    });
  }

  private _queryIfReleaseIsPublished(registryUrl: string): Promise<boolean> {
    let queryUrl: string = registryUrl;
    if (queryUrl[-1] !== '/') {
      queryUrl += '/';
    }
    // Note that the "@" symbol does not normally get URL-encoded
    queryUrl += RushConstants.rushPackageName.replace('/', '%2F');

    const userAgent: string = `pnpm/? npm/? node/${process.version} ${os.platform()} ${os.arch()}`;

    const headers: fetch.Headers = new fetch.Headers();
    headers.append('user-agent', userAgent);
    headers.append('accept', 'application/vnd.npm.install-v1+json; q=1.0, application/json; q=0.8, */*');

    let agent: http.Agent | undefined = undefined;
    if (process.env.HTTP_PROXY) {
      agent = new HttpsProxyAgent(process.env.HTTP_PROXY);
    }

    return fetch.default(queryUrl, {
      headers: headers,
      agent: agent
    })
      .then((response: fetch.Response) => {
        if (!response.ok) {
          return Promise.reject(new Error('Failed to query'));
        }
        return response
          .json()
          .then((data) => {
            let url: string;
            try {
              if (!data.versions[Rush.version]) {
                // Version was not published
                return false;
              }
              url = data.versions[Rush.version].dist.tarball;
              if (!url) {
                return Promise.reject(new Error(`URL not found`));
              }
            } catch (e) {
              return Promise.reject(new Error('Error parsing response'));
            }

            // Make sure the tarball wasn't deleted from the CDN
            headers.set('accept', '*/*');
            return fetch.default(url, {
              headers: headers,
              agent: agent
            })
              .then<boolean>((response2: fetch.Response) => {
                if (!response2.ok) {
                  if (response2.status === 404) {
                    return false;
                  } else {
                    return Promise.reject(new Error('Failed to fetch'));
                  }
                }
                return true;
              });
          });
      });
  }

  /**
   * Used when invoking the NPM tool.  Appends the common configuration options
   * to the command-line.
   */
  private _pushConfigurationArgs(args: string[], options: IInstallManagerOptions): void {
    if (this._rushConfiguration.packageManager === 'npm') {
      if (semver.lt(this._rushConfiguration.packageManagerToolVersion, '5.0.0')) {
        // NOTE:
        //
        // When using an npm version older than v5.0.0, we do NOT install optional dependencies for
        // Rush, because npm does not generate the shrinkwrap file consistently across platforms.
        //
        // Consider the "fsevents" package. This is a Mac specific package
        // which is an optional second-order dependency. Optional dependencies work by attempting to install
        // the package, but removes the package if the install failed.
        // This means that someone running generate on a Mac WILL have fsevents included in their shrinkwrap.
        // When someone using Windows attempts to install from the shrinkwrap, the install will fail.
        //
        // If someone generates the shrinkwrap using Windows, then fsevents will NOT be listed in the shrinkwrap.
        // When someone using Mac attempts to install from the shrinkwrap, they will NOT have the
        // optional dependency installed.
        //
        // This issue has been fixed as of npm v5.0.0: https://github.com/npm/npm/releases/tag/v5.0.0
        //
        // For more context, see https://github.com/microsoft/rushstack/issues/761#issuecomment-428689600
        args.push('--no-optional');
      }
      args.push('--cache', this._rushConfiguration.npmCacheFolder);
      args.push('--tmp', this._rushConfiguration.npmTmpFolder);

      if (options.collectLogFile) {
        args.push('--verbose');
      }
    } else if (this._rushConfiguration.packageManager === 'pnpm') {
      // Only explicitly define the store path if `pnpmStore` is using the default, or has been set to
      // 'local'.  If `pnpmStore` = 'global', then allow PNPM to use the system's default
      // path.  In all cases, this will be overridden by RUSH_PNPM_STORE_PATH
      if (
        this._rushConfiguration.pnpmOptions.pnpmStore === 'local' ||
        EnvironmentConfiguration.pnpmStorePathOverride
      ) {
        args.push('--store', this._rushConfiguration.pnpmOptions.pnpmStorePath);
      }

      // we are using the --no-lock flag for now, which unfortunately prints a warning, but should be OK
      // since rush already has its own install lock file which will invalidate the cache for us.
      // we theoretically could use the lock file, but we would need to clean the store if the
      // lockfile existed, otherwise PNPM would hang indefinitely. it is simpler to rely on Rush's
      // last install flag, which encapsulates the entire installation
      args.push('--no-lock');

      // Ensure that Rush's tarball dependencies get synchronized properly with the pnpm-lock.yaml file.
      // See this GitHub issue: https://github.com/pnpm/pnpm/issues/1342

      if (semver.gte(this._rushConfiguration.packageManagerToolVersion, '3.0.0')) {
        args.push('--no-prefer-frozen-lockfile');
      } else {
        args.push('--no-prefer-frozen-shrinkwrap');
      }

      if (options.collectLogFile) {
        args.push('--reporter', 'ndjson');
      }

      if (options.networkConcurrency) {
        args.push('--network-concurrency', options.networkConcurrency.toString());
      }

      if (this._rushConfiguration.pnpmOptions.strictPeerDependencies) {
        args.push('--strict-peer-dependencies');
      }

      if ((this._rushConfiguration.packageManagerWrapper as PnpmPackageManager).supportsResolutionStrategy) {
        args.push('--resolution-strategy', this._rushConfiguration.pnpmOptions.resolutionStrategy);
      }
    } else if (this._rushConfiguration.packageManager === 'yarn') {
      args.push('--link-folder', 'yarn-link');
      args.push('--cache-folder', this._rushConfiguration.yarnCacheFolder);

      // Without this option, Yarn will sometimes stop and ask for user input on STDIN
      // (e.g. "Which command would you like to run?").
      args.push('--non-interactive');

      if (options.networkConcurrency) {
        args.push('--network-concurrency', options.networkConcurrency.toString());
      }

      if (this._rushConfiguration.yarnOptions.ignoreEngines) {
        args.push('--ignore-engines');
      }
    }
  }

  /**
   * Copies the file "sourcePath" to "destinationPath", overwriting the target file location.
   * If the source file does not exist, then the target file is deleted.
   */
  private _syncFile(sourcePath: string, destinationPath: string): void {
    if (FileSystem.exists(sourcePath)) {
      console.log('Updating ' + destinationPath);
      FileSystem.copyFile({ sourcePath, destinationPath });
    } else {
      if (FileSystem.exists(destinationPath)) {
        console.log('Deleting ' + destinationPath);
        FileSystem.deleteFile(destinationPath);
      }
    }
  }

  /**
   * Gets the path to the tarball
   * Example: "C:\MyRepo\common\temp\projects\my-project-2.tgz"
   */
  private _getTarballFilePath(project: RushConfigurationProject): string {
    return path.join(
      this._rushConfiguration.commonTempFolder,
      RushConstants.rushTempProjectsFolderName,
      `${project.unscopedTempProjectName}.tgz`);
  }

  /**
   * This is a workaround for a bug introduced in NPM 5 (and still unfixed as of NPM 5.5.1):
   * https://github.com/npm/npm/issues/19006
   *
   * The regression is that "npm install" sets the package.json "version" field for the
   * @rush-temp projects to a value like "file:projects/example.tgz", when it should be "0.0.0".
   * This causes "rush link" to fail later, when read-package-tree tries to parse the bad version.
   * The error looks like this:
   *
   * ERROR: Failed to parse package.json for foo: Invalid version: "file:projects/example.tgz"
   *
   * Our workaround is to rewrite the package.json files for each of the @rush-temp projects
   * in the node_modules folder, after "npm install" completes.
   */
  private _fixupNpm5Regression(): void {
    const pathToDeleteWithoutStar: string = path.join(this._rushConfiguration.commonTempFolder,
      'node_modules', RushConstants.rushTempNpmScope);
    // Glob can't handle Windows paths
    const normalizedPathToDeleteWithoutStar: string = Text.replaceAll(pathToDeleteWithoutStar, '\\', '/');

    let anyChanges: boolean = false;

    // Example: "C:/MyRepo/common/temp/node_modules/@rush-temp/*/package.json"
    for (const packageJsonPath of glob.sync(globEscape(normalizedPathToDeleteWithoutStar) + '/*/package.json')) {
      // Example: "C:/MyRepo/common/temp/node_modules/@rush-temp/example/package.json"
      const packageJsonObject: IRushTempPackageJson = JsonFile.load(packageJsonPath);

      // The temp projects always use "0.0.0" as their version
      packageJsonObject.version = '0.0.0';

      if (JsonFile.save(packageJsonObject, packageJsonPath, { onlyIfChanged: true })) {
        anyChanges = true;
      }
    }

    if (anyChanges) {
      console.log(os.EOL + colors.yellow(Utilities.wrapWords(`Applied workaround for NPM 5 bug`)) + os.EOL);
    }
  }

  /**
   * Checks for temp projects that exist in the shrinkwrap file, but don't exist
   * in rush.json.  This might occur, e.g. if a project was recently deleted or renamed.
   *
   * @returns true if orphans were found, or false if everything is okay
   */
  private _findOrphanedTempProjects(shrinkwrapFile: BaseShrinkwrapFile): boolean {

    // We can recognize temp projects because they are under the "@rush-temp" NPM scope.
    for (const tempProjectName of shrinkwrapFile.getTempProjectNames()) {
      if (!this._rushConfiguration.findProjectByTempName(tempProjectName)) {
        console.log(os.EOL + colors.yellow(Utilities.wrapWords(
          `Your ${this._shrinkwrapFilePhrase} references a project "${tempProjectName}" which no longer exists.`))
          + os.EOL);
        return true;  // found one
      }
    }

    return false;  // none found
  }

  private get _shrinkwrapFilePhrase(): string {
    return this._rushConfiguration.shrinkwrapFilePhrase;
  }
}<|MERGE_RESOLUTION|>--- conflicted
+++ resolved
@@ -60,16 +60,6 @@
  * The "noMtime" flag is new in tar@4.4.1 and not available yet for \@types/tar.
  * As a temporary workaround, augment the type.
  */
-<<<<<<< HEAD
-import { CreateOptions } from 'tar';
-import { RushGlobalFolder } from '../api/RushGlobalFolder';
-import { PackageManagerName } from '../api/packageManager/PackageManager';
-import { PnpmPackageManager } from '../api/packageManager/PnpmPackageManager';
-import { DependencySpecifier } from './DependencySpecifier';
-import { EnvironmentConfiguration } from '../api/EnvironmentConfiguration';
-
-=======
->>>>>>> bf36e86d
 declare module 'tar' {
   // eslint-disable-next-line @typescript-eslint/interface-name-prefix
   export interface CreateOptions {
