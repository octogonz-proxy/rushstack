--- conflicted
+++ resolved
@@ -580,13 +580,10 @@
       }
     }
 
-<<<<<<< HEAD
     this._telemetryEnabled = !!rushConfigurationJson.telemetryEnabled;
-=======
     if (rushConfigurationJson.eventHooks) {
       this._eventHooks = new EventHooks(rushConfigurationJson.eventHooks);
     }
->>>>>>> 8b071416
 
     this._projects = [];
     this._projectsByName = new Map<string, RushConfigurationProject>();
