--- conflicted
+++ resolved
@@ -1,8 +1,5 @@
 # Change Log - @rushstack/trace-import
 
-<<<<<<< HEAD
-This log was last generated on Sat, 10 Dec 2022 20:40:17 GMT and should not be manually modified.
-=======
 This log was last generated on Mon, 30 Jan 2023 00:55:44 GMT and should not be manually modified.
 
 ## 0.1.7
@@ -36,7 +33,6 @@
 Tue, 20 Dec 2022 01:18:23 GMT
 
 _Version update only_
->>>>>>> 1224183a
 
 ## 0.1.1
 Sat, 10 Dec 2022 20:40:17 GMT
