--- conflicted
+++ resolved
@@ -1,10 +1,6 @@
 {
   "name": "@microsoft/rush",
-<<<<<<< HEAD
   "version": "5.97.1-pr3481.18",
-=======
-  "version": "5.100.1",
->>>>>>> c3242bbf
   "description": "A professional solution for consolidating all your JavaScript projects in one Git repo",
   "keywords": [
     "install",
