--- conflicted
+++ resolved
@@ -2,8 +2,6 @@
   "name": "@rushstack/webpack5-module-minifier-plugin",
   "entries": [
     {
-<<<<<<< HEAD
-=======
       "version": "5.4.8",
       "tag": "@rushstack/webpack5-module-minifier-plugin_v5.4.8",
       "date": "Mon, 29 May 2023 15:21:15 GMT",
@@ -28,7 +26,6 @@
       }
     },
     {
->>>>>>> 87e2e678
       "version": "5.4.7",
       "tag": "@rushstack/webpack5-module-minifier-plugin_v5.4.7",
       "date": "Mon, 22 May 2023 06:34:33 GMT",
