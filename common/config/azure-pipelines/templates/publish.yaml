--- conflicted
+++ resolved
@@ -1,16 +1,12 @@
-parameters:
-  - name: VersionPolicyName
-    type: string
-  - name: BranchName
-    type: string
-    default: $(Build.SourceBranchName)
-
-steps:
-<<<<<<< HEAD
-  - script: 'node common/scripts/install-run-rush.js publish --apply --publish --include-all --target-branch $(Build.SourceBranchName) --add-commit-details --set-access-level public --tag dev'
-=======
-  - script: 'node common/scripts/install-run-rush.js publish --apply --publish --include-all --target-branch ${{ parameters.BranchName }} --add-commit-details --set-access-level public'
->>>>>>> 2f3aca6a
-    displayName: 'Rush Publish (Policy: ${{ parameters.VersionPolicyName }})'
-    env:
-      NPM_AUTH_TOKEN: $(npmToken)
+parameters:
+  - name: VersionPolicyName
+    type: string
+  - name: BranchName
+    type: string
+    default: $(Build.SourceBranchName)
+
+steps:
+  - script: 'node common/scripts/install-run-rush.js publish --apply --publish --include-all --target-branch ${{ parameters.BranchName }} --add-commit-details --set-access-level public'
+    displayName: 'Rush Publish (Policy: ${{ parameters.VersionPolicyName }})'
+    env:
+      NPM_AUTH_TOKEN: $(npmToken)