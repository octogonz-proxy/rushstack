importers:
  .:
    specifiers: {}
  ../../apps/api-documenter:
    dependencies:
      '@microsoft/api-extractor-model': 'link:../api-extractor-model'
      '@microsoft/tsdoc': 0.12.19
      '@rushstack/node-core-library': 'link:../../libraries/node-core-library'
      '@rushstack/ts-command-line': 'link:../../libraries/ts-command-line'
      colors: 1.2.5
      js-yaml: 3.13.1
      resolve: 1.17.0
    devDependencies:
      '@microsoft/node-library-build': 'link:../../core-build/node-library-build'
      '@microsoft/rush-stack-compiler-3.5': 'link:../../stack/rush-stack-compiler-3.5'
      '@rushstack/eslint-config': 'link:../../stack/eslint-config'
      '@types/jest': 25.2.1
      '@types/js-yaml': 3.12.1
      '@types/node': 10.17.13
      '@types/resolve': 1.17.1
      gulp: 4.0.2
      jest: 25.4.0
    specifiers:
      '@microsoft/api-extractor-model': 'workspace:*'
      '@microsoft/node-library-build': 'workspace:*'
      '@microsoft/rush-stack-compiler-3.5': 'workspace:*'
      '@microsoft/tsdoc': 0.12.19
      '@rushstack/eslint-config': 'workspace:*'
      '@rushstack/node-core-library': 'workspace:*'
      '@rushstack/ts-command-line': 'workspace:*'
      '@types/jest': 25.2.1
      '@types/js-yaml': 3.12.1
      '@types/node': 10.17.13
      '@types/resolve': 1.17.1
      colors: ~1.2.1
      gulp: ~4.0.2
      jest: ~25.4.0
      js-yaml: ~3.13.1
      resolve: ~1.17.0
  ../../apps/api-extractor:
    dependencies:
      '@microsoft/api-extractor-model': 'link:../api-extractor-model'
      '@microsoft/tsdoc': 0.12.19
      '@rushstack/node-core-library': 'link:../../libraries/node-core-library'
      '@rushstack/ts-command-line': 'link:../../libraries/ts-command-line'
      colors: 1.2.5
      lodash: 4.17.19
      resolve: 1.17.0
      semver: 7.3.2
      source-map: 0.6.1
      typescript: 3.9.6
    devDependencies:
      '@microsoft/node-library-build': 6.4.31
      '@microsoft/rush-stack-compiler-3.5': 0.8.0
      '@rushstack/eslint-config': 'link:../../stack/eslint-config'
      '@types/jest': 25.2.1
      '@types/lodash': 4.14.116
      '@types/node': 10.17.13
      '@types/resolve': 1.17.1
      '@types/semver': 7.3.1
      gulp: 4.0.2
    specifiers:
      '@microsoft/api-extractor-model': 'workspace:*'
      '@microsoft/node-library-build': 6.4.31
      '@microsoft/rush-stack-compiler-3.5': 0.8.0
      '@microsoft/tsdoc': 0.12.19
      '@rushstack/eslint-config': 'workspace:*'
      '@rushstack/node-core-library': 'workspace:*'
      '@rushstack/ts-command-line': 'workspace:*'
      '@types/jest': 25.2.1
      '@types/lodash': 4.14.116
      '@types/node': 10.17.13
      '@types/resolve': 1.17.1
      '@types/semver': ~7.3.1
      colors: ~1.2.1
      gulp: ~4.0.2
      lodash: ~4.17.15
      resolve: ~1.17.0
      semver: ~7.3.0
      source-map: ~0.6.1
      typescript: ~3.9.5
  ../../apps/api-extractor-model:
    dependencies:
      '@microsoft/tsdoc': 0.12.19
      '@rushstack/node-core-library': 'link:../../libraries/node-core-library'
    devDependencies:
      '@microsoft/node-library-build': 6.4.31
      '@microsoft/rush-stack-compiler-3.5': 0.8.0
      '@rushstack/eslint-config': 'link:../../stack/eslint-config'
      '@types/jest': 25.2.1
      '@types/node': 10.17.13
      gulp: 4.0.2
    specifiers:
      '@microsoft/node-library-build': 6.4.31
      '@microsoft/rush-stack-compiler-3.5': 0.8.0
      '@microsoft/tsdoc': 0.12.19
      '@rushstack/eslint-config': 'workspace:*'
      '@rushstack/node-core-library': 'workspace:*'
      '@types/jest': 25.2.1
      '@types/node': 10.17.13
      gulp: ~4.0.2
  ../../apps/heft:
    dependencies:
      '@jest/core': 25.4.0
      '@jest/reporters': 25.4.0
      '@rushstack/node-core-library': 'link:../../libraries/node-core-library'
      '@rushstack/ts-command-line': 'link:../../libraries/ts-command-line'
      '@types/tapable': 1.0.5
      '@types/webpack': 4.39.8
      chokidar: 3.4.0
      glob: 7.0.6
      glob-escape: 0.0.2
      jest-snapshot: 25.4.0
      resolve: 1.17.0
      semver: 7.3.2
      tapable: 1.1.3
      true-case-path: 2.2.1
      webpack: 4.31.0_webpack@4.31.0
      webpack-dev-server: 3.11.0_webpack@4.31.0
    devDependencies:
      '@jest/types': 25.4.0
      '@microsoft/rush-stack-compiler-3.7': 'link:../../stack/rush-stack-compiler-3.7'
      '@rushstack/eslint-config': 'link:../../stack/eslint-config'
      '@rushstack/heft': 0.2.0
      '@types/eslint': 7.2.0
      '@types/glob': 7.1.1
      '@types/node': 10.17.13
      '@types/resolve': 1.17.1
      '@types/semver': 7.3.1
      '@types/webpack-dev-server': 3.11.0
    specifiers:
      '@jest/core': ~25.4.0
      '@jest/reporters': ~25.4.0
      '@jest/types': ~25.4.0
      '@microsoft/rush-stack-compiler-3.7': 'workspace:*'
      '@rushstack/eslint-config': 'workspace:*'
      '@rushstack/heft': 0.2.0
      '@rushstack/node-core-library': 'workspace:*'
      '@rushstack/ts-command-line': 'workspace:*'
      '@types/eslint': 7.2.0
      '@types/glob': 7.1.1
      '@types/node': 10.17.13
      '@types/resolve': 1.17.1
      '@types/semver': ~7.3.1
      '@types/tapable': 1.0.5
      '@types/webpack': 4.39.8
      '@types/webpack-dev-server': 3.11.0
      chokidar: ~3.4.0
      glob: ~7.0.5
      glob-escape: ~0.0.2
      jest-snapshot: ~25.4.0
      resolve: ~1.17.0
      semver: ~7.3.0
      tapable: 1.1.3
      true-case-path: ~2.2.1
      webpack: ~4.31.0
      webpack-dev-server: ~3.11.0
  ../../apps/rush:
    dependencies:
      '@microsoft/rush-lib': 'link:../rush-lib'
      '@rushstack/node-core-library': 'link:../../libraries/node-core-library'
      colors: 1.2.5
      semver: 7.3.2
    devDependencies:
      '@microsoft/node-library-build': 'link:../../core-build/node-library-build'
      '@microsoft/rush-stack-compiler-3.5': 'link:../../stack/rush-stack-compiler-3.5'
      '@rushstack/eslint-config': 'link:../../stack/eslint-config'
      '@types/jest': 25.2.1
      '@types/node': 10.17.13
      '@types/semver': 7.3.1
      '@types/sinon': 1.16.34
      chai: 3.5.0
      gulp: 4.0.2
      sinon: 1.17.7
    specifiers:
      '@microsoft/node-library-build': 'workspace:*'
      '@microsoft/rush-lib': 'workspace:*'
      '@microsoft/rush-stack-compiler-3.5': 'workspace:*'
      '@rushstack/eslint-config': 'workspace:*'
      '@rushstack/node-core-library': 'workspace:*'
      '@types/jest': 25.2.1
      '@types/node': 10.17.13
      '@types/semver': ~7.3.1
      '@types/sinon': 1.16.34
      chai: ~3.5.0
      colors: ~1.2.1
      gulp: ~4.0.2
      semver: ~7.3.0
      sinon: ~1.17.3
  ../../apps/rush-buildxl:
    dependencies:
      '@microsoft/rush-lib': 'link:../rush-lib'
      '@rushstack/node-core-library': 'link:../../libraries/node-core-library'
      '@rushstack/ts-command-line': 'link:../../libraries/ts-command-line'
    devDependencies:
      '@microsoft/node-library-build': 'link:../../core-build/node-library-build'
      '@microsoft/rush-stack-compiler-3.5': 'link:../../stack/rush-stack-compiler-3.5'
      '@rushstack/eslint-config': 'link:../../stack/eslint-config'
      '@types/jest': 25.2.1
      '@types/node': 10.17.13
      gulp: 4.0.2
    specifiers:
      '@microsoft/node-library-build': 'workspace:*'
      '@microsoft/rush-lib': 'workspace:*'
      '@microsoft/rush-stack-compiler-3.5': 'workspace:*'
      '@rushstack/eslint-config': 'workspace:*'
      '@rushstack/node-core-library': 'workspace:*'
      '@rushstack/ts-command-line': 'workspace:*'
      '@types/jest': 25.2.1
      '@types/node': 10.17.13
      gulp: ~4.0.2
  ../../apps/rush-lib:
    dependencies:
      '@pnpm/link-bins': 5.3.7
      '@rushstack/node-core-library': 'link:../../libraries/node-core-library'
      '@rushstack/package-deps-hash': 'link:../../libraries/package-deps-hash'
      '@rushstack/stream-collator': 'link:../../libraries/stream-collator'
      '@rushstack/ts-command-line': 'link:../../libraries/ts-command-line'
      '@yarnpkg/lockfile': 1.0.2
      builtin-modules: 3.1.0
      cli-table: 0.3.1
      colors: 1.2.5
      git-repo-info: 2.1.1
      glob: 7.0.6
      glob-escape: 0.0.2
      https-proxy-agent: 2.2.4
      ignore: 5.1.8
      inquirer: 6.2.2
      js-yaml: 3.13.1
      jszip: 3.5.0
      lodash: 4.17.19
      minimatch: 3.0.4
      node-fetch: 2.1.2
      npm-package-arg: 6.1.1
      npm-packlist: 2.1.2
      read-package-tree: 5.1.6
      resolve: 1.17.0
      semver: 7.3.2
      ssri: 8.0.0
      strict-uri-encode: 2.0.0
      tar: 5.0.5
      true-case-path: 2.2.1
      wordwrap: 1.0.0
      z-schema: 3.18.4
    devDependencies:
      '@microsoft/node-library-build': 'link:../../core-build/node-library-build'
      '@microsoft/rush-stack-compiler-3.5': 'link:../../stack/rush-stack-compiler-3.5'
      '@rushstack/eslint-config': 'link:../../stack/eslint-config'
      '@types/glob': 7.1.1
      '@types/inquirer': 0.0.43
      '@types/jest': 25.2.1
      '@types/js-yaml': 3.12.1
      '@types/lodash': 4.14.116
      '@types/minimatch': 2.0.29
      '@types/node': 10.17.13
      '@types/node-fetch': 1.6.9
      '@types/npm-package-arg': 6.1.0
      '@types/npm-packlist': 1.1.1
      '@types/read-package-tree': 5.1.0
      '@types/resolve': 1.17.1
      '@types/semver': 7.3.1
      '@types/ssri': 7.1.0
      '@types/strict-uri-encode': 2.0.0
      '@types/tar': 4.0.3
      '@types/wordwrap': 1.0.0
      '@types/z-schema': 3.16.31
      gulp: 4.0.2
      jest: 25.4.0
    specifiers:
      '@microsoft/node-library-build': 'workspace:*'
      '@microsoft/rush-stack-compiler-3.5': 'workspace:*'
      '@pnpm/link-bins': ~5.3.7
      '@rushstack/eslint-config': 'workspace:*'
      '@rushstack/node-core-library': 'workspace:*'
      '@rushstack/package-deps-hash': 'workspace:*'
      '@rushstack/stream-collator': 'workspace:*'
      '@rushstack/ts-command-line': 'workspace:*'
      '@types/glob': 7.1.1
      '@types/inquirer': 0.0.43
      '@types/jest': 25.2.1
      '@types/js-yaml': 3.12.1
      '@types/lodash': 4.14.116
      '@types/minimatch': 2.0.29
      '@types/node': 10.17.13
      '@types/node-fetch': 1.6.9
      '@types/npm-package-arg': 6.1.0
      '@types/npm-packlist': ~1.1.1
      '@types/read-package-tree': 5.1.0
      '@types/resolve': 1.17.1
      '@types/semver': ~7.3.1
      '@types/ssri': ~7.1.0
      '@types/strict-uri-encode': 2.0.0
      '@types/tar': 4.0.3
      '@types/wordwrap': 1.0.0
      '@types/z-schema': 3.16.31
      '@yarnpkg/lockfile': ~1.0.2
      builtin-modules: ~3.1.0
      cli-table: ~0.3.1
      colors: ~1.2.1
      git-repo-info: ~2.1.0
      glob: ~7.0.5
      glob-escape: ~0.0.2
      gulp: ~4.0.2
      https-proxy-agent: ~2.2.1
      ignore: ~5.1.6
      inquirer: ~6.2.0
      jest: ~25.4.0
      js-yaml: ~3.13.1
      jszip: ~3.5.0
      lodash: ~4.17.15
      minimatch: ~3.0.2
      node-fetch: ~2.1.2
      npm-package-arg: ~6.1.0
      npm-packlist: ~2.1.2
      read-package-tree: ~5.1.5
      resolve: ~1.17.0
      semver: ~7.3.0
      ssri: ~8.0.0
      strict-uri-encode: ~2.0.0
      tar: ~5.0.5
      true-case-path: ~2.2.1
      wordwrap: ~1.0.0
      z-schema: ~3.18.3
  ../../build-tests/api-documenter-test:
    devDependencies:
      '@microsoft/api-documenter': 'link:../../apps/api-documenter'
      '@microsoft/api-extractor': 'link:../../apps/api-extractor'
      '@types/jest': 25.2.1
      '@types/node': 10.17.13
      fs-extra: 7.0.1
      typescript: 3.9.6
    specifiers:
      '@microsoft/api-documenter': 'workspace:*'
      '@microsoft/api-extractor': 'workspace:*'
      '@types/jest': 25.2.1
      '@types/node': 10.17.13
      fs-extra: ~7.0.1
      typescript: ~3.9.5
  ../../build-tests/api-extractor-lib1-test:
    devDependencies:
      '@microsoft/api-extractor': 'link:../../apps/api-extractor'
      '@types/node': 10.17.13
      fs-extra: 7.0.1
      typescript: 2.4.2
    specifiers:
      '@microsoft/api-extractor': 'workspace:*'
      '@types/node': 10.17.13
      fs-extra: ~7.0.1
      typescript: ~2.4.2
  ../../build-tests/api-extractor-lib2-test:
    devDependencies:
      '@microsoft/api-extractor': 'link:../../apps/api-extractor'
      '@types/jest': 25.2.1
      '@types/node': 10.17.13
      fs-extra: 7.0.1
      typescript: 3.9.6
    specifiers:
      '@microsoft/api-extractor': 'workspace:*'
      '@types/jest': 25.2.1
      '@types/node': 10.17.13
      fs-extra: ~7.0.1
      typescript: ~3.9.5
  ../../build-tests/api-extractor-lib3-test:
    dependencies:
      api-extractor-lib1-test: 'link:../api-extractor-lib1-test'
    devDependencies:
      '@microsoft/api-extractor': 'link:../../apps/api-extractor'
      '@types/jest': 25.2.1
      '@types/node': 10.17.13
      fs-extra: 7.0.1
      typescript: 3.9.6
    specifiers:
      '@microsoft/api-extractor': 'workspace:*'
      '@types/jest': 25.2.1
      '@types/node': 10.17.13
      api-extractor-lib1-test: 'workspace:*'
      fs-extra: ~7.0.1
      typescript: ~3.9.5
  ../../build-tests/api-extractor-scenarios:
    devDependencies:
      '@microsoft/api-extractor': 'link:../../apps/api-extractor'
      '@microsoft/teams-js': 1.3.0-beta.4
      '@rushstack/node-core-library': 'link:../../libraries/node-core-library'
      '@types/jest': 25.2.1
      '@types/node': 10.17.13
      api-extractor-lib1-test: 'link:../api-extractor-lib1-test'
      api-extractor-lib2-test: 'link:../api-extractor-lib2-test'
      api-extractor-lib3-test: 'link:../api-extractor-lib3-test'
      colors: 1.2.5
      fs-extra: 7.0.1
      typescript: 3.9.6
    specifiers:
      '@microsoft/api-extractor': 'workspace:*'
      '@microsoft/teams-js': 1.3.0-beta.4
      '@rushstack/node-core-library': 'workspace:*'
      '@types/jest': 25.2.1
      '@types/node': 10.17.13
      api-extractor-lib1-test: 'workspace:*'
      api-extractor-lib2-test: 'workspace:*'
      api-extractor-lib3-test: 'workspace:*'
      colors: ~1.2.1
      fs-extra: ~7.0.1
      typescript: ~3.9.5
  ../../build-tests/api-extractor-test-01:
    dependencies:
      '@types/jest': 25.2.1
      '@types/long': 4.0.0
      long: 4.0.0
    devDependencies:
      '@microsoft/api-extractor': 'link:../../apps/api-extractor'
      '@types/node': 10.17.13
      fs-extra: 7.0.1
      typescript: 3.9.6
    specifiers:
      '@microsoft/api-extractor': 'workspace:*'
      '@types/jest': 25.2.1
      '@types/long': 4.0.0
      '@types/node': 10.17.13
      fs-extra: ~7.0.1
      long: ^4.0.0
      typescript: ~3.9.5
  ../../build-tests/api-extractor-test-02:
    dependencies:
      '@types/semver': 7.3.1
      api-extractor-test-01: 'link:../api-extractor-test-01'
      semver: 7.3.2
    devDependencies:
      '@microsoft/api-extractor': 'link:../../apps/api-extractor'
      '@types/node': 10.17.13
      fs-extra: 7.0.1
      typescript: 3.9.6
    specifiers:
      '@microsoft/api-extractor': 'workspace:*'
      '@types/node': 10.17.13
      '@types/semver': ~7.3.1
      api-extractor-test-01: 'workspace:*'
      fs-extra: ~7.0.1
      semver: ~7.3.0
      typescript: ~3.9.5
  ../../build-tests/api-extractor-test-03:
    devDependencies:
      '@types/jest': 25.2.1
      '@types/node': 10.17.13
      api-extractor-test-02: 'link:../api-extractor-test-02'
      fs-extra: 7.0.1
      typescript: 3.9.6
    specifiers:
      '@types/jest': 25.2.1
      '@types/node': 10.17.13
      api-extractor-test-02: 'workspace:*'
      fs-extra: ~7.0.1
      typescript: ~3.9.5
  ../../build-tests/api-extractor-test-04:
    dependencies:
      '@microsoft/api-extractor': 'link:../../apps/api-extractor'
      api-extractor-lib1-test: 'link:../api-extractor-lib1-test'
      fs-extra: 7.0.1
      typescript: 3.9.6
    specifiers:
      '@microsoft/api-extractor': 'workspace:*'
      api-extractor-lib1-test: 'workspace:*'
      fs-extra: ~7.0.1
      typescript: ~3.9.5
  ../../build-tests/heft-node-test:
    devDependencies:
      '@microsoft/rush-stack-compiler-3.9': 'link:../../stack/rush-stack-compiler-3.9'
      '@rushstack/eslint-config': 'link:../../stack/eslint-config'
      '@rushstack/heft': 'link:../../apps/heft'
      '@types/jest': 25.2.1
    specifiers:
      '@microsoft/rush-stack-compiler-3.9': 'workspace:*'
      '@rushstack/eslint-config': 'workspace:*'
      '@rushstack/heft': 'workspace:*'
      '@types/jest': 25.2.1
  ../../build-tests/heft-oldest-compiler-test:
    devDependencies:
      '@microsoft/rush-stack-compiler-2.9': 'link:../../stack/rush-stack-compiler-2.9'
      '@rushstack/eslint-config': 'link:../../stack/eslint-config'
      '@rushstack/heft': 'link:../../apps/heft'
    specifiers:
      '@microsoft/rush-stack-compiler-2.9': 'workspace:*'
      '@rushstack/eslint-config': 'workspace:*'
      '@rushstack/heft': 'workspace:*'
  ../../build-tests/heft-webpack-test:
    dependencies:
      '@microsoft/rush-stack-compiler-3.7': 'link:../../stack/rush-stack-compiler-3.7'
      '@rushstack/heft': 'link:../../apps/heft'
      '@types/webpack-env': 1.13.0
    specifiers:
      '@microsoft/rush-stack-compiler-3.7': 'workspace:*'
      '@rushstack/heft': 'workspace:*'
      '@types/webpack-env': 1.13.0
  ../../build-tests/localization-plugin-test-01:
    dependencies:
      '@microsoft/rush-stack-compiler-3.5': 'link:../../stack/rush-stack-compiler-3.5'
      '@rushstack/localization-plugin': 'link:../../webpack/localization-plugin'
      '@rushstack/module-minifier-plugin': 'link:../../webpack/module-minifier-plugin'
      '@rushstack/node-core-library': 'link:../../libraries/node-core-library'
      '@rushstack/set-webpack-public-path-plugin': 'link:../../webpack/set-webpack-public-path-plugin'
      '@types/webpack-env': 1.13.0
      html-webpack-plugin: 3.2.0_webpack@4.31.0
      ts-loader: 6.0.0_typescript@3.7.5
      typescript: 3.7.5
      webpack: 4.31.0_webpack@4.31.0
      webpack-bundle-analyzer: 3.6.1
      webpack-cli: 3.3.12_webpack@4.31.0
      webpack-dev-server: 3.11.0_02f5d96eff481652da7f60f5bdc33255
    specifiers:
      '@microsoft/rush-stack-compiler-3.5': 'workspace:*'
      '@rushstack/localization-plugin': 'workspace:*'
      '@rushstack/module-minifier-plugin': 'workspace:*'
      '@rushstack/node-core-library': 'workspace:*'
      '@rushstack/set-webpack-public-path-plugin': 'workspace:*'
      '@types/webpack-env': 1.13.0
      html-webpack-plugin: ~3.2.0
      ts-loader: 6.0.0
      typescript: ~3.7.2
      webpack: ~4.31.0
      webpack-bundle-analyzer: ~3.6.0
      webpack-cli: ~3.3.2
      webpack-dev-server: ~3.11.0
  ../../build-tests/localization-plugin-test-02:
    dependencies:
      '@microsoft/rush-stack-compiler-3.5': 'link:../../stack/rush-stack-compiler-3.5'
      '@rushstack/localization-plugin': 'link:../../webpack/localization-plugin'
      '@rushstack/module-minifier-plugin': 'link:../../webpack/module-minifier-plugin'
      '@rushstack/node-core-library': 'link:../../libraries/node-core-library'
      '@rushstack/set-webpack-public-path-plugin': 'link:../../webpack/set-webpack-public-path-plugin'
      '@types/lodash': 4.14.116
      '@types/webpack-env': 1.13.0
      html-webpack-plugin: 3.2.0_webpack@4.31.0
      lodash: 4.17.19
      ts-loader: 6.0.0_typescript@3.7.5
      typescript: 3.7.5
      webpack: 4.31.0_webpack@4.31.0
      webpack-bundle-analyzer: 3.6.1
      webpack-cli: 3.3.12_webpack@4.31.0
      webpack-dev-server: 3.11.0_02f5d96eff481652da7f60f5bdc33255
    specifiers:
      '@microsoft/rush-stack-compiler-3.5': 'workspace:*'
      '@rushstack/localization-plugin': 'workspace:*'
      '@rushstack/module-minifier-plugin': 'workspace:*'
      '@rushstack/node-core-library': 'workspace:*'
      '@rushstack/set-webpack-public-path-plugin': 'workspace:*'
      '@types/lodash': 4.14.116
      '@types/webpack-env': 1.13.0
      html-webpack-plugin: ~3.2.0
      lodash: ~4.17.15
      ts-loader: 6.0.0
      typescript: ~3.7.2
      webpack: ~4.31.0
      webpack-bundle-analyzer: ~3.6.0
      webpack-cli: ~3.3.2
      webpack-dev-server: ~3.11.0
  ../../build-tests/localization-plugin-test-03:
    dependencies:
      '@microsoft/rush-stack-compiler-3.5': 'link:../../stack/rush-stack-compiler-3.5'
      '@rushstack/localization-plugin': 'link:../../webpack/localization-plugin'
      '@rushstack/node-core-library': 'link:../../libraries/node-core-library'
      '@rushstack/set-webpack-public-path-plugin': 'link:../../webpack/set-webpack-public-path-plugin'
      '@types/webpack-env': 1.13.0
      html-webpack-plugin: 3.2.0_webpack@4.31.0
      ts-loader: 6.0.0_typescript@3.7.5
      typescript: 3.7.5
      webpack: 4.31.0_webpack@4.31.0
      webpack-bundle-analyzer: 3.6.1
      webpack-cli: 3.3.12_webpack@4.31.0
      webpack-dev-server: 3.11.0_02f5d96eff481652da7f60f5bdc33255
    specifiers:
      '@microsoft/rush-stack-compiler-3.5': 'workspace:*'
      '@rushstack/localization-plugin': 'workspace:*'
      '@rushstack/node-core-library': 'workspace:*'
      '@rushstack/set-webpack-public-path-plugin': 'workspace:*'
      '@types/webpack-env': 1.13.0
      html-webpack-plugin: ~3.2.0
      ts-loader: 6.0.0
      typescript: ~3.7.2
      webpack: ~4.31.0
      webpack-bundle-analyzer: ~3.6.0
      webpack-cli: ~3.3.2
      webpack-dev-server: ~3.11.0
  ../../build-tests/node-library-build-eslint-test:
    devDependencies:
      '@microsoft/node-library-build': 'link:../../core-build/node-library-build'
      '@microsoft/rush-stack-compiler-3.5': 'link:../../stack/rush-stack-compiler-3.5'
      '@rushstack/eslint-config': 'link:../../stack/eslint-config'
      '@types/node': 10.17.13
      gulp: 4.0.2
    specifiers:
      '@microsoft/node-library-build': 'workspace:*'
      '@microsoft/rush-stack-compiler-3.5': 'workspace:*'
      '@rushstack/eslint-config': 'workspace:*'
      '@types/node': 10.17.13
      gulp: ~4.0.2
  ../../build-tests/node-library-build-tslint-test:
    devDependencies:
      '@microsoft/node-library-build': 'link:../../core-build/node-library-build'
      '@microsoft/rush-stack-compiler-3.5': 'link:../../stack/rush-stack-compiler-3.5'
      '@types/node': 10.17.13
      gulp: 4.0.2
    specifiers:
      '@microsoft/node-library-build': 'workspace:*'
      '@microsoft/rush-stack-compiler-3.5': 'workspace:*'
      '@types/node': 10.17.13
      gulp: ~4.0.2
  ../../build-tests/rush-stack-compiler-2.4-library-test:
    devDependencies:
      '@microsoft/node-library-build': 'link:../../core-build/node-library-build'
      '@microsoft/rush-stack-compiler-2.4': 'link:../../stack/rush-stack-compiler-2.4'
      '@types/node': 10.17.13
      gulp: 4.0.2
    specifiers:
      '@microsoft/node-library-build': 'workspace:*'
      '@microsoft/rush-stack-compiler-2.4': 'workspace:*'
      '@types/node': 10.17.13
      gulp: ~4.0.2
  ../../build-tests/rush-stack-compiler-2.7-library-test:
    devDependencies:
      '@microsoft/node-library-build': 'link:../../core-build/node-library-build'
      '@microsoft/rush-stack-compiler-2.7': 'link:../../stack/rush-stack-compiler-2.7'
      '@types/node': 10.17.13
      gulp: 4.0.2
    specifiers:
      '@microsoft/node-library-build': 'workspace:*'
      '@microsoft/rush-stack-compiler-2.7': 'workspace:*'
      '@types/node': 10.17.13
      gulp: ~4.0.2
  ../../build-tests/rush-stack-compiler-2.8-library-test:
    devDependencies:
      '@microsoft/node-library-build': 'link:../../core-build/node-library-build'
      '@microsoft/rush-stack-compiler-2.8': 'link:../../stack/rush-stack-compiler-2.8'
      '@types/node': 10.17.13
      gulp: 4.0.2
    specifiers:
      '@microsoft/node-library-build': 'workspace:*'
      '@microsoft/rush-stack-compiler-2.8': 'workspace:*'
      '@types/node': 10.17.13
      gulp: ~4.0.2
  ../../build-tests/rush-stack-compiler-2.9-library-test:
    devDependencies:
      '@microsoft/node-library-build': 'link:../../core-build/node-library-build'
      '@microsoft/rush-stack-compiler-2.9': 'link:../../stack/rush-stack-compiler-2.9'
      '@types/node': 10.17.13
      gulp: 4.0.2
    specifiers:
      '@microsoft/node-library-build': 'workspace:*'
      '@microsoft/rush-stack-compiler-2.9': 'workspace:*'
      '@types/node': 10.17.13
      gulp: ~4.0.2
  ../../build-tests/rush-stack-compiler-3.0-library-test:
    devDependencies:
      '@microsoft/node-library-build': 'link:../../core-build/node-library-build'
      '@microsoft/rush-stack-compiler-3.0': 'link:../../stack/rush-stack-compiler-3.0'
      '@types/node': 10.17.13
      gulp: 4.0.2
    specifiers:
      '@microsoft/node-library-build': 'workspace:*'
      '@microsoft/rush-stack-compiler-3.0': 'workspace:*'
      '@types/node': 10.17.13
      gulp: ~4.0.2
  ../../build-tests/rush-stack-compiler-3.1-library-test:
    devDependencies:
      '@microsoft/node-library-build': 'link:../../core-build/node-library-build'
      '@microsoft/rush-stack-compiler-3.1': 'link:../../stack/rush-stack-compiler-3.1'
      '@types/node': 10.17.13
      gulp: 4.0.2
    specifiers:
      '@microsoft/node-library-build': 'workspace:*'
      '@microsoft/rush-stack-compiler-3.1': 'workspace:*'
      '@types/node': 10.17.13
      gulp: ~4.0.2
  ../../build-tests/rush-stack-compiler-3.2-library-test:
    devDependencies:
      '@microsoft/node-library-build': 'link:../../core-build/node-library-build'
      '@microsoft/rush-stack-compiler-3.2': 'link:../../stack/rush-stack-compiler-3.2'
      '@types/node': 10.17.13
      gulp: 4.0.2
    specifiers:
      '@microsoft/node-library-build': 'workspace:*'
      '@microsoft/rush-stack-compiler-3.2': 'workspace:*'
      '@types/node': 10.17.13
      gulp: ~4.0.2
  ../../build-tests/rush-stack-compiler-3.3-library-test:
    devDependencies:
      '@microsoft/node-library-build': 'link:../../core-build/node-library-build'
      '@microsoft/rush-stack-compiler-3.3': 'link:../../stack/rush-stack-compiler-3.3'
      '@types/node': 10.17.13
      gulp: 4.0.2
    specifiers:
      '@microsoft/node-library-build': 'workspace:*'
      '@microsoft/rush-stack-compiler-3.3': 'workspace:*'
      '@types/node': 10.17.13
      gulp: ~4.0.2
  ../../build-tests/rush-stack-compiler-3.4-library-test:
    devDependencies:
      '@microsoft/node-library-build': 'link:../../core-build/node-library-build'
      '@microsoft/rush-stack-compiler-3.4': 'link:../../stack/rush-stack-compiler-3.4'
      '@types/node': 10.17.13
      gulp: 4.0.2
    specifiers:
      '@microsoft/node-library-build': 'workspace:*'
      '@microsoft/rush-stack-compiler-3.4': 'workspace:*'
      '@types/node': 10.17.13
      gulp: ~4.0.2
  ../../build-tests/rush-stack-compiler-3.5-library-test:
    devDependencies:
      '@microsoft/node-library-build': 'link:../../core-build/node-library-build'
      '@microsoft/rush-stack-compiler-3.5': 'link:../../stack/rush-stack-compiler-3.5'
      '@types/node': 10.17.13
      gulp: 4.0.2
    specifiers:
      '@microsoft/node-library-build': 'workspace:*'
      '@microsoft/rush-stack-compiler-3.5': 'workspace:*'
      '@types/node': 10.17.13
      gulp: ~4.0.2
  ../../build-tests/rush-stack-compiler-3.6-library-test:
    devDependencies:
      '@microsoft/node-library-build': 'link:../../core-build/node-library-build'
      '@microsoft/rush-stack-compiler-3.6': 'link:../../stack/rush-stack-compiler-3.6'
      '@types/node': 10.17.13
      gulp: 4.0.2
    specifiers:
      '@microsoft/node-library-build': 'workspace:*'
      '@microsoft/rush-stack-compiler-3.6': 'workspace:*'
      '@types/node': 10.17.13
      gulp: ~4.0.2
  ../../build-tests/rush-stack-compiler-3.7-library-test:
    devDependencies:
      '@microsoft/node-library-build': 'link:../../core-build/node-library-build'
      '@microsoft/rush-stack-compiler-3.7': 'link:../../stack/rush-stack-compiler-3.7'
      '@types/node': 10.17.13
      gulp: 4.0.2
    specifiers:
      '@microsoft/node-library-build': 'workspace:*'
      '@microsoft/rush-stack-compiler-3.7': 'workspace:*'
      '@types/node': 10.17.13
      gulp: ~4.0.2
  ../../build-tests/rush-stack-compiler-3.8-library-test:
    devDependencies:
      '@microsoft/node-library-build': 'link:../../core-build/node-library-build'
      '@microsoft/rush-stack-compiler-3.8': 'link:../../stack/rush-stack-compiler-3.8'
      '@types/node': 10.17.13
      gulp: 4.0.2
    specifiers:
      '@microsoft/node-library-build': 'workspace:*'
      '@microsoft/rush-stack-compiler-3.8': 'workspace:*'
      '@types/node': 10.17.13
      gulp: ~4.0.2
  ../../build-tests/rush-stack-compiler-3.9-library-test:
    devDependencies:
      '@microsoft/node-library-build': 'link:../../core-build/node-library-build'
      '@microsoft/rush-stack-compiler-3.9': 'link:../../stack/rush-stack-compiler-3.9'
      '@types/node': 10.17.13
      gulp: 4.0.2
    specifiers:
      '@microsoft/node-library-build': 'workspace:*'
      '@microsoft/rush-stack-compiler-3.9': 'workspace:*'
      '@types/node': 10.17.13
      gulp: ~4.0.2
  ../../build-tests/ts-command-line-test:
    devDependencies:
      '@rushstack/ts-command-line': 'link:../../libraries/ts-command-line'
      '@types/node': 10.17.13
      fs-extra: 7.0.1
      typescript: 3.9.6
    specifiers:
      '@rushstack/ts-command-line': 'workspace:*'
      '@types/node': 10.17.13
      fs-extra: ~7.0.1
      typescript: ~3.9.5
  ../../build-tests/web-library-build-test:
    devDependencies:
      '@microsoft/load-themed-styles': 'link:../../libraries/load-themed-styles'
      '@microsoft/rush-stack-compiler-3.5': 'link:../../stack/rush-stack-compiler-3.5'
      '@microsoft/web-library-build': 'link:../../core-build/web-library-build'
      '@types/jest': 25.2.1
      gulp: 4.0.2
      jest: 25.4.0
      ts-jest: 25.1.0_jest@25.4.0
    specifiers:
      '@microsoft/load-themed-styles': 'workspace:*'
      '@microsoft/rush-stack-compiler-3.5': 'workspace:*'
      '@microsoft/web-library-build': 'workspace:*'
      '@types/jest': 25.2.1
      gulp: ~4.0.2
      jest: ~25.4.0
      ts-jest: ~25.1.0
  ../../core-build/gulp-core-build:
    dependencies:
      '@jest/core': 25.4.0
      '@jest/reporters': 25.4.0
      '@rushstack/node-core-library': 'link:../../libraries/node-core-library'
      '@types/chalk': 0.4.31
      '@types/gulp': 4.0.6
      '@types/jest': 25.2.1
      '@types/node': 10.17.13
      '@types/node-notifier': 0.0.28
      '@types/orchestrator': 0.0.30
      '@types/semver': 7.3.1
      '@types/through2': 2.0.32
      '@types/vinyl': 2.0.3
      '@types/yargs': 0.0.34
      colors: 1.2.5
      del: 2.2.2
      end-of-stream: 1.1.0
      glob: 7.0.6
      glob-escape: 0.0.2
      globby: 5.0.0
      gulp: 4.0.2
      gulp-flatten: 0.2.0
      gulp-if: 2.0.2
      jest: 25.4.0
      jest-cli: 25.4.0
      jest-environment-jsdom: 25.4.0
      jest-nunit-reporter: 1.3.1
      jsdom: 11.11.0
      lodash.merge: 4.6.2
      merge2: 1.0.3
      node-notifier: 5.0.2
      object-assign: 4.1.1
      orchestrator: 0.3.8
      pretty-hrtime: 1.0.3
      semver: 7.3.2
      through2: 2.0.5
      vinyl: 2.2.0
      xml: 1.0.1
      yargs: 4.6.0
      z-schema: 3.18.4
    devDependencies:
      '@microsoft/node-library-build': 6.4.31
      '@microsoft/rush-stack-compiler-3.5': 0.8.0
      '@rushstack/eslint-config': 'link:../../stack/eslint-config'
      '@types/glob': 7.1.1
      '@types/z-schema': 3.16.31
    specifiers:
      '@jest/core': ~25.4.0
      '@jest/reporters': ~25.4.0
      '@microsoft/node-library-build': 6.4.31
      '@microsoft/rush-stack-compiler-3.5': 0.8.0
      '@rushstack/eslint-config': 'workspace:*'
      '@rushstack/node-core-library': 'workspace:*'
      '@types/chalk': 0.4.31
      '@types/glob': 7.1.1
      '@types/gulp': 4.0.6
      '@types/jest': 25.2.1
      '@types/node': 10.17.13
      '@types/node-notifier': 0.0.28
      '@types/orchestrator': 0.0.30
      '@types/semver': ~7.3.1
      '@types/through2': 2.0.32
      '@types/vinyl': 2.0.3
      '@types/yargs': 0.0.34
      '@types/z-schema': 3.16.31
      colors: ~1.2.1
      del: ^2.2.2
      end-of-stream: ~1.1.0
      glob: ~7.0.5
      glob-escape: ~0.0.2
      globby: ~5.0.0
      gulp: ~4.0.2
      gulp-flatten: ~0.2.0
      gulp-if: ^2.0.1
      jest: ~25.4.0
      jest-cli: ~25.4.0
      jest-environment-jsdom: ~25.4.0
      jest-nunit-reporter: ~1.3.1
      jsdom: ~11.11.0
      lodash.merge: ~4.6.2
      merge2: ~1.0.2
      node-notifier: ~5.0.2
      object-assign: ~4.1.0
      orchestrator: ~0.3.8
      pretty-hrtime: ~1.0.2
      semver: ~7.3.0
      through2: ~2.0.1
      vinyl: ~2.2.0
      xml: ~1.0.1
      yargs: ~4.6.0
      z-schema: ~3.18.3
  ../../core-build/gulp-core-build-mocha:
    dependencies:
      '@microsoft/gulp-core-build': 'link:../gulp-core-build'
      '@types/node': 10.17.13
      glob: 7.0.6
      gulp: 4.0.2
      gulp-istanbul: 0.10.4
      gulp-mocha: 6.0.0
    devDependencies:
      '@microsoft/node-library-build': 6.4.31
      '@microsoft/rush-stack-compiler-3.5': 0.8.0
      '@rushstack/eslint-config': 'link:../../stack/eslint-config'
      '@types/glob': 7.1.1
      '@types/gulp': 4.0.6
      '@types/gulp-istanbul': 0.9.30
      '@types/gulp-mocha': 0.0.32
      '@types/mocha': 5.2.5
      '@types/orchestrator': 0.0.30
    specifiers:
      '@microsoft/gulp-core-build': 'workspace:*'
      '@microsoft/node-library-build': 6.4.31
      '@microsoft/rush-stack-compiler-3.5': 0.8.0
      '@rushstack/eslint-config': 'workspace:*'
      '@types/glob': 7.1.1
      '@types/gulp': 4.0.6
      '@types/gulp-istanbul': 0.9.30
      '@types/gulp-mocha': 0.0.32
      '@types/mocha': 5.2.5
      '@types/node': 10.17.13
      '@types/orchestrator': 0.0.30
      glob: ~7.0.5
      gulp: ~4.0.2
      gulp-istanbul: ~0.10.3
      gulp-mocha: ~6.0.0
  ../../core-build/gulp-core-build-sass:
    dependencies:
      '@microsoft/gulp-core-build': 'link:../gulp-core-build'
      '@microsoft/load-themed-styles': 'link:../../libraries/load-themed-styles'
      '@rushstack/node-core-library': 'link:../../libraries/node-core-library'
      '@types/gulp': 4.0.6
      '@types/node': 10.17.13
      autoprefixer: 9.8.5
      clean-css: 4.2.1
      glob: 7.0.6
      node-sass: 4.14.1
      postcss: 7.0.32
      postcss-modules: 1.5.0
    devDependencies:
      '@microsoft/node-library-build': 'link:../node-library-build'
      '@microsoft/rush-stack-compiler-3.5': 'link:../../stack/rush-stack-compiler-3.5'
      '@rushstack/eslint-config': 'link:../../stack/eslint-config'
      '@types/autoprefixer': 9.7.2
      '@types/clean-css': 4.2.1
      '@types/glob': 7.1.1
      '@types/jest': 25.2.1
      '@types/node-sass': 4.11.1
      gulp: 4.0.2
      jest: 25.4.0
    specifiers:
      '@microsoft/gulp-core-build': 'workspace:*'
      '@microsoft/load-themed-styles': 'workspace:*'
      '@microsoft/node-library-build': 'workspace:*'
      '@microsoft/rush-stack-compiler-3.5': 'workspace:*'
      '@rushstack/eslint-config': 'workspace:*'
      '@rushstack/node-core-library': 'workspace:*'
      '@types/autoprefixer': 9.7.2
      '@types/clean-css': 4.2.1
      '@types/glob': 7.1.1
      '@types/gulp': 4.0.6
      '@types/jest': 25.2.1
      '@types/node': 10.17.13
      '@types/node-sass': 4.11.1
      autoprefixer: ~9.8.0
      clean-css: 4.2.1
      glob: ~7.0.5
      gulp: ~4.0.2
      jest: ~25.4.0
      node-sass: 4.14.1
      postcss: 7.0.32
      postcss-modules: ~1.5.0
  ../../core-build/gulp-core-build-serve:
    dependencies:
      '@microsoft/gulp-core-build': 'link:../gulp-core-build'
      '@rushstack/debug-certificate-manager': 'link:../../libraries/debug-certificate-manager'
      '@rushstack/node-core-library': 'link:../../libraries/node-core-library'
      '@types/node': 10.17.13
      colors: 1.2.5
      express: 4.16.4
      gulp: 4.0.2
      gulp-connect: 5.5.0
      gulp-open: 3.0.1
      sudo: 1.0.3
    devDependencies:
      '@microsoft/node-library-build': 'link:../node-library-build'
      '@microsoft/rush-stack-compiler-3.5': 'link:../../stack/rush-stack-compiler-3.5'
      '@rushstack/eslint-config': 'link:../../stack/eslint-config'
      '@types/express': 4.11.0
      '@types/express-serve-static-core': 4.11.0
      '@types/gulp': 4.0.6
      '@types/mime': 0.0.29
      '@types/orchestrator': 0.0.30
      '@types/serve-static': 1.13.1
      '@types/through2': 2.0.32
      '@types/vinyl': 2.0.3
    specifiers:
      '@microsoft/gulp-core-build': 'workspace:*'
      '@microsoft/node-library-build': 'workspace:*'
      '@microsoft/rush-stack-compiler-3.5': 'workspace:*'
      '@rushstack/debug-certificate-manager': 'workspace:*'
      '@rushstack/eslint-config': 'workspace:*'
      '@rushstack/node-core-library': 'workspace:*'
      '@types/express': 4.11.0
      '@types/express-serve-static-core': 4.11.0
      '@types/gulp': 4.0.6
      '@types/mime': 0.0.29
      '@types/node': 10.17.13
      '@types/orchestrator': 0.0.30
      '@types/serve-static': 1.13.1
      '@types/through2': 2.0.32
      '@types/vinyl': 2.0.3
      colors: ~1.2.1
      express: ~4.16.2
      gulp: ~4.0.2
      gulp-connect: ~5.5.0
      gulp-open: ~3.0.1
      sudo: ~1.0.3
  ../../core-build/gulp-core-build-typescript:
    dependencies:
      '@microsoft/gulp-core-build': 'link:../gulp-core-build'
      '@rushstack/node-core-library': 'link:../../libraries/node-core-library'
      '@types/node': 10.17.13
      decomment: 0.9.2
      glob: 7.0.6
      glob-escape: 0.0.2
      resolve: 1.17.0
    devDependencies:
      '@microsoft/api-extractor': 'link:../../apps/api-extractor'
      '@microsoft/node-library-build': 6.4.31
      '@microsoft/rush-stack-compiler-3.1': 'link:../../stack/rush-stack-compiler-3.1'
      '@microsoft/rush-stack-compiler-3.5': 0.8.0
      '@rushstack/eslint-config': 'link:../../stack/eslint-config'
      '@types/glob': 7.1.1
      '@types/resolve': 1.17.1
      gulp: 4.0.2
      typescript: 3.2.4
    specifiers:
      '@microsoft/api-extractor': 'workspace:*'
      '@microsoft/gulp-core-build': 'workspace:*'
      '@microsoft/node-library-build': 6.4.31
      '@microsoft/rush-stack-compiler-3.1': 'workspace:*'
      '@microsoft/rush-stack-compiler-3.5': 0.8.0
      '@rushstack/eslint-config': 'workspace:*'
      '@rushstack/node-core-library': 'workspace:*'
      '@types/glob': 7.1.1
      '@types/node': 10.17.13
      '@types/resolve': 1.17.1
      decomment: ~0.9.1
      glob: ~7.0.5
      glob-escape: ~0.0.2
      gulp: ~4.0.2
      resolve: ~1.17.0
      typescript: ~3.2.4
  ../../core-build/gulp-core-build-webpack:
    dependencies:
      '@microsoft/gulp-core-build': 'link:../gulp-core-build'
      '@types/gulp': 4.0.6
      '@types/node': 10.17.13
      colors: 1.2.5
      gulp: 4.0.2
      webpack: 4.31.0_webpack@4.31.0
    devDependencies:
      '@microsoft/node-library-build': 'link:../node-library-build'
      '@microsoft/rush-stack-compiler-3.5': 'link:../../stack/rush-stack-compiler-3.5'
      '@rushstack/eslint-config': 'link:../../stack/eslint-config'
      '@types/orchestrator': 0.0.30
      '@types/source-map': 0.5.0
      '@types/uglify-js': 2.6.29
      '@types/webpack': 4.39.8
      '@types/webpack-dev-server': 3.11.0
    specifiers:
      '@microsoft/gulp-core-build': 'workspace:*'
      '@microsoft/node-library-build': 'workspace:*'
      '@microsoft/rush-stack-compiler-3.5': 'workspace:*'
      '@rushstack/eslint-config': 'workspace:*'
      '@types/gulp': 4.0.6
      '@types/node': 10.17.13
      '@types/orchestrator': 0.0.30
      '@types/source-map': 0.5.0
      '@types/uglify-js': 2.6.29
      '@types/webpack': 4.39.8
      '@types/webpack-dev-server': 3.11.0
      colors: ~1.2.1
      gulp: ~4.0.2
      webpack: ~4.31.0
  ../../core-build/node-library-build:
    dependencies:
      '@microsoft/gulp-core-build': 'link:../gulp-core-build'
      '@microsoft/gulp-core-build-mocha': 'link:../gulp-core-build-mocha'
      '@microsoft/gulp-core-build-typescript': 'link:../gulp-core-build-typescript'
      '@types/gulp': 4.0.6
      '@types/node': 10.17.13
      gulp: 4.0.2
    devDependencies:
      '@microsoft/rush-stack-compiler-3.5': 'link:../../stack/rush-stack-compiler-3.5'
      '@rushstack/eslint-config': 'link:../../stack/eslint-config'
    specifiers:
      '@microsoft/gulp-core-build': 'workspace:*'
      '@microsoft/gulp-core-build-mocha': 'workspace:*'
      '@microsoft/gulp-core-build-typescript': 'workspace:*'
      '@microsoft/rush-stack-compiler-3.5': 'workspace:*'
      '@rushstack/eslint-config': 'workspace:*'
      '@types/gulp': 4.0.6
      '@types/node': 10.17.13
      gulp: ~4.0.2
  ../../core-build/web-library-build:
    dependencies:
      '@microsoft/gulp-core-build': 'link:../gulp-core-build'
      '@microsoft/gulp-core-build-sass': 'link:../gulp-core-build-sass'
      '@microsoft/gulp-core-build-serve': 'link:../gulp-core-build-serve'
      '@microsoft/gulp-core-build-typescript': 'link:../gulp-core-build-typescript'
      '@microsoft/gulp-core-build-webpack': 'link:../gulp-core-build-webpack'
      '@types/gulp': 4.0.6
      '@types/node': 10.17.13
      gulp: 4.0.2
      gulp-replace: 0.5.4
    devDependencies:
      '@microsoft/node-library-build': 'link:../node-library-build'
      '@microsoft/rush-stack-compiler-3.5': 'link:../../stack/rush-stack-compiler-3.5'
      '@rushstack/eslint-config': 'link:../../stack/eslint-config'
    specifiers:
      '@microsoft/gulp-core-build': 'workspace:*'
      '@microsoft/gulp-core-build-sass': 'workspace:*'
      '@microsoft/gulp-core-build-serve': 'workspace:*'
      '@microsoft/gulp-core-build-typescript': 'workspace:*'
      '@microsoft/gulp-core-build-webpack': 'workspace:*'
      '@microsoft/node-library-build': 'workspace:*'
      '@microsoft/rush-stack-compiler-3.5': 'workspace:*'
      '@rushstack/eslint-config': 'workspace:*'
      '@types/gulp': 4.0.6
      '@types/node': 10.17.13
      gulp: ~4.0.2
      gulp-replace: ^0.5.4
  ../../libraries/debug-certificate-manager:
    dependencies:
      '@rushstack/node-core-library': 'link:../node-core-library'
      deasync: 0.1.20
      node-forge: 0.7.6
      sudo: 1.0.3
    devDependencies:
      '@microsoft/node-library-build': 'link:../../core-build/node-library-build'
      '@microsoft/rush-stack-compiler-3.5': 'link:../../stack/rush-stack-compiler-3.5'
      '@rushstack/eslint-config': 'link:../../stack/eslint-config'
      '@types/jest': 25.2.1
      '@types/node': 10.17.13
      '@types/node-forge': 0.9.1
      gulp: 4.0.2
    specifiers:
      '@microsoft/node-library-build': 'workspace:*'
      '@microsoft/rush-stack-compiler-3.5': 'workspace:*'
      '@rushstack/eslint-config': 'workspace:*'
      '@rushstack/node-core-library': 'workspace:*'
      '@types/jest': 25.2.1
      '@types/node': 10.17.13
      '@types/node-forge': 0.9.1
      deasync: ~0.1.19
      gulp: ~4.0.2
      node-forge: ~0.7.1
      sudo: ~1.0.3
  ../../libraries/load-themed-styles:
    devDependencies:
      '@microsoft/node-library-build': 'link:../../core-build/node-library-build'
      '@microsoft/rush-stack-compiler-3.5': 'link:../../stack/rush-stack-compiler-3.5'
      '@rushstack/eslint-config': 'link:../../stack/eslint-config'
      '@types/jest': 25.2.1
      '@types/webpack-env': 1.13.0
      gulp: 4.0.2
    specifiers:
      '@microsoft/node-library-build': 'workspace:*'
      '@microsoft/rush-stack-compiler-3.5': 'workspace:*'
      '@rushstack/eslint-config': 'workspace:*'
      '@types/jest': 25.2.1
      '@types/webpack-env': 1.13.0
      gulp: ~4.0.2
  ../../libraries/node-core-library:
    dependencies:
      '@types/node': 10.17.13
      colors: 1.2.5
      fs-extra: 7.0.1
      jju: 1.4.0
      semver: 7.3.2
      timsort: 0.3.0
      z-schema: 3.18.4
    devDependencies:
      '@microsoft/node-library-build': 6.4.31
      '@microsoft/rush-stack-compiler-3.5': 0.8.0
      '@rushstack/eslint-config': 'link:../../stack/eslint-config'
      '@types/fs-extra': 7.0.0
      '@types/jest': 25.2.1
      '@types/jju': 1.4.1
      '@types/semver': 7.3.1
      '@types/timsort': 0.3.0
      '@types/z-schema': 3.16.31
      gulp: 4.0.2
    specifiers:
      '@microsoft/node-library-build': 6.4.31
      '@microsoft/rush-stack-compiler-3.5': 0.8.0
      '@rushstack/eslint-config': 'workspace:*'
      '@types/fs-extra': 7.0.0
      '@types/jest': 25.2.1
      '@types/jju': 1.4.1
      '@types/node': 10.17.13
      '@types/semver': ~7.3.1
      '@types/timsort': 0.3.0
      '@types/z-schema': 3.16.31
      colors: ~1.2.1
      fs-extra: ~7.0.1
      gulp: ~4.0.2
      jju: ~1.4.0
      semver: ~7.3.0
      timsort: ~0.3.0
      z-schema: ~3.18.3
  ../../libraries/package-deps-hash:
    dependencies:
      '@rushstack/node-core-library': 'link:../node-core-library'
    devDependencies:
      '@microsoft/node-library-build': 'link:../../core-build/node-library-build'
      '@microsoft/rush-stack-compiler-3.5': 'link:../../stack/rush-stack-compiler-3.5'
      '@rushstack/eslint-config': 'link:../../stack/eslint-config'
      '@types/jest': 25.2.1
      '@types/node': 10.17.13
      gulp: 4.0.2
    specifiers:
      '@microsoft/node-library-build': 'workspace:*'
      '@microsoft/rush-stack-compiler-3.5': 'workspace:*'
      '@rushstack/eslint-config': 'workspace:*'
      '@rushstack/node-core-library': 'workspace:*'
      '@types/jest': 25.2.1
      '@types/node': 10.17.13
      gulp: ~4.0.2
  ../../libraries/rushell:
    dependencies:
      '@rushstack/node-core-library': 'link:../node-core-library'
    devDependencies:
      '@microsoft/node-library-build': 'link:../../core-build/node-library-build'
      '@microsoft/rush-stack-compiler-3.5': 'link:../../stack/rush-stack-compiler-3.5'
      '@rushstack/eslint-config': 'link:../../stack/eslint-config'
      '@types/jest': 25.2.1
      '@types/node': 10.17.13
      gulp: 4.0.2
      jest: 25.4.0
      ts-jest: 25.1.0_jest@25.4.0
    specifiers:
      '@microsoft/node-library-build': 'workspace:*'
      '@microsoft/rush-stack-compiler-3.5': 'workspace:*'
      '@rushstack/eslint-config': 'workspace:*'
      '@rushstack/node-core-library': 'workspace:*'
      '@types/jest': 25.2.1
      '@types/node': 10.17.13
      gulp: ~4.0.2
      jest: ~25.4.0
      ts-jest: ~25.1.0
  ../../libraries/stream-collator:
    dependencies:
      colors: 1.2.5
    devDependencies:
      '@microsoft/node-library-build': 'link:../../core-build/node-library-build'
      '@microsoft/rush-stack-compiler-3.5': 'link:../../stack/rush-stack-compiler-3.5'
      '@rushstack/eslint-config': 'link:../../stack/eslint-config'
      '@types/jest': 25.2.1
      '@types/node': 10.17.13
      gulp: 4.0.2
    specifiers:
      '@microsoft/node-library-build': 'workspace:*'
      '@microsoft/rush-stack-compiler-3.5': 'workspace:*'
      '@rushstack/eslint-config': 'workspace:*'
      '@types/jest': 25.2.1
      '@types/node': 10.17.13
      colors: ~1.2.1
      gulp: ~4.0.2
  ../../libraries/ts-command-line:
    dependencies:
      '@types/argparse': 1.0.38
      argparse: 1.0.10
      colors: 1.2.5
    devDependencies:
      '@microsoft/node-library-build': 6.4.31
      '@microsoft/rush-stack-compiler-3.5': 0.8.0
      '@rushstack/eslint-config': 'link:../../stack/eslint-config'
      '@types/jest': 25.2.1
      '@types/node': 10.17.13
      gulp: 4.0.2
    specifiers:
      '@microsoft/node-library-build': 6.4.31
      '@microsoft/rush-stack-compiler-3.5': 0.8.0
      '@rushstack/eslint-config': 'workspace:*'
      '@types/argparse': 1.0.38
      '@types/jest': 25.2.1
      '@types/node': 10.17.13
      argparse: ~1.0.9
      colors: ~1.2.1
      gulp: ~4.0.2
  ../../libraries/typings-generator:
    dependencies:
      '@rushstack/node-core-library': 'link:../node-core-library'
      '@types/node': 10.17.13
      chokidar: 3.4.0
      glob: 7.0.6
    devDependencies:
      '@microsoft/node-library-build': 'link:../../core-build/node-library-build'
      '@microsoft/rush-stack-compiler-3.5': 'link:../../stack/rush-stack-compiler-3.5'
      '@rushstack/eslint-config': 'link:../../stack/eslint-config'
      '@types/glob': 7.1.1
      gulp: 4.0.2
    specifiers:
      '@microsoft/node-library-build': 'workspace:*'
      '@microsoft/rush-stack-compiler-3.5': 'workspace:*'
      '@rushstack/eslint-config': 'workspace:*'
      '@rushstack/node-core-library': 'workspace:*'
      '@types/glob': 7.1.1
      '@types/node': 10.17.13
      chokidar: ~3.4.0
      glob: ~7.0.5
      gulp: ~4.0.2
  ../../repo-scripts/doc-plugin-rush-stack:
    dependencies:
      '@microsoft/api-documenter': 'link:../../apps/api-documenter'
      '@microsoft/api-extractor-model': 'link:../../apps/api-extractor-model'
      '@microsoft/tsdoc': 0.12.19
      '@rushstack/node-core-library': 'link:../../libraries/node-core-library'
      js-yaml: 3.13.1
    devDependencies:
      '@microsoft/node-library-build': 'link:../../core-build/node-library-build'
      '@microsoft/rush-stack-compiler-3.5': 'link:../../stack/rush-stack-compiler-3.5'
      '@rushstack/eslint-config': 'link:../../stack/eslint-config'
      '@types/js-yaml': 3.12.1
      '@types/node': 10.17.13
      gulp: 4.0.2
    specifiers:
      '@microsoft/api-documenter': 'workspace:*'
      '@microsoft/api-extractor-model': 'workspace:*'
      '@microsoft/node-library-build': 'workspace:*'
      '@microsoft/rush-stack-compiler-3.5': 'workspace:*'
      '@microsoft/tsdoc': 0.12.19
      '@rushstack/eslint-config': 'workspace:*'
      '@rushstack/node-core-library': 'workspace:*'
      '@types/js-yaml': 3.12.1
      '@types/node': 10.17.13
      gulp: ~4.0.2
      js-yaml: ~3.13.1
  ../../repo-scripts/generate-api-docs:
    devDependencies:
      '@microsoft/api-documenter': 'link:../../apps/api-documenter'
      '@rushstack/eslint-config': 'link:../../stack/eslint-config'
      doc-plugin-rush-stack: 'link:../doc-plugin-rush-stack'
    specifiers:
      '@microsoft/api-documenter': 'workspace:*'
      '@rushstack/eslint-config': 'workspace:*'
      doc-plugin-rush-stack: 'workspace:*'
  ../../repo-scripts/repo-toolbox:
    dependencies:
      '@microsoft/rush-lib': 'link:../../apps/rush-lib'
      '@rushstack/node-core-library': 'link:../../libraries/node-core-library'
      '@rushstack/ts-command-line': 'link:../../libraries/ts-command-line'
    devDependencies:
      '@microsoft/node-library-build': 'link:../../core-build/node-library-build'
      '@microsoft/rush-stack-compiler-3.5': 'link:../../stack/rush-stack-compiler-3.5'
      '@rushstack/eslint-config': 'link:../../stack/eslint-config'
      '@types/node': 10.17.13
      gulp: 4.0.2
    specifiers:
      '@microsoft/node-library-build': 'workspace:*'
      '@microsoft/rush-lib': 'workspace:*'
      '@microsoft/rush-stack-compiler-3.5': 'workspace:*'
      '@rushstack/eslint-config': 'workspace:*'
      '@rushstack/node-core-library': 'workspace:*'
      '@rushstack/ts-command-line': 'workspace:*'
      '@types/node': 10.17.13
      gulp: ~4.0.2
  ../../stack/eslint-config:
    dependencies:
      '@rushstack/eslint-patch': 'link:../eslint-patch'
      '@rushstack/eslint-plugin': 'link:../eslint-plugin'
      '@typescript-eslint/eslint-plugin': 3.4.0_43170e314695d1b0876b4d3c3574f4a4
      '@typescript-eslint/experimental-utils': 3.4.0_eslint@7.2.0+typescript@3.7.5
      '@typescript-eslint/parser': 3.4.0_eslint@7.2.0+typescript@3.7.5
      '@typescript-eslint/typescript-estree': 3.4.0_typescript@3.7.5
      eslint-plugin-promise: 4.2.1
      eslint-plugin-react: 7.20.3_eslint@7.2.0
      eslint-plugin-security: 1.4.0
      eslint-plugin-tsdoc: 0.2.5
    devDependencies:
      eslint: 7.2.0
      typescript: 3.7.5
    specifiers:
      '@rushstack/eslint-patch': 'workspace:*'
      '@rushstack/eslint-plugin': 'workspace:*'
      '@typescript-eslint/eslint-plugin': 3.4.0
      '@typescript-eslint/experimental-utils': 3.4.0
      '@typescript-eslint/parser': 3.4.0
      '@typescript-eslint/typescript-estree': 3.4.0
      eslint: ~7.2.0
      eslint-plugin-promise: ~4.2.1
      eslint-plugin-react: ~7.20.0
      eslint-plugin-security: ~1.4.0
      eslint-plugin-tsdoc: ~0.2.5
      typescript: ~3.7.2
  ../../stack/eslint-patch:
    devDependencies:
      '@microsoft/node-library-build': 6.4.31
      '@microsoft/rush-stack-compiler-3.5': 0.8.0
      '@types/node': 10.17.13
      gulp: 4.0.2
    specifiers:
      '@microsoft/node-library-build': 6.4.31
      '@microsoft/rush-stack-compiler-3.5': 0.8.0
      '@types/node': 10.17.13
      gulp: ~4.0.2
  ../../stack/eslint-plugin:
    devDependencies:
      '@microsoft/node-library-build': 6.4.31
      '@microsoft/rush-stack-compiler-3.9': 0.2.1
      '@types/eslint': 7.2.0
      '@types/estree': 0.0.44
      '@types/node': 10.17.13
      '@typescript-eslint/experimental-utils': 3.4.0_eslint@7.2.0+typescript@3.9.6
      '@typescript-eslint/parser': 3.4.0_eslint@7.2.0+typescript@3.9.6
      '@typescript-eslint/typescript-estree': 3.4.0_typescript@3.9.6
      eslint: 7.2.0
      gulp: 4.0.2
      typescript: 3.9.6
    specifiers:
      '@microsoft/node-library-build': 6.4.31
      '@microsoft/rush-stack-compiler-3.9': 0.2.1
      '@types/eslint': 7.2.0
      '@types/estree': 0.0.44
      '@types/node': 10.17.13
      '@typescript-eslint/experimental-utils': 3.4.0
      '@typescript-eslint/parser': 3.4.0
      '@typescript-eslint/typescript-estree': 3.4.0
      eslint: ~7.2.0
      gulp: ~4.0.2
      typescript: ~3.9.5
  ../../stack/rush-stack-compiler-2.4:
    dependencies:
      '@microsoft/api-extractor': 'link:../../apps/api-extractor'
      '@rushstack/eslint-config': 'link:../eslint-config'
      '@rushstack/node-core-library': 'link:../../libraries/node-core-library'
      '@types/node': 10.17.13
      eslint: 7.2.0
      import-lazy: 4.0.0
      tslint: 5.20.1_typescript@2.4.2
      tslint-microsoft-contrib: 6.2.0_tslint@5.20.1+typescript@2.4.2
      typescript: 2.4.2
    devDependencies:
      '@microsoft/node-library-build': 6.4.31
      '@microsoft/rush-stack-compiler-3.5': 0.8.0
      '@microsoft/rush-stack-compiler-shared': 'link:../rush-stack-compiler-shared'
      gulp: 4.0.2
    specifiers:
      '@microsoft/api-extractor': 'workspace:*'
      '@microsoft/node-library-build': 6.4.31
      '@microsoft/rush-stack-compiler-3.5': 0.8.0
      '@microsoft/rush-stack-compiler-shared': 'workspace:*'
      '@rushstack/eslint-config': 'workspace:*'
      '@rushstack/node-core-library': 'workspace:*'
      '@types/node': 10.17.13
      eslint: ~7.2.0
      gulp: ~4.0.2
      import-lazy: ~4.0.0
      tslint: ~5.20.1
      tslint-microsoft-contrib: ~6.2.0
      typescript: ~2.4.2
  ../../stack/rush-stack-compiler-2.7:
    dependencies:
      '@microsoft/api-extractor': 'link:../../apps/api-extractor'
      '@rushstack/eslint-config': 'link:../eslint-config'
      '@rushstack/node-core-library': 'link:../../libraries/node-core-library'
      '@types/node': 10.17.13
      eslint: 7.2.0
      import-lazy: 4.0.0
      tslint: 5.20.1_typescript@2.7.2
      tslint-microsoft-contrib: 6.2.0_tslint@5.20.1+typescript@2.7.2
      typescript: 2.7.2
    devDependencies:
      '@microsoft/node-library-build': 6.4.31
      '@microsoft/rush-stack-compiler-3.5': 0.8.0
      '@microsoft/rush-stack-compiler-shared': 'link:../rush-stack-compiler-shared'
      gulp: 4.0.2
    specifiers:
      '@microsoft/api-extractor': 'workspace:*'
      '@microsoft/node-library-build': 6.4.31
      '@microsoft/rush-stack-compiler-3.5': 0.8.0
      '@microsoft/rush-stack-compiler-shared': 'workspace:*'
      '@rushstack/eslint-config': 'workspace:*'
      '@rushstack/node-core-library': 'workspace:*'
      '@types/node': 10.17.13
      eslint: ~7.2.0
      gulp: ~4.0.2
      import-lazy: ~4.0.0
      tslint: ~5.20.1
      tslint-microsoft-contrib: ~6.2.0
      typescript: ~2.7.2
  ../../stack/rush-stack-compiler-2.8:
    dependencies:
      '@microsoft/api-extractor': 'link:../../apps/api-extractor'
      '@rushstack/eslint-config': 'link:../eslint-config'
      '@rushstack/node-core-library': 'link:../../libraries/node-core-library'
      '@types/node': 10.17.13
      eslint: 7.2.0
      import-lazy: 4.0.0
      tslint: 5.20.1_typescript@2.8.4
      tslint-microsoft-contrib: 6.2.0_tslint@5.20.1+typescript@2.8.4
      typescript: 2.8.4
    devDependencies:
      '@microsoft/node-library-build': 6.4.31
      '@microsoft/rush-stack-compiler-3.5': 0.8.0
      '@microsoft/rush-stack-compiler-shared': 'link:../rush-stack-compiler-shared'
      gulp: 4.0.2
    specifiers:
      '@microsoft/api-extractor': 'workspace:*'
      '@microsoft/node-library-build': 6.4.31
      '@microsoft/rush-stack-compiler-3.5': 0.8.0
      '@microsoft/rush-stack-compiler-shared': 'workspace:*'
      '@rushstack/eslint-config': 'workspace:*'
      '@rushstack/node-core-library': 'workspace:*'
      '@types/node': 10.17.13
      eslint: ~7.2.0
      gulp: ~4.0.2
      import-lazy: ~4.0.0
      tslint: ~5.20.1
      tslint-microsoft-contrib: ~6.2.0
      typescript: ~2.8.4
  ../../stack/rush-stack-compiler-2.9:
    dependencies:
      '@microsoft/api-extractor': 'link:../../apps/api-extractor'
      '@rushstack/eslint-config': 'link:../eslint-config'
      '@rushstack/node-core-library': 'link:../../libraries/node-core-library'
      '@types/node': 10.17.13
      eslint: 7.2.0
      import-lazy: 4.0.0
      tslint: 5.20.1_typescript@2.9.2
      tslint-microsoft-contrib: 6.2.0_tslint@5.20.1+typescript@2.9.2
      typescript: 2.9.2
    devDependencies:
      '@microsoft/node-library-build': 6.4.31
      '@microsoft/rush-stack-compiler-3.5': 0.8.0
      '@microsoft/rush-stack-compiler-shared': 'link:../rush-stack-compiler-shared'
      gulp: 4.0.2
    specifiers:
      '@microsoft/api-extractor': 'workspace:*'
      '@microsoft/node-library-build': 6.4.31
      '@microsoft/rush-stack-compiler-3.5': 0.8.0
      '@microsoft/rush-stack-compiler-shared': 'workspace:*'
      '@rushstack/eslint-config': 'workspace:*'
      '@rushstack/node-core-library': 'workspace:*'
      '@types/node': 10.17.13
      eslint: ~7.2.0
      gulp: ~4.0.2
      import-lazy: ~4.0.0
      tslint: ~5.20.1
      tslint-microsoft-contrib: ~6.2.0
      typescript: ~2.9.2
  ../../stack/rush-stack-compiler-3.0:
    dependencies:
      '@microsoft/api-extractor': 'link:../../apps/api-extractor'
      '@rushstack/eslint-config': 'link:../eslint-config'
      '@rushstack/node-core-library': 'link:../../libraries/node-core-library'
      '@types/node': 10.17.13
      eslint: 7.2.0
      import-lazy: 4.0.0
      tslint: 5.20.1_typescript@3.0.3
      tslint-microsoft-contrib: 6.2.0_tslint@5.20.1+typescript@3.0.3
      typescript: 3.0.3
    devDependencies:
      '@microsoft/node-library-build': 6.4.31
      '@microsoft/rush-stack-compiler-3.5': 0.8.0
      '@microsoft/rush-stack-compiler-shared': 'link:../rush-stack-compiler-shared'
      gulp: 4.0.2
    specifiers:
      '@microsoft/api-extractor': 'workspace:*'
      '@microsoft/node-library-build': 6.4.31
      '@microsoft/rush-stack-compiler-3.5': 0.8.0
      '@microsoft/rush-stack-compiler-shared': 'workspace:*'
      '@rushstack/eslint-config': 'workspace:*'
      '@rushstack/node-core-library': 'workspace:*'
      '@types/node': 10.17.13
      eslint: ~7.2.0
      gulp: ~4.0.2
      import-lazy: ~4.0.0
      tslint: ~5.20.1
      tslint-microsoft-contrib: ~6.2.0
      typescript: ~3.0.3
  ../../stack/rush-stack-compiler-3.1:
    dependencies:
      '@microsoft/api-extractor': 'link:../../apps/api-extractor'
      '@rushstack/eslint-config': 'link:../eslint-config'
      '@rushstack/node-core-library': 'link:../../libraries/node-core-library'
      '@types/node': 10.17.13
      eslint: 7.2.0
      import-lazy: 4.0.0
      tslint: 5.20.1_typescript@3.1.6
      tslint-microsoft-contrib: 6.2.0_tslint@5.20.1+typescript@3.1.6
      typescript: 3.1.6
    devDependencies:
      '@microsoft/node-library-build': 6.4.31
      '@microsoft/rush-stack-compiler-3.5': 0.8.0
      '@microsoft/rush-stack-compiler-shared': 'link:../rush-stack-compiler-shared'
      gulp: 4.0.2
    specifiers:
      '@microsoft/api-extractor': 'workspace:*'
      '@microsoft/node-library-build': 6.4.31
      '@microsoft/rush-stack-compiler-3.5': 0.8.0
      '@microsoft/rush-stack-compiler-shared': 'workspace:*'
      '@rushstack/eslint-config': 'workspace:*'
      '@rushstack/node-core-library': 'workspace:*'
      '@types/node': 10.17.13
      eslint: ~7.2.0
      gulp: ~4.0.2
      import-lazy: ~4.0.0
      tslint: ~5.20.1
      tslint-microsoft-contrib: ~6.2.0
      typescript: ~3.1.6
  ../../stack/rush-stack-compiler-3.2:
    dependencies:
      '@microsoft/api-extractor': 'link:../../apps/api-extractor'
      '@rushstack/eslint-config': 'link:../eslint-config'
      '@rushstack/node-core-library': 'link:../../libraries/node-core-library'
      '@types/node': 10.17.13
      eslint: 7.2.0
      import-lazy: 4.0.0
      tslint: 5.20.1_typescript@3.2.4
      tslint-microsoft-contrib: 6.2.0_tslint@5.20.1+typescript@3.2.4
      typescript: 3.2.4
    devDependencies:
      '@microsoft/node-library-build': 6.4.31
      '@microsoft/rush-stack-compiler-3.5': 0.8.0
      '@microsoft/rush-stack-compiler-shared': 'link:../rush-stack-compiler-shared'
      gulp: 4.0.2
    specifiers:
      '@microsoft/api-extractor': 'workspace:*'
      '@microsoft/node-library-build': 6.4.31
      '@microsoft/rush-stack-compiler-3.5': 0.8.0
      '@microsoft/rush-stack-compiler-shared': 'workspace:*'
      '@rushstack/eslint-config': 'workspace:*'
      '@rushstack/node-core-library': 'workspace:*'
      '@types/node': 10.17.13
      eslint: ~7.2.0
      gulp: ~4.0.2
      import-lazy: ~4.0.0
      tslint: ~5.20.1
      tslint-microsoft-contrib: ~6.2.0
      typescript: ~3.2.4
  ../../stack/rush-stack-compiler-3.3:
    dependencies:
      '@microsoft/api-extractor': 'link:../../apps/api-extractor'
      '@rushstack/eslint-config': 'link:../eslint-config'
      '@rushstack/node-core-library': 'link:../../libraries/node-core-library'
      '@types/node': 10.17.13
      eslint: 7.2.0
      import-lazy: 4.0.0
      tslint: 5.20.1_typescript@3.3.4000
      tslint-microsoft-contrib: 6.2.0_5de1f8fa14d12d0f8943ae8c5c9e10ce
      typescript: 3.3.4000
    devDependencies:
      '@microsoft/node-library-build': 6.4.31
      '@microsoft/rush-stack-compiler-3.5': 0.8.0
      '@microsoft/rush-stack-compiler-shared': 'link:../rush-stack-compiler-shared'
      gulp: 4.0.2
    specifiers:
      '@microsoft/api-extractor': 'workspace:*'
      '@microsoft/node-library-build': 6.4.31
      '@microsoft/rush-stack-compiler-3.5': 0.8.0
      '@microsoft/rush-stack-compiler-shared': 'workspace:*'
      '@rushstack/eslint-config': 'workspace:*'
      '@rushstack/node-core-library': 'workspace:*'
      '@types/node': 10.17.13
      eslint: ~7.2.0
      gulp: ~4.0.2
      import-lazy: ~4.0.0
      tslint: ~5.20.1
      tslint-microsoft-contrib: ~6.2.0
      typescript: ~3.3.3
  ../../stack/rush-stack-compiler-3.4:
    dependencies:
      '@microsoft/api-extractor': 'link:../../apps/api-extractor'
      '@rushstack/eslint-config': 'link:../eslint-config'
      '@rushstack/node-core-library': 'link:../../libraries/node-core-library'
      '@types/node': 10.17.13
      eslint: 7.2.0
      import-lazy: 4.0.0
      tslint: 5.20.1_typescript@3.4.5
      tslint-microsoft-contrib: 6.2.0_tslint@5.20.1+typescript@3.4.5
      typescript: 3.4.5
    devDependencies:
      '@microsoft/node-library-build': 6.4.31
      '@microsoft/rush-stack-compiler-3.5': 0.8.0
      '@microsoft/rush-stack-compiler-shared': 'link:../rush-stack-compiler-shared'
      gulp: 4.0.2
    specifiers:
      '@microsoft/api-extractor': 'workspace:*'
      '@microsoft/node-library-build': 6.4.31
      '@microsoft/rush-stack-compiler-3.5': 0.8.0
      '@microsoft/rush-stack-compiler-shared': 'workspace:*'
      '@rushstack/eslint-config': 'workspace:*'
      '@rushstack/node-core-library': 'workspace:*'
      '@types/node': 10.17.13
      eslint: ~7.2.0
      gulp: ~4.0.2
      import-lazy: ~4.0.0
      tslint: ~5.20.1
      tslint-microsoft-contrib: ~6.2.0
      typescript: ~3.4.3
  ../../stack/rush-stack-compiler-3.5:
    dependencies:
      '@microsoft/api-extractor': 'link:../../apps/api-extractor'
      '@rushstack/eslint-config': 'link:../eslint-config'
      '@rushstack/node-core-library': 'link:../../libraries/node-core-library'
      '@types/node': 10.17.13
      eslint: 7.2.0
      import-lazy: 4.0.0
      tslint: 5.20.1_typescript@3.5.3
      tslint-microsoft-contrib: 6.2.0_tslint@5.20.1+typescript@3.5.3
      typescript: 3.5.3
    devDependencies:
      '@microsoft/node-library-build': 6.4.31
      '@microsoft/rush-stack-compiler-3.5': 0.8.0
      '@microsoft/rush-stack-compiler-shared': 'link:../rush-stack-compiler-shared'
      gulp: 4.0.2
    specifiers:
      '@microsoft/api-extractor': 'workspace:*'
      '@microsoft/node-library-build': 6.4.31
      '@microsoft/rush-stack-compiler-3.5': 0.8.0
      '@microsoft/rush-stack-compiler-shared': 'workspace:*'
      '@rushstack/eslint-config': 'workspace:*'
      '@rushstack/node-core-library': 'workspace:*'
      '@types/node': 10.17.13
      eslint: ~7.2.0
      gulp: ~4.0.2
      import-lazy: ~4.0.0
      tslint: ~5.20.1
      tslint-microsoft-contrib: ~6.2.0
      typescript: ~3.5.3
  ../../stack/rush-stack-compiler-3.6:
    dependencies:
      '@microsoft/api-extractor': 'link:../../apps/api-extractor'
      '@rushstack/eslint-config': 'link:../eslint-config'
      '@rushstack/node-core-library': 'link:../../libraries/node-core-library'
      '@types/node': 10.17.13
      eslint: 7.2.0
      import-lazy: 4.0.0
      tslint: 5.20.1_typescript@3.6.5
      tslint-microsoft-contrib: 6.2.0_tslint@5.20.1+typescript@3.6.5
      typescript: 3.6.5
    devDependencies:
      '@microsoft/node-library-build': 6.4.31
      '@microsoft/rush-stack-compiler-3.5': 0.8.0
      '@microsoft/rush-stack-compiler-shared': 'link:../rush-stack-compiler-shared'
      gulp: 4.0.2
    specifiers:
      '@microsoft/api-extractor': 'workspace:*'
      '@microsoft/node-library-build': 6.4.31
      '@microsoft/rush-stack-compiler-3.5': 0.8.0
      '@microsoft/rush-stack-compiler-shared': 'workspace:*'
      '@rushstack/eslint-config': 'workspace:*'
      '@rushstack/node-core-library': 'workspace:*'
      '@types/node': 10.17.13
      eslint: ~7.2.0
      gulp: ~4.0.2
      import-lazy: ~4.0.0
      tslint: ~5.20.1
      tslint-microsoft-contrib: ~6.2.0
      typescript: ~3.6.4
  ../../stack/rush-stack-compiler-3.7:
    dependencies:
      '@microsoft/api-extractor': 'link:../../apps/api-extractor'
      '@rushstack/eslint-config': 'link:../eslint-config'
      '@rushstack/node-core-library': 'link:../../libraries/node-core-library'
      '@types/node': 10.17.13
      eslint: 7.2.0
      import-lazy: 4.0.0
      tslint: 5.20.1_typescript@3.7.5
      tslint-microsoft-contrib: 6.2.0_tslint@5.20.1+typescript@3.7.5
      typescript: 3.7.5
    devDependencies:
      '@microsoft/node-library-build': 6.4.31
      '@microsoft/rush-stack-compiler-3.5': 0.8.0
      '@microsoft/rush-stack-compiler-shared': 'link:../rush-stack-compiler-shared'
      gulp: 4.0.2
    specifiers:
      '@microsoft/api-extractor': 'workspace:*'
      '@microsoft/node-library-build': 6.4.31
      '@microsoft/rush-stack-compiler-3.5': 0.8.0
      '@microsoft/rush-stack-compiler-shared': 'workspace:*'
      '@rushstack/eslint-config': 'workspace:*'
      '@rushstack/node-core-library': 'workspace:*'
      '@types/node': 10.17.13
      eslint: ~7.2.0
      gulp: ~4.0.2
      import-lazy: ~4.0.0
      tslint: ~5.20.1
      tslint-microsoft-contrib: ~6.2.0
      typescript: ~3.7.2
  ../../stack/rush-stack-compiler-3.8:
    dependencies:
      '@microsoft/api-extractor': 'link:../../apps/api-extractor'
      '@rushstack/eslint-config': 'link:../eslint-config'
      '@rushstack/node-core-library': 'link:../../libraries/node-core-library'
      '@types/node': 10.17.13
      eslint: 7.2.0
      import-lazy: 4.0.0
      tslint: 5.20.1_typescript@3.8.3
      tslint-microsoft-contrib: 6.2.0_tslint@5.20.1+typescript@3.8.3
      typescript: 3.8.3
    devDependencies:
      '@microsoft/node-library-build': 6.4.31
      '@microsoft/rush-stack-compiler-3.5': 0.8.0
      '@microsoft/rush-stack-compiler-shared': 'link:../rush-stack-compiler-shared'
      gulp: 4.0.2
    specifiers:
      '@microsoft/api-extractor': 'workspace:*'
      '@microsoft/node-library-build': 6.4.31
      '@microsoft/rush-stack-compiler-3.5': 0.8.0
      '@microsoft/rush-stack-compiler-shared': 'workspace:*'
      '@rushstack/eslint-config': 'workspace:*'
      '@rushstack/node-core-library': 'workspace:*'
      '@types/node': 10.17.13
      eslint: ~7.2.0
      gulp: ~4.0.2
      import-lazy: ~4.0.0
      tslint: ~5.20.1
      tslint-microsoft-contrib: ~6.2.0
      typescript: ~3.8.3
  ../../stack/rush-stack-compiler-3.9:
    dependencies:
      '@microsoft/api-extractor': 'link:../../apps/api-extractor'
      '@rushstack/eslint-config': 'link:../eslint-config'
      '@rushstack/node-core-library': 'link:../../libraries/node-core-library'
      '@types/node': 10.17.13
      eslint: 7.2.0
      import-lazy: 4.0.0
      tslint: 5.20.1_typescript@3.9.6
      tslint-microsoft-contrib: 6.2.0_tslint@5.20.1+typescript@3.9.6
      typescript: 3.9.6
    devDependencies:
      '@microsoft/node-library-build': 6.4.31
      '@microsoft/rush-stack-compiler-3.5': 0.8.0
      '@microsoft/rush-stack-compiler-shared': 'link:../rush-stack-compiler-shared'
      gulp: 4.0.2
    specifiers:
      '@microsoft/api-extractor': 'workspace:*'
      '@microsoft/node-library-build': 6.4.31
      '@microsoft/rush-stack-compiler-3.5': 0.8.0
      '@microsoft/rush-stack-compiler-shared': 'workspace:*'
      '@rushstack/eslint-config': 'workspace:*'
      '@rushstack/node-core-library': 'workspace:*'
      '@types/node': 10.17.13
      eslint: ~7.2.0
      gulp: ~4.0.2
      import-lazy: ~4.0.0
      tslint: ~5.20.1
      tslint-microsoft-contrib: ~6.2.0
      typescript: ~3.9.5
  ../../stack/rush-stack-compiler-shared:
    specifiers: {}
  ../../webpack/loader-load-themed-styles:
    dependencies:
      '@microsoft/load-themed-styles': 'link:../../libraries/load-themed-styles'
      loader-utils: 1.1.0
    devDependencies:
      '@microsoft/node-library-build': 'link:../../core-build/node-library-build'
      '@microsoft/rush-stack-compiler-3.5': 'link:../../stack/rush-stack-compiler-3.5'
      '@rushstack/eslint-config': 'link:../../stack/eslint-config'
      '@types/jest': 25.2.1
      '@types/loader-utils': 1.1.3
      '@types/node': 10.17.13
      '@types/webpack': 4.39.8
      gulp: 4.0.2
    specifiers:
      '@microsoft/load-themed-styles': 'workspace:*'
      '@microsoft/node-library-build': 'workspace:*'
      '@microsoft/rush-stack-compiler-3.5': 'workspace:*'
      '@rushstack/eslint-config': 'workspace:*'
      '@types/jest': 25.2.1
      '@types/loader-utils': 1.1.3
      '@types/node': 10.17.13
      '@types/webpack': 4.39.8
      gulp: ~4.0.2
      loader-utils: ~1.1.0
  ../../webpack/loader-raw-script:
    dependencies:
      loader-utils: 1.1.0
    devDependencies:
      '@microsoft/node-library-build': 'link:../../core-build/node-library-build'
      '@microsoft/rush-stack-compiler-3.5': 'link:../../stack/rush-stack-compiler-3.5'
      '@rushstack/eslint-config': 'link:../../stack/eslint-config'
      '@types/jest': 25.2.1
      '@types/node': 10.17.13
      gulp: 4.0.2
    specifiers:
      '@microsoft/node-library-build': 'workspace:*'
      '@microsoft/rush-stack-compiler-3.5': 'workspace:*'
      '@rushstack/eslint-config': 'workspace:*'
      '@types/jest': 25.2.1
      '@types/node': 10.17.13
      gulp: ~4.0.2
      loader-utils: ~1.1.0
  ../../webpack/localization-plugin:
    dependencies:
      '@rushstack/node-core-library': 'link:../../libraries/node-core-library'
      '@rushstack/typings-generator': 'link:../../libraries/typings-generator'
      '@types/node': 10.17.13
      '@types/tapable': 1.0.5
      decache: 4.5.1
      loader-utils: 1.1.0
      lodash: 4.17.19
      pseudolocale: 1.1.0
      xmldoc: 1.1.2
    devDependencies:
      '@microsoft/node-library-build': 'link:../../core-build/node-library-build'
      '@microsoft/rush-stack-compiler-3.5': 'link:../../stack/rush-stack-compiler-3.5'
      '@rushstack/eslint-config': 'link:../../stack/eslint-config'
      '@rushstack/set-webpack-public-path-plugin': 'link:../set-webpack-public-path-plugin'
      '@types/loader-utils': 1.1.3
      '@types/lodash': 4.14.116
      '@types/webpack': 4.39.8
      '@types/xmldoc': 1.1.4
      gulp: 4.0.2
      webpack: 4.31.0_webpack@4.31.0
    specifiers:
      '@microsoft/node-library-build': 'workspace:*'
      '@microsoft/rush-stack-compiler-3.5': 'workspace:*'
      '@rushstack/eslint-config': 'workspace:*'
      '@rushstack/node-core-library': 'workspace:*'
      '@rushstack/set-webpack-public-path-plugin': 'workspace:*'
      '@rushstack/typings-generator': 'workspace:*'
      '@types/loader-utils': 1.1.3
      '@types/lodash': 4.14.116
      '@types/node': 10.17.13
      '@types/tapable': 1.0.5
      '@types/webpack': 4.39.8
      '@types/xmldoc': 1.1.4
      decache: ~4.5.1
      gulp: ~4.0.2
      loader-utils: ~1.1.0
      lodash: ~4.17.15
      pseudolocale: ~1.1.0
      webpack: ~4.31.0
      xmldoc: ~1.1.2
  ../../webpack/module-minifier-plugin:
    dependencies:
      '@types/node': 10.17.13
      '@types/tapable': 1.0.5
      source-map: 0.6.1
      tapable: 1.1.3
      terser: 4.7.0
    devDependencies:
      '@microsoft/node-library-build': 'link:../../core-build/node-library-build'
      '@microsoft/rush-stack-compiler-3.5': 'link:../../stack/rush-stack-compiler-3.5'
      '@rushstack/eslint-config': 'link:../../stack/eslint-config'
      '@types/jest': 25.2.1
      '@types/webpack': 4.39.8
      gulp: 4.0.2
      webpack: 4.31.0_webpack@4.31.0
      webpack-sources: 1.4.3
    specifiers:
      '@microsoft/node-library-build': 'workspace:*'
      '@microsoft/rush-stack-compiler-3.5': 'workspace:*'
      '@rushstack/eslint-config': 'workspace:*'
      '@types/jest': 25.2.1
      '@types/node': 10.17.13
      '@types/tapable': 1.0.5
      '@types/webpack': 4.39.8
      gulp: ~4.0.2
      source-map: ~0.6.1
      tapable: 1.1.3
      terser: 4.7.0
      webpack: ~4.31.0
      webpack-sources: ~1.4.3
  ../../webpack/set-webpack-public-path-plugin:
    dependencies:
      lodash: 4.17.19
      uglify-js: 3.0.28
    devDependencies:
      '@microsoft/node-library-build': 'link:../../core-build/node-library-build'
      '@microsoft/rush-stack-compiler-3.5': 'link:../../stack/rush-stack-compiler-3.5'
      '@rushstack/eslint-config': 'link:../../stack/eslint-config'
      '@types/jest': 25.2.1
      '@types/lodash': 4.14.116
      '@types/node': 10.17.13
      '@types/tapable': 1.0.5
      '@types/uglify-js': 2.6.29
      '@types/webpack': 4.39.8
      gulp: 4.0.2
    specifiers:
      '@microsoft/node-library-build': 'workspace:*'
      '@microsoft/rush-stack-compiler-3.5': 'workspace:*'
      '@rushstack/eslint-config': 'workspace:*'
      '@types/jest': 25.2.1
      '@types/lodash': 4.14.116
      '@types/node': 10.17.13
      '@types/tapable': 1.0.5
      '@types/uglify-js': 2.6.29
      '@types/webpack': 4.39.8
      gulp: ~4.0.2
      lodash: ~4.17.15
      uglify-js: ~3.0.28
lockfileVersion: 5.1
packages:
  /@babel/code-frame/7.10.4:
    dependencies:
      '@babel/highlight': 7.10.4
    resolution:
      integrity: sha512-vG6SvB6oYEhvgisZNFRmRCUkLz11c7rp+tbNTynGqc6mS1d5ATd/sGyV6W0KZZnXRKMTzZDRgQT3Ou9jhpAfUg==
  /@babel/core/7.10.5:
    dependencies:
      '@babel/code-frame': 7.10.4
      '@babel/generator': 7.10.5
      '@babel/helper-module-transforms': 7.10.5
      '@babel/helpers': 7.10.4
      '@babel/parser': 7.10.5
      '@babel/template': 7.10.4
      '@babel/traverse': 7.10.5
      '@babel/types': 7.10.5
      convert-source-map: 1.7.0
      debug: 4.1.1
      gensync: 1.0.0-beta.1
      json5: 2.1.3
      lodash: 4.17.19
      resolve: 1.17.0
      semver: 5.7.1
      source-map: 0.5.7
    engines:
      node: '>=6.9.0'
    resolution:
      integrity: sha512-O34LQooYVDXPl7QWCdW9p4NR+QlzOr7xShPPJz8GsuCU3/8ua/wqTr7gmnxXv+WBESiGU/G5s16i6tUvHkNb+w==
  /@babel/generator/7.10.5:
    dependencies:
      '@babel/types': 7.10.5
      jsesc: 2.5.2
      source-map: 0.5.7
    resolution:
      integrity: sha512-3vXxr3FEW7E7lJZiWQ3bM4+v/Vyr9C+hpolQ8BGFr9Y8Ri2tFLWTixmwKBafDujO1WVah4fhZBeU1bieKdghig==
  /@babel/helper-function-name/7.10.4:
    dependencies:
      '@babel/helper-get-function-arity': 7.10.4
      '@babel/template': 7.10.4
      '@babel/types': 7.10.5
    resolution:
      integrity: sha512-YdaSyz1n8gY44EmN7x44zBn9zQ1Ry2Y+3GTA+3vH6Mizke1Vw0aWDM66FOYEPw8//qKkmqOckrGgTYa+6sceqQ==
  /@babel/helper-get-function-arity/7.10.4:
    dependencies:
      '@babel/types': 7.10.5
    resolution:
      integrity: sha512-EkN3YDB+SRDgiIUnNgcmiD361ti+AVbL3f3Henf6dqqUyr5dMsorno0lJWJuLhDhkI5sYEpgj6y9kB8AOU1I2A==
  /@babel/helper-member-expression-to-functions/7.10.5:
    dependencies:
      '@babel/types': 7.10.5
    resolution:
      integrity: sha512-HiqJpYD5+WopCXIAbQDG0zye5XYVvcO9w/DHp5GsaGkRUaamLj2bEtu6i8rnGGprAhHM3qidCMgp71HF4endhA==
  /@babel/helper-module-imports/7.10.4:
    dependencies:
      '@babel/types': 7.10.5
    resolution:
      integrity: sha512-nEQJHqYavI217oD9+s5MUBzk6x1IlvoS9WTPfgG43CbMEeStE0v+r+TucWdx8KFGowPGvyOkDT9+7DHedIDnVw==
  /@babel/helper-module-transforms/7.10.5:
    dependencies:
      '@babel/helper-module-imports': 7.10.4
      '@babel/helper-replace-supers': 7.10.4
      '@babel/helper-simple-access': 7.10.4
      '@babel/helper-split-export-declaration': 7.10.4
      '@babel/template': 7.10.4
      '@babel/types': 7.10.5
      lodash: 4.17.19
    resolution:
      integrity: sha512-4P+CWMJ6/j1W915ITJaUkadLObmCRRSC234uctJfn/vHrsLNxsR8dwlcXv9ZhJWzl77awf+mWXSZEKt5t0OnlA==
  /@babel/helper-optimise-call-expression/7.10.4:
    dependencies:
      '@babel/types': 7.10.5
    resolution:
      integrity: sha512-n3UGKY4VXwXThEiKrgRAoVPBMqeoPgHVqiHZOanAJCG9nQUL2pLRQirUzl0ioKclHGpGqRgIOkgcIJaIWLpygg==
  /@babel/helper-plugin-utils/7.10.4:
    resolution:
      integrity: sha512-O4KCvQA6lLiMU9l2eawBPMf1xPP8xPfB3iEQw150hOVTqj/rfXz0ThTb4HEzqQfs2Bmo5Ay8BzxfzVtBrr9dVg==
  /@babel/helper-replace-supers/7.10.4:
    dependencies:
      '@babel/helper-member-expression-to-functions': 7.10.5
      '@babel/helper-optimise-call-expression': 7.10.4
      '@babel/traverse': 7.10.5
      '@babel/types': 7.10.5
    resolution:
      integrity: sha512-sPxZfFXocEymYTdVK1UNmFPBN+Hv5mJkLPsYWwGBxZAxaWfFu+xqp7b6qWD0yjNuNL2VKc6L5M18tOXUP7NU0A==
  /@babel/helper-simple-access/7.10.4:
    dependencies:
      '@babel/template': 7.10.4
      '@babel/types': 7.10.5
    resolution:
      integrity: sha512-0fMy72ej/VEvF8ULmX6yb5MtHG4uH4Dbd6I/aHDb/JVg0bbivwt9Wg+h3uMvX+QSFtwr5MeItvazbrc4jtRAXw==
  /@babel/helper-split-export-declaration/7.10.4:
    dependencies:
      '@babel/types': 7.10.5
    resolution:
      integrity: sha512-pySBTeoUff56fL5CBU2hWm9TesA4r/rOkI9DyJLvvgz09MB9YtfIYe3iBriVaYNaPe+Alua0vBIOVOLs2buWhg==
  /@babel/helper-validator-identifier/7.10.4:
    resolution:
      integrity: sha512-3U9y+43hz7ZM+rzG24Qe2mufW5KhvFg/NhnNph+i9mgCtdTCtMJuI1TMkrIUiK7Ix4PYlRF9I5dhqaLYA/ADXw==
  /@babel/helpers/7.10.4:
    dependencies:
      '@babel/template': 7.10.4
      '@babel/traverse': 7.10.5
      '@babel/types': 7.10.5
    resolution:
      integrity: sha512-L2gX/XeUONeEbI78dXSrJzGdz4GQ+ZTA/aazfUsFaWjSe95kiCuOZ5HsXvkiw3iwF+mFHSRUfJU8t6YavocdXA==
  /@babel/highlight/7.10.4:
    dependencies:
      '@babel/helper-validator-identifier': 7.10.4
      chalk: 2.4.2
      js-tokens: 4.0.0
    resolution:
      integrity: sha512-i6rgnR/YgPEQzZZnbTHHuZdlE8qyoBNalD6F+q4vAFlcMEcqmkoG+mPqJYJCo63qPf74+Y1UZsl3l6f7/RIkmA==
  /@babel/parser/7.10.5:
    engines:
      node: '>=6.0.0'
    hasBin: true
    resolution:
      integrity: sha512-wfryxy4bE1UivvQKSQDU4/X6dr+i8bctjUjj8Zyt3DQy7NtPizJXT8M52nqpNKL+nq2PW8lxk4ZqLj0fD4B4hQ==
  /@babel/plugin-syntax-async-generators/7.8.4_@babel+core@7.10.5:
    dependencies:
      '@babel/core': 7.10.5
      '@babel/helper-plugin-utils': 7.10.4
    peerDependencies:
      '@babel/core': ^7.0.0-0
    resolution:
      integrity: sha512-tycmZxkGfZaxhMRbXlPXuVFpdWlXpir2W4AMhSJgRKzk/eDlIXOhb2LHWoLpDF7TEHylV5zNhykX6KAgHJmTNw==
  /@babel/plugin-syntax-bigint/7.8.3_@babel+core@7.10.5:
    dependencies:
      '@babel/core': 7.10.5
      '@babel/helper-plugin-utils': 7.10.4
    peerDependencies:
      '@babel/core': ^7.0.0-0
    resolution:
      integrity: sha512-wnTnFlG+YxQm3vDxpGE57Pj0srRU4sHE/mDkt1qv2YJJSeUAec2ma4WLUnUPeKjyrfntVwe/N6dCXpU+zL3Npg==
  /@babel/plugin-syntax-class-properties/7.10.4_@babel+core@7.10.5:
    dependencies:
      '@babel/core': 7.10.5
      '@babel/helper-plugin-utils': 7.10.4
    peerDependencies:
      '@babel/core': ^7.0.0-0
    resolution:
      integrity: sha512-GCSBF7iUle6rNugfURwNmCGG3Z/2+opxAMLs1nND4bhEG5PuxTIggDBoeYYSujAlLtsupzOHYJQgPS3pivwXIA==
  /@babel/plugin-syntax-import-meta/7.10.4_@babel+core@7.10.5:
    dependencies:
      '@babel/core': 7.10.5
      '@babel/helper-plugin-utils': 7.10.4
    peerDependencies:
      '@babel/core': ^7.0.0-0
    resolution:
      integrity: sha512-Yqfm+XDx0+Prh3VSeEQCPU81yC+JWZ2pDPFSS4ZdpfZhp4MkFMaDC1UqseovEKwSUpnIL7+vK+Clp7bfh0iD7g==
  /@babel/plugin-syntax-json-strings/7.8.3_@babel+core@7.10.5:
    dependencies:
      '@babel/core': 7.10.5
      '@babel/helper-plugin-utils': 7.10.4
    peerDependencies:
      '@babel/core': ^7.0.0-0
    resolution:
      integrity: sha512-lY6kdGpWHvjoe2vk4WrAapEuBR69EMxZl+RoGRhrFGNYVK8mOPAW8VfbT/ZgrFbXlDNiiaxQnAtgVCZ6jv30EA==
  /@babel/plugin-syntax-logical-assignment-operators/7.10.4_@babel+core@7.10.5:
    dependencies:
      '@babel/core': 7.10.5
      '@babel/helper-plugin-utils': 7.10.4
    peerDependencies:
      '@babel/core': ^7.0.0-0
    resolution:
      integrity: sha512-d8waShlpFDinQ5MtvGU9xDAOzKH47+FFoney2baFIoMr952hKOLp1HR7VszoZvOsV/4+RRszNY7D17ba0te0ig==
  /@babel/plugin-syntax-nullish-coalescing-operator/7.8.3_@babel+core@7.10.5:
    dependencies:
      '@babel/core': 7.10.5
      '@babel/helper-plugin-utils': 7.10.4
    peerDependencies:
      '@babel/core': ^7.0.0-0
    resolution:
      integrity: sha512-aSff4zPII1u2QD7y+F8oDsz19ew4IGEJg9SVW+bqwpwtfFleiQDMdzA/R+UlWDzfnHFCxxleFT0PMIrR36XLNQ==
  /@babel/plugin-syntax-numeric-separator/7.10.4_@babel+core@7.10.5:
    dependencies:
      '@babel/core': 7.10.5
      '@babel/helper-plugin-utils': 7.10.4
    peerDependencies:
      '@babel/core': ^7.0.0-0
    resolution:
      integrity: sha512-9H6YdfkcK/uOnY/K7/aA2xpzaAgkQn37yzWUMRK7OaPOqOpGS1+n0H5hxT9AUw9EsSjPW8SVyMJwYRtWs3X3ug==
  /@babel/plugin-syntax-object-rest-spread/7.8.3_@babel+core@7.10.5:
    dependencies:
      '@babel/core': 7.10.5
      '@babel/helper-plugin-utils': 7.10.4
    peerDependencies:
      '@babel/core': ^7.0.0-0
    resolution:
      integrity: sha512-XoqMijGZb9y3y2XskN+P1wUGiVwWZ5JmoDRwx5+3GmEplNyVM2s2Dg8ILFQm8rWM48orGy5YpI5Bl8U1y7ydlA==
  /@babel/plugin-syntax-optional-catch-binding/7.8.3_@babel+core@7.10.5:
    dependencies:
      '@babel/core': 7.10.5
      '@babel/helper-plugin-utils': 7.10.4
    peerDependencies:
      '@babel/core': ^7.0.0-0
    resolution:
      integrity: sha512-6VPD0Pc1lpTqw0aKoeRTMiB+kWhAoT24PA+ksWSBrFtl5SIRVpZlwN3NNPQjehA2E/91FV3RjLWoVTglWcSV3Q==
  /@babel/plugin-syntax-optional-chaining/7.8.3_@babel+core@7.10.5:
    dependencies:
      '@babel/core': 7.10.5
      '@babel/helper-plugin-utils': 7.10.4
    peerDependencies:
      '@babel/core': ^7.0.0-0
    resolution:
      integrity: sha512-KoK9ErH1MBlCPxV0VANkXW2/dw4vlbGDrFgz8bmUsBGYkFRcbRwMh6cIJubdPrkxRwuGdtCk0v/wPTKbQgBjkg==
  /@babel/template/7.10.4:
    dependencies:
      '@babel/code-frame': 7.10.4
      '@babel/parser': 7.10.5
      '@babel/types': 7.10.5
    resolution:
      integrity: sha512-ZCjD27cGJFUB6nmCB1Enki3r+L5kJveX9pq1SvAUKoICy6CZ9yD8xO086YXdYhvNjBdnekm4ZnaP5yC8Cs/1tA==
  /@babel/traverse/7.10.5:
    dependencies:
      '@babel/code-frame': 7.10.4
      '@babel/generator': 7.10.5
      '@babel/helper-function-name': 7.10.4
      '@babel/helper-split-export-declaration': 7.10.4
      '@babel/parser': 7.10.5
      '@babel/types': 7.10.5
      debug: 4.1.1
      globals: 11.12.0
      lodash: 4.17.19
    resolution:
      integrity: sha512-yc/fyv2gUjPqzTz0WHeRJH2pv7jA9kA7mBX2tXl/x5iOE81uaVPuGPtaYk7wmkx4b67mQ7NqI8rmT2pF47KYKQ==
  /@babel/types/7.10.5:
    dependencies:
      '@babel/helper-validator-identifier': 7.10.4
      lodash: 4.17.19
      to-fast-properties: 2.0.0
    resolution:
      integrity: sha512-ixV66KWfCI6GKoA/2H9v6bQdbfXEwwpOdQ8cRvb4F+eyvhlaHxWFMQB4+3d9QFJXZsiiiqVrewNV0DFEQpyT4Q==
  /@bcoe/v8-coverage/0.2.3:
    resolution:
      integrity: sha512-0hYQ8SB4Db5zvZB4axdMHGwEaQjkZzFjQiN9LVYvIFB2nSUHW9tYpxWriPrWDASIxiaXax83REcLxuSdnGPZtw==
  /@cnakazawa/watch/1.0.4:
    dependencies:
      exec-sh: 0.3.4
      minimist: 1.2.5
    engines:
      node: '>=0.1.95'
    hasBin: true
    resolution:
      integrity: sha512-v9kIhKwjeZThiWrLmj0y17CWoyddASLj9O2yvbZkbvw/N3rWOYy9zkV66ursAoVr0mV15bL8g0c4QZUE6cdDoQ==
  /@istanbuljs/load-nyc-config/1.1.0:
    dependencies:
      camelcase: 5.3.1
      find-up: 4.1.0
      get-package-type: 0.1.0
      js-yaml: 3.13.1
      resolve-from: 5.0.0
    engines:
      node: '>=8'
    resolution:
      integrity: sha512-VjeHSlIzpv/NyD3N0YuHfXOPDIixcA1q2ZV98wsMqcYlPmv2n3Yb2lYP9XMElnaFVXg5A7YLTeLu6V84uQDjmQ==
  /@istanbuljs/schema/0.1.2:
    engines:
      node: '>=8'
    resolution:
      integrity: sha512-tsAQNx32a8CoFhjhijUIhI4kccIAgmGhy8LZMZgGfmXcpMbPRUqn5LWmgRttILi6yeGmBJd2xsPkFMs0PzgPCw==
  /@jest/console/25.5.0:
    dependencies:
      '@jest/types': 25.5.0
      chalk: 3.0.0
      jest-message-util: 25.5.0
      jest-util: 25.5.0
      slash: 3.0.0
    engines:
      node: '>= 8.3'
    resolution:
      integrity: sha512-T48kZa6MK1Y6k4b89sexwmSF4YLeZS/Udqg3Jj3jG/cHH+N/sLFCEoXEDMOKugJQ9FxPN1osxIknvKkxt6MKyw==
  /@jest/core/25.4.0:
    dependencies:
      '@jest/console': 25.5.0
      '@jest/reporters': 25.4.0
      '@jest/test-result': 25.5.0
      '@jest/transform': 25.5.1
      '@jest/types': 25.4.0
      ansi-escapes: 4.3.1
      chalk: 3.0.0
      exit: 0.1.2
      graceful-fs: 4.2.4
      jest-changed-files: 25.5.0
      jest-config: 25.5.4
      jest-haste-map: 25.5.1
      jest-message-util: 25.5.0
      jest-regex-util: 25.2.6
      jest-resolve: 25.5.1_jest-resolve@25.5.1
      jest-resolve-dependencies: 25.5.4
      jest-runner: 25.5.4
      jest-runtime: 25.5.4
      jest-snapshot: 25.4.0
      jest-util: 25.5.0
      jest-validate: 25.5.0
      jest-watcher: 25.5.0
      micromatch: 4.0.2
      p-each-series: 2.1.0
      realpath-native: 2.0.0
      rimraf: 3.0.2
      slash: 3.0.0
      strip-ansi: 6.0.0
    engines:
      node: '>= 8.3'
    resolution:
      integrity: sha512-h1x9WSVV0+TKVtATGjyQIMJENs8aF6eUjnCoi4jyRemYZmekLr8EJOGQqTWEX8W6SbZ6Skesy9pGXrKeAolUJw==
  /@jest/environment/25.5.0:
    dependencies:
      '@jest/fake-timers': 25.5.0
      '@jest/types': 25.5.0
      jest-mock: 25.5.0
    engines:
      node: '>= 8.3'
    resolution:
      integrity: sha512-U2VXPEqL07E/V7pSZMSQCvV5Ea4lqOlT+0ZFijl/i316cRMHvZ4qC+jBdryd+lmRetjQo0YIQr6cVPNxxK87mA==
  /@jest/fake-timers/25.5.0:
    dependencies:
      '@jest/types': 25.5.0
      jest-message-util: 25.5.0
      jest-mock: 25.5.0
      jest-util: 25.5.0
      lolex: 5.1.2
    engines:
      node: '>= 8.3'
    resolution:
      integrity: sha512-9y2+uGnESw/oyOI3eww9yaxdZyHq7XvprfP/eeoCsjqKYts2yRlsHS/SgjPDV8FyMfn2nbMy8YzUk6nyvdLOpQ==
  /@jest/globals/25.5.2:
    dependencies:
      '@jest/environment': 25.5.0
      '@jest/types': 25.5.0
      expect: 25.5.0
    engines:
      node: '>= 8.3'
    resolution:
      integrity: sha512-AgAS/Ny7Q2RCIj5kZ+0MuKM1wbF0WMLxbCVl/GOMoCNbODRdJ541IxJ98xnZdVSZXivKpJlNPIWa3QmY0l4CXA==
  /@jest/reporters/25.4.0:
    dependencies:
      '@bcoe/v8-coverage': 0.2.3
      '@jest/console': 25.5.0
      '@jest/test-result': 25.5.0
      '@jest/transform': 25.5.1
      '@jest/types': 25.4.0
      chalk: 3.0.0
      collect-v8-coverage: 1.0.1
      exit: 0.1.2
      glob: 7.1.6
      istanbul-lib-coverage: 3.0.0
      istanbul-lib-instrument: 4.0.3
      istanbul-lib-report: 3.0.0
      istanbul-lib-source-maps: 4.0.0
      istanbul-reports: 3.0.2
      jest-haste-map: 25.5.1
      jest-resolve: 25.5.1_jest-resolve@25.5.1
      jest-util: 25.5.0
      jest-worker: 25.5.0
      slash: 3.0.0
      source-map: 0.6.1
      string-length: 3.1.0
      terminal-link: 2.1.1
      v8-to-istanbul: 4.1.4
    engines:
      node: '>= 8.3'
    optionalDependencies:
      node-notifier: 6.0.0
    resolution:
      integrity: sha512-bhx/buYbZgLZm4JWLcRJ/q9Gvmd3oUh7k2V7gA4ZYBx6J28pIuykIouclRdiAC6eGVX1uRZT+GK4CQJLd/PwPg==
  /@jest/source-map/25.5.0:
    dependencies:
      callsites: 3.1.0
      graceful-fs: 4.2.4
      source-map: 0.6.1
    engines:
      node: '>= 8.3'
    resolution:
      integrity: sha512-eIGx0xN12yVpMcPaVpjXPnn3N30QGJCJQSkEDUt9x1fI1Gdvb07Ml6K5iN2hG7NmMP6FDmtPEssE3z6doOYUwQ==
  /@jest/test-result/25.5.0:
    dependencies:
      '@jest/console': 25.5.0
      '@jest/types': 25.5.0
      '@types/istanbul-lib-coverage': 2.0.3
      collect-v8-coverage: 1.0.1
    engines:
      node: '>= 8.3'
    resolution:
      integrity: sha512-oV+hPJgXN7IQf/fHWkcS99y0smKLU2czLBJ9WA0jHITLst58HpQMtzSYxzaBvYc6U5U6jfoMthqsUlUlbRXs0A==
  /@jest/test-sequencer/25.5.4:
    dependencies:
      '@jest/test-result': 25.5.0
      graceful-fs: 4.2.4
      jest-haste-map: 25.5.1
      jest-runner: 25.5.4
      jest-runtime: 25.5.4
    engines:
      node: '>= 8.3'
    resolution:
      integrity: sha512-pTJGEkSeg1EkCO2YWq6hbFvKNXk8ejqlxiOg1jBNLnWrgXOkdY6UmqZpwGFXNnRt9B8nO1uWMzLLZ4eCmhkPNA==
  /@jest/transform/25.5.1:
    dependencies:
      '@babel/core': 7.10.5
      '@jest/types': 25.5.0
      babel-plugin-istanbul: 6.0.0
      chalk: 3.0.0
      convert-source-map: 1.7.0
      fast-json-stable-stringify: 2.1.0
      graceful-fs: 4.2.4
      jest-haste-map: 25.5.1
      jest-regex-util: 25.2.6
      jest-util: 25.5.0
      micromatch: 4.0.2
      pirates: 4.0.1
      realpath-native: 2.0.0
      slash: 3.0.0
      source-map: 0.6.1
      write-file-atomic: 3.0.3
    engines:
      node: '>= 8.3'
    resolution:
      integrity: sha512-Y8CEoVwXb4QwA6Y/9uDkn0Xfz0finGkieuV0xkdF9UtZGJeLukD5nLkaVrVsODB1ojRWlaoD0AJZpVHCSnJEvg==
  /@jest/types/25.4.0:
    dependencies:
      '@types/istanbul-lib-coverage': 2.0.3
      '@types/istanbul-reports': 1.1.2
      '@types/yargs': 15.0.5
      chalk: 3.0.0
    engines:
      node: '>= 8.3'
    resolution:
      integrity: sha512-XBeaWNzw2PPnGW5aXvZt3+VO60M+34RY3XDsCK5tW7kyj3RK0XClRutCfjqcBuaR2aBQTbluEDME9b5MB9UAPw==
  /@jest/types/25.5.0:
    dependencies:
      '@types/istanbul-lib-coverage': 2.0.3
      '@types/istanbul-reports': 1.1.2
      '@types/yargs': 15.0.5
      chalk: 3.0.0
    engines:
      node: '>= 8.3'
    resolution:
      integrity: sha512-OXD0RgQ86Tu3MazKo8bnrkDRaDXXMGUqd+kTtLtK1Zb7CRzQcaSRPPPV37SvYTdevXEBVxe0HXylEjs8ibkmCw==
  /@microsoft/api-extractor-model/7.8.11:
    dependencies:
      '@microsoft/tsdoc': 0.12.19
      '@rushstack/node-core-library': 3.24.4
    dev: true
    resolution:
      integrity: sha512-1bqqmmOz18z6fWmFUEEteFl4obK21/2gj0rqLxN7AFijrvKfZ6p6zKB6FkBBp2hJbIfSdf3Kr6RGFG5vifvW+w==
  /@microsoft/api-extractor-model/7.8.8:
    dependencies:
      '@microsoft/tsdoc': 0.12.19
      '@rushstack/node-core-library': 3.24.1
    dev: true
    resolution:
      integrity: sha512-oiUkYZmBUUd1afxkOXDgdaz/ROnNQT72xHE1ALHJzlCUWnAhQcWjVUOr9WnigIOJp1fiwfA6F2l1wUgDzFQ6Iw==
  /@microsoft/api-extractor/7.8.12:
    dependencies:
      '@microsoft/api-extractor-model': 7.8.8
      '@microsoft/tsdoc': 0.12.19
      '@rushstack/node-core-library': 3.24.1
      '@rushstack/ts-command-line': 4.4.2
      colors: 1.2.5
      lodash: 4.17.19
      resolve: 1.17.0
      source-map: 0.6.1
      typescript: 3.7.5
    dev: true
    hasBin: true
    resolution:
      integrity: sha512-tXJAlJCZ96Offii+4QelYOYbESc5az7MeJ34+EnluE1Exx0ksCsuZuKuyOBWqEandnEJ8tT3eMs8b/bvjH/2QA==
  /@microsoft/api-extractor/7.9.0:
    dependencies:
      '@microsoft/api-extractor-model': 7.8.11
      '@microsoft/tsdoc': 0.12.19
      '@rushstack/node-core-library': 3.24.4
      '@rushstack/ts-command-line': 4.4.6
      colors: 1.2.5
      lodash: 4.17.19
      resolve: 1.17.0
      semver: 5.3.0
      source-map: 0.6.1
      typescript: 3.9.6
    dev: true
    hasBin: true
    resolution:
      integrity: sha512-pB29upamyni4VR7uWxaS7jRxxIOw7UPoih6ZRj7r/jlUPgqVDewMb6FbdZH3UVmXtOFU7PReRFEddsvk3jUQMw==
  /@microsoft/gulp-core-build-mocha/3.8.20:
    dependencies:
      '@microsoft/gulp-core-build': 3.16.11
      '@types/node': 10.17.13
      glob: 7.0.6
      gulp: 4.0.2
      gulp-istanbul: 0.10.4
      gulp-mocha: 6.0.0
    dev: true
    resolution:
      integrity: sha512-rVYuiopgNybE4GB1CJuqNdLkeOdEb6hC5zxdFWIEAPbfbTgU47NmDMic8GtBSxOSxn01ynlga5zPA2gdF0EjJA==
  /@microsoft/gulp-core-build-typescript/8.4.31:
    dependencies:
      '@microsoft/gulp-core-build': 3.16.11
      '@rushstack/node-core-library': 3.24.4
      '@types/node': 10.17.13
      decomment: 0.9.2
      glob: 7.0.6
      glob-escape: 0.0.2
      resolve: 1.17.0
    dev: true
    resolution:
      integrity: sha512-RFsSKdWdWCAvOZjrWl18WPjRui2LSkS23UwKLgf6SFVl9e5g8OCiSGa3q9mpbKkH+OvWl414funXQjOQ1gZfPQ==
  /@microsoft/gulp-core-build/3.16.11:
    dependencies:
      '@jest/core': 25.4.0
      '@jest/reporters': 25.4.0
      '@rushstack/node-core-library': 3.24.4
      '@types/chalk': 0.4.31
      '@types/gulp': 4.0.6
      '@types/jest': 25.2.1
      '@types/node': 10.17.13
      '@types/node-notifier': 0.0.28
      '@types/orchestrator': 0.0.30
      '@types/semver': 5.3.33
      '@types/through2': 2.0.32
      '@types/vinyl': 2.0.3
      '@types/yargs': 0.0.34
      colors: 1.2.5
      del: 2.2.2
      end-of-stream: 1.1.0
      glob: 7.0.6
      glob-escape: 0.0.2
      globby: 5.0.0
      gulp: 4.0.2
      gulp-flatten: 0.2.0
      gulp-if: 2.0.2
      jest: 25.4.0
      jest-cli: 25.4.0
      jest-environment-jsdom: 25.4.0
      jest-nunit-reporter: 1.3.1
      jsdom: 11.11.0
      lodash.merge: 4.6.2
      merge2: 1.0.3
      node-notifier: 5.0.2
      object-assign: 4.1.1
      orchestrator: 0.3.8
      pretty-hrtime: 1.0.3
      semver: 5.3.0
      through2: 2.0.5
      vinyl: 2.2.0
      xml: 1.0.1
      yargs: 4.6.0
      z-schema: 3.18.4
    dev: true
    resolution:
      integrity: sha512-k5Z8Fhlovh/Agq84iFWIdtX6E+ALJQe6Z8gX1o5QFQQdQ/WILFWHxqvv4X+Nc21OfhMq8WDijGgxFVLoOrgDyg==
  /@microsoft/node-library-build/6.4.31:
    dependencies:
      '@microsoft/gulp-core-build': 3.16.11
      '@microsoft/gulp-core-build-mocha': 3.8.20
      '@microsoft/gulp-core-build-typescript': 8.4.31
      '@types/gulp': 4.0.6
      '@types/node': 10.17.13
      gulp: 4.0.2
    dev: true
    resolution:
      integrity: sha512-2BT2gnJ+isO7d2tmhqoUA1t2g8w19ZqOd9bzYURfen18iQpZi0hLzu3E8+/isS8xE9PU++ggEaYDSz75XsgrjA==
  /@microsoft/rush-stack-compiler-3.5/0.8.0:
    dependencies:
      '@microsoft/api-extractor': 7.9.0
      '@rushstack/eslint-config': 1.0.2_eslint@7.2.0+typescript@3.5.3
      '@rushstack/node-core-library': 3.24.4
      '@types/node': 10.17.13
      eslint: 7.2.0
      import-lazy: 4.0.0
      tslint: 5.20.1_typescript@3.5.3
      tslint-microsoft-contrib: 6.2.0_tslint@5.20.1+typescript@3.5.3
      typescript: 3.5.3
    dev: true
    hasBin: true
    resolution:
      integrity: sha512-uBb9uq/HRGDpvF8bu5v80YOkWOMAfwg69SOWU3ODoEqob0qtVpz4nBHHAavUcc2N63FIsZxtYqwfW8JSCTwE6g==
  /@microsoft/rush-stack-compiler-3.9/0.2.1:
    dependencies:
      '@microsoft/api-extractor': 7.8.12
      '@rushstack/eslint-config': 0.5.8_eslint@6.5.1+typescript@3.9.6
      '@rushstack/node-core-library': 3.24.1
      '@types/node': 10.17.13
      eslint: 6.5.1
      import-lazy: 4.0.0
      tslint: 5.20.1_typescript@3.9.6
      tslint-microsoft-contrib: 6.2.0_tslint@5.20.1+typescript@3.9.6
      typescript: 3.9.6
    dev: true
    hasBin: true
    resolution:
      integrity: sha512-lQsycWewyzbqDuRlluim2jEf1zXdeyg8XZOQ8PEvwebfljiW8KGHShcBCVLHbZt1ZGqQY/flj3E/10jK18b9Xg==
  /@microsoft/teams-js/1.3.0-beta.4:
    dev: true
    resolution:
      integrity: sha512-AxDfMpiVqh3hsqTxMEYtQoz866WB/sw/Jl0pgTLh6sMHHmIBNMd+E0pVcP9WNk8zTkr9LCphJ5SziU1C8BgZMA==
  /@microsoft/tsdoc-config/0.13.4:
    dependencies:
      '@microsoft/tsdoc': 0.12.20
      ajv: 6.10.2
      jju: 1.4.0
      resolve: 1.12.3
    resolution:
      integrity: sha512-B3F3mndJTGUmcHTt8chqjN4EPvxJlkzZIkrZUHwJvKvbr74HEe6mB8Aa6Rlh8jj6mHq7mmtyiUn17+5zr4vbXw==
  /@microsoft/tsdoc/0.12.19:
    resolution:
      integrity: sha512-IpgPxHrNxZiMNUSXqR1l/gePKPkfAmIKoDRP9hp7OwjU29ZR8WCJsOJ8iBKgw0Qk+pFwR+8Y1cy8ImLY6e9m4A==
  /@microsoft/tsdoc/0.12.20:
    resolution:
      integrity: sha512-/b13m37QZYPV6nCOiqkFyvlQjlTNvAcQpgFZ6ZKIqtStJxNdqVo/frULubxMUMWi6p9Uo5f4BRlguv5ViFcL0A==
  /@pnpm/error/1.2.0:
    dev: false
    engines:
      node: '>=10.13'
    resolution:
      integrity: sha512-8UHiB7ONHFl9B+jCK9mn9SEuEgtqqsOKlN7YANF8/GvRXQhxpSGPJZCBrv3DOCQ9Y5pqEkCd2vc8XYMBtQYIpg==
  /@pnpm/link-bins/5.3.7:
    dependencies:
      '@pnpm/error': 1.2.0
      '@pnpm/package-bins': 4.0.7
      '@pnpm/read-modules-dir': 2.0.1
      '@pnpm/read-package-json': 3.1.3
      '@pnpm/read-project-manifest': 1.0.9
      '@pnpm/types': 6.2.0
      '@zkochan/cmd-shim': 5.0.0
      is-subdir: 1.1.1
      is-windows: 1.0.2
      mz: 2.7.0
      normalize-path: 3.0.0
      p-settle: 4.1.1
      ramda: 0.27.0
    dev: false
    engines:
      node: '>=10.13'
    resolution:
      integrity: sha512-mw/Lvl7OfkesFjADTm4DGZCujtecR0Et76mg4JmX4Nd+VaIc2bqJt5RZz0DAkJGRQK93HOpwILJecl1oPFkrnw==
  /@pnpm/package-bins/4.0.7:
    dependencies:
      '@pnpm/types': 6.2.0
      graceful-fs: 4.2.4
      is-subdir: 1.1.1
      p-filter: 2.1.0
    dev: false
    engines:
      node: '>=10.13'
    resolution:
      integrity: sha512-I2RP5eFzEQzVpG3ZZecXe+WkAEK8TfIay8rrFJeCfspWZeD5J6XN4WrYiXRTieCKSY27ck7pAn3uD75Kg0fhJg==
  /@pnpm/read-modules-dir/2.0.1:
    dependencies:
      mz: 2.7.0
    dev: false
    engines:
      node: '>=8.15'
    resolution:
      integrity: sha512-ki1Hw9YtvnyO+X0NA2l6NV2rD+bnkgNSqZ2lnBa0nbFL/uqylePcEq4C0jkMrE4vS99Z0/ktoVyzVjBPFtKMkA==
  /@pnpm/read-package-json/3.1.3:
    dependencies:
      '@pnpm/types': 6.2.0
      read-package-json: 2.1.1
    dev: false
    engines:
      node: '>=10.13'
    resolution:
      integrity: sha512-MhMpBO6Pa56QnqY59eeYVfSUO5Jgz+S4j2ldvX8mWF7tSZnk2tfz/tLAOQAdsLrjES/Apbru8Vj6A4cbPTPwyA==
  /@pnpm/read-project-manifest/1.0.9:
    dependencies:
      '@pnpm/error': 1.2.0
      '@pnpm/types': 6.2.0
      '@pnpm/write-project-manifest': 1.0.5
      detect-indent: 6.0.0
      fast-deep-equal: 3.1.3
      graceful-fs: 4.2.4
      is-windows: 1.0.2
      json5: 2.1.3
      parse-json: 5.0.0
      read-yaml-file: 2.0.0
      sort-keys: 4.0.0
      strip-bom: 4.0.0
    dev: false
    engines:
      node: '>=10.13'
    resolution:
      integrity: sha512-g5iOo6due0JZCSwxDiMOZ3vi0RwVd+QeAnW+XlFdB8FG7iI84rTdnSfjtx8CGnUNl8uKd7HTxo7pKukTs+WGOA==
  /@pnpm/types/6.2.0:
    dev: false
    engines:
      node: '>=10.13'
    resolution:
      integrity: sha512-UQIu6DzsMo0H/wA5zKga3WpMyq38daFmAgvcz/QtttMkZsI75tH4J/ZGIKMGMj1wXgfp+2rGpbcr/Lv9kbMIrw==
  /@pnpm/write-project-manifest/1.0.5:
    dependencies:
      '@pnpm/types': 6.2.0
      write-json-file: 4.0.0
      write-json5-file: 3.0.0
      write-yaml-file: 4.1.0
    dev: false
    engines:
      node: '>=10.13'
    resolution:
      integrity: sha512-hRC6tlkNOQ7D+Wr692ms3ujn48Nl144J0ZymtS6Omgbws9rOz4SVHET5Y1JR4UcG4f8rnLV3ekia0A5s0HoHuA==
  /@rushstack/eslint-config/0.5.8_eslint@6.5.1+typescript@3.9.6:
    dependencies:
      '@rushstack/eslint-plugin': 0.3.2_eslint@6.5.1
      '@typescript-eslint/eslint-plugin': 2.3.3_47eab39ad6cc42ab5a45069dfdd787f6
      '@typescript-eslint/experimental-utils': 2.3.3_eslint@6.5.1
      '@typescript-eslint/parser': 2.3.3_eslint@6.5.1
      '@typescript-eslint/typescript-estree': 2.3.3
      eslint: 6.5.1
      eslint-plugin-promise: 4.2.1
      eslint-plugin-react: 7.16.0_eslint@6.5.1
      eslint-plugin-security: 1.4.0
      eslint-plugin-tsdoc: 0.2.5
      typescript: 3.9.6
    dev: true
    peerDependencies:
      eslint: ^5.0.0 || ^6.0.0
      typescript: '>=3.0.0'
    resolution:
      integrity: sha512-SOY3oh/dlISms1UyZiXyTwlY3L+NKtwVvIuWka7GSagfL+KQFvZcVLD8/Ab0skAc4tokVu5SrPrdDiLVAraoMA==
  /@rushstack/eslint-config/1.0.2_eslint@7.2.0+typescript@3.5.3:
    dependencies:
      '@rushstack/eslint-patch': 1.0.2
      '@rushstack/eslint-plugin': 0.4.1_eslint@7.2.0
      '@typescript-eslint/eslint-plugin': 3.4.0_cda7146ea5fa41161805b85f9284f6bd
      '@typescript-eslint/experimental-utils': 3.4.0_eslint@7.2.0+typescript@3.5.3
      '@typescript-eslint/parser': 3.4.0_eslint@7.2.0+typescript@3.5.3
      '@typescript-eslint/typescript-estree': 3.4.0_typescript@3.5.3
      eslint: 7.2.0
      eslint-plugin-promise: 4.2.1
      eslint-plugin-react: 7.20.3_eslint@7.2.0
      eslint-plugin-security: 1.4.0
      eslint-plugin-tsdoc: 0.2.5
      typescript: 3.5.3
    dev: true
    peerDependencies:
      eslint: ^6.0.0 || ^7.0.0
      typescript: '>=3.0.0'
    resolution:
      integrity: sha512-Z5TablhgasFx1GhZ/pSuMy1iM4Odak/iUNKlIPNEogdlrTr4aAKx/IsGDkfHfPpuTNOHBdyIwcb2a1sIg+bBtg==
  /@rushstack/eslint-patch/1.0.2:
    dev: true
    resolution:
      integrity: sha512-X02i2RNDDXioOmWs2zejBtLvdTaC82ltoGFBWtdhuIoBN1tH2uGxgPterxX/hBWTCprSxVaigMK43qs76qnIgw==
  /@rushstack/eslint-plugin/0.3.2_eslint@6.5.1:
    dependencies:
      eslint: 6.5.1
    dev: true
    peerDependencies:
      eslint: ^5.0.0 || ^6.0.0
    resolution:
      integrity: sha512-Fzg91tfXtft6IdZlE6altWXuglGT29P/6ZfFGj9IVM8FIEAjMrO7MELINF5LssbFG0Xlu7306cBJVRAyzOCPCw==
  /@rushstack/eslint-plugin/0.4.1_eslint@7.2.0:
    dependencies:
      eslint: 7.2.0
    dev: true
    peerDependencies:
      eslint: ^6.0.0 || ^7.0.0
    resolution:
      integrity: sha512-X+YS0Uq8VfaniKRC0IDtWhep1mhLQ/mpeZ9oxqal20mf30zaSS/0fsTwQ0VQRsuJ/+EitnWL+xGZ0LTVioWmOA==
  /@rushstack/heft/0.2.0:
    dependencies:
      '@jest/core': 25.4.0
      '@jest/reporters': 25.4.0
      '@rushstack/node-core-library': 3.25.0
      '@rushstack/ts-command-line': 4.4.6
      '@types/tapable': 1.0.5
      '@types/webpack': 4.39.8
      chokidar: 3.4.0
      glob: 7.0.6
      glob-escape: 0.0.2
      jest-snapshot: 25.4.0
      resolve: 1.17.0
      semver: 7.3.2
      tapable: 1.1.3
      true-case-path: 2.2.1
      webpack: 4.31.0_webpack@4.31.0
      webpack-dev-server: 3.11.0_webpack@4.31.0
    dev: true
    engines:
      node: '>=10.13.0'
    hasBin: true
    resolution:
      integrity: sha512-asHlndr+/OKQI2eugrwKKZpS6Fb+E+kUNjd34EKm+A/pFrKHwJmBPq9WH8mMAHe5TOUO1gk5Ncvw58QFve05NQ==
  /@rushstack/node-core-library/3.24.1:
    dependencies:
      '@types/node': 10.17.13
      colors: 1.2.5
      fs-extra: 7.0.1
      jju: 1.4.0
      semver: 5.3.0
      timsort: 0.3.0
      z-schema: 3.18.4
    dev: true
    resolution:
      integrity: sha512-A21eDQwXAD9bZnvJZIEIhD171EQEWWo2afRs0sSUJ5FpMFpoDwx5DOY4hDE7dnczSKRmKsiDBV8hTSKhJrsw/A==
  /@rushstack/node-core-library/3.24.4:
    dependencies:
      '@types/node': 10.17.13
      colors: 1.2.5
      fs-extra: 7.0.1
      jju: 1.4.0
      semver: 5.3.0
      timsort: 0.3.0
      z-schema: 3.18.4
    dev: true
    resolution:
      integrity: sha512-h8XQjpI78o5Mq7mJKX/rSfV9R02CJXBzxgqQ4EnptUP1StZ/BvyzwAp5VHvvNoJKXlFgqJwwOt8TE4d7bHGLgg==
  /@rushstack/node-core-library/3.25.0:
    dependencies:
      '@types/node': 10.17.13
      colors: 1.2.5
      fs-extra: 7.0.1
      jju: 1.4.0
      semver: 7.3.2
      timsort: 0.3.0
      z-schema: 3.18.4
    dev: true
    resolution:
      integrity: sha512-e2NCFtAu/eu14b8nlzRX6ZrE9Sb3J2wVt+pninQmTn/IgfnRLAtM0D4PzUO4+ktZwF9fCnpqrOGokLzw6RSVNw==
  /@rushstack/ts-command-line/4.4.2:
    dependencies:
      '@types/argparse': 1.0.38
      argparse: 1.0.10
      colors: 1.2.5
    dev: true
    resolution:
      integrity: sha512-iJ6wV+ICaE252J2snVPDiX4pz1r25CY1Ua/3QE4nd+lD+80hv6i6JLCDdmkculgYRXkAxvYXRtriD4JfqvgdKA==
  /@rushstack/ts-command-line/4.4.6:
    dependencies:
      '@types/argparse': 1.0.38
      argparse: 1.0.10
      colors: 1.2.5
    dev: true
    resolution:
      integrity: sha512-ue3p2m773Yea/s4Ef2Q3gEyLd9T0NDjXCl+PlodGTrJHgxoiRwbROSWHAdYJL/LceGWa6Biqizu9qxUDEWFweQ==
  /@sinonjs/commons/1.8.0:
    dependencies:
      type-detect: 4.0.8
    resolution:
      integrity: sha512-wEj54PfsZ5jGSwMX68G8ZXFawcSglQSXqCftWX3ec8MDUzQdHgcKvw97awHbY0efQEL5iKUOAmmVtoYgmrSG4Q==
  /@types/anymatch/1.3.1:
    resolution:
      integrity: sha512-/+CRPXpBDpo2RK9C68N3b2cOvO0Cf5B9aPijHsoDQTHivnGSObdOF2BRQOYjojWTDy6nQvMjmqRXIxH55VjxxA==
  /@types/argparse/1.0.38:
    resolution:
      integrity: sha512-ebDJ9b0e702Yr7pWgB0jzm+CX4Srzz8RcXtLJDJB+BSccqMa36uyH/zUsSYao5+BD1ytv3k3rPYCq4mAE1hsXA==
  /@types/autoprefixer/9.7.2:
    dependencies:
      '@types/browserslist': 4.8.0
      postcss: 7.0.32
    dev: true
    resolution:
      integrity: sha512-QX7U7YW3zX3ex6MECtWO9folTGsXeP4b8bSjTq3I1ODM+H+sFHwGKuof+T+qBcDClGlCGtDb3SVfiTVfmcxw4g==
  /@types/babel__core/7.1.9:
    dependencies:
      '@babel/parser': 7.10.5
      '@babel/types': 7.10.5
      '@types/babel__generator': 7.6.1
      '@types/babel__template': 7.0.2
      '@types/babel__traverse': 7.0.13
    resolution:
      integrity: sha512-sY2RsIJ5rpER1u3/aQ8OFSI7qGIy8o1NEEbgb2UaJcvOtXOMpd39ko723NBpjQFg9SIX7TXtjejZVGeIMLhoOw==
  /@types/babel__generator/7.6.1:
    dependencies:
      '@babel/types': 7.10.5
    resolution:
      integrity: sha512-bBKm+2VPJcMRVwNhxKu8W+5/zT7pwNEqeokFOmbvVSqGzFneNxYcEBro9Ac7/N9tlsaPYnZLK8J1LWKkMsLAew==
  /@types/babel__template/7.0.2:
    dependencies:
      '@babel/parser': 7.10.5
      '@babel/types': 7.10.5
    resolution:
      integrity: sha512-/K6zCpeW7Imzgab2bLkLEbz0+1JlFSrUMdw7KoIIu+IUdu51GWaBZpd3y1VXGVXzynvGa4DaIaxNZHiON3GXUg==
  /@types/babel__traverse/7.0.13:
    dependencies:
      '@babel/types': 7.10.5
    resolution:
      integrity: sha512-i+zS7t6/s9cdQvbqKDARrcbrPvtJGlbYsMkazo03nTAK3RX9FNrLllXys22uiTGJapPOTZTQ35nHh4ISph4SLQ==
  /@types/body-parser/1.19.0:
    dependencies:
      '@types/connect': 3.4.33
      '@types/node': 10.17.13
    dev: true
    resolution:
      integrity: sha512-W98JrE0j2K78swW4ukqMleo8R7h/pFETjM2DQ90MF6XK2i4LO4W3gQ71Lt4w3bfm2EvVSyWHplECvB5sK22yFQ==
  /@types/browserslist/4.8.0:
    dev: true
    resolution:
      integrity: sha512-4PyO9OM08APvxxo1NmQyQKlJdowPCOQIy5D/NLO3aO0vGC57wsMptvGp3b8IbYnupFZr92l1dlVief1JvS6STQ==
  /@types/chalk/0.4.31:
    resolution:
      integrity: sha1-ox10JBprHtu5c8822XooloNKUfk=
  /@types/clean-css/4.2.1:
    dependencies:
      '@types/node': 10.17.13
    dev: true
    resolution:
      integrity: sha512-A1HQhQ0hkvqqByJMgg+Wiv9p9XdoYEzuwm11SVo1mX2/4PSdhjcrUlilJQoqLscIheC51t1D5g+EFWCXZ2VTQQ==
  /@types/color-name/1.1.1:
    resolution:
      integrity: sha512-rr+OQyAjxze7GgWrSaJwydHStIhHq2lvY3BOC2Mj7KnzI7XK0Uw1TOOdI9lDoajEbSWLiYgoo4f1R51erQfhPQ==
  /@types/connect-history-api-fallback/1.3.3:
    dependencies:
      '@types/express-serve-static-core': 4.11.0
      '@types/node': 10.17.13
    dev: true
    resolution:
      integrity: sha512-7SxFCd+FLlxCfwVwbyPxbR4khL9aNikJhrorw8nUIOqeuooc9gifBuDQOJw5kzN7i6i3vLn9G8Wde/4QDihpYw==
  /@types/connect/3.4.33:
    dependencies:
      '@types/node': 10.17.13
    dev: true
    resolution:
      integrity: sha512-2+FrkXY4zllzTNfJth7jOqEHC+enpLeGslEhpnTAkg21GkRrWV4SsAtqchtT4YS9/nODBU2/ZfsBY2X4J/dX7A==
  /@types/eslint-visitor-keys/1.0.0:
    resolution:
      integrity: sha512-OCutwjDZ4aFS6PB1UZ988C4YgwlBHJd6wCeQqaLdmadZ/7e+w79+hbMUFC1QXDNCmdyoRfAFdm0RypzwR+Qpag==
  /@types/eslint/7.2.0:
    dependencies:
      '@types/estree': 0.0.44
      '@types/json-schema': 7.0.5
    dev: true
    resolution:
      integrity: sha512-LpUXkr7fnmPXWGxB0ZuLEzNeTURuHPavkC5zuU4sg62/TgL5ZEjamr5Y8b6AftwHtx2bPJasI+CL0TT2JwQ7aA==
  /@types/estree/0.0.44:
    dev: true
    resolution:
      integrity: sha512-iaIVzr+w2ZJ5HkidlZ3EJM8VTZb2MJLCjw3V+505yVts0gRC4UMvjw0d1HPtGqI/HQC/KdsYtayfzl+AXY2R8g==
  /@types/events/3.0.0:
    resolution:
      integrity: sha512-EaObqwIvayI5a8dCzhFrjKzVwKLxjoG9T6Ppd5CEo07LRKfQ8Yokw54r5+Wq7FaBQ+yXRvQAYPrHwya1/UFt9g==
  /@types/express-serve-static-core/4.11.0:
    dependencies:
      '@types/node': 10.17.13
    dev: true
    resolution:
      integrity: sha512-hOi1QNb+4G+UjDt6CEJ6MjXHy+XceY7AxIa28U9HgJ80C+3gIbj7h5dJNxOI7PU3DO1LIhGP5Bs47Dbf5l8+MA==
  /@types/express/4.11.0:
    dependencies:
      '@types/body-parser': 1.19.0
      '@types/express-serve-static-core': 4.11.0
      '@types/serve-static': 1.13.1
    dev: true
    resolution:
      integrity: sha512-N1Wdp3v4KmdO3W/CM7KXrDwM4xcVZjlHF2dAOs7sNrTUX8PY3G4n9NkaHlfjGFEfgFeHmRRjywoBd4VkujDs9w==
  /@types/fs-extra/7.0.0:
    dependencies:
      '@types/node': 10.17.13
    dev: true
    resolution:
      integrity: sha512-ndoMMbGyuToTy4qB6Lex/inR98nPiNHacsgMPvy+zqMLgSxbt8VtWpDArpGp69h1fEDQHn1KB+9DWD++wgbwYA==
  /@types/glob-stream/6.1.0:
    dependencies:
      '@types/glob': 7.1.1
      '@types/node': 10.17.13
    resolution:
      integrity: sha512-RHv6ZQjcTncXo3thYZrsbAVwoy4vSKosSWhuhuQxLOTv74OJuFQxXkmUuZCr3q9uNBEVCvIzmZL/FeRNbHZGUg==
  /@types/glob/7.1.1:
    dependencies:
      '@types/events': 3.0.0
      '@types/minimatch': 2.0.29
      '@types/node': 10.17.13
    resolution:
      integrity: sha512-1Bh06cbWJUHMC97acuD6UMG29nMt0Aqz1vF3guLfG+kHHJhy3AyohZFFxYk2f7Q1SQIrNwvncxAE0N/9s70F2w==
  /@types/graceful-fs/4.1.3:
    dependencies:
      '@types/node': 10.17.13
    resolution:
      integrity: sha512-AiHRaEB50LQg0pZmm659vNBb9f4SJ0qrAnteuzhSeAUcJKxoYgEnprg/83kppCnc2zvtCKbdZry1a5pVY3lOTQ==
  /@types/gulp-istanbul/0.9.30:
    dependencies:
      '@types/node': 10.17.13
    dev: true
    resolution:
      integrity: sha1-RAh5rEB1frbwiO+CjRaedfkV7gs=
  /@types/gulp-mocha/0.0.32:
    dependencies:
      '@types/mocha': 5.2.5
      '@types/node': 10.17.13
    dev: true
    resolution:
      integrity: sha512-30OJubm6wl7oVFR7ibaaTl0h52sRQDJwB0h7SXm8KbPG7TN3Bb8QqNI7ObfGFjCoBCk9tr55R4278ckLMFzNcw==
  /@types/gulp/4.0.6:
    dependencies:
      '@types/undertaker': 1.2.3
      '@types/vinyl-fs': 2.4.11
      chokidar: 2.1.8
    resolution:
      integrity: sha512-0E8/iV/7FKWyQWSmi7jnUvgXXgaw+pfAzEB06Xu+l0iXVJppLbpOye5z7E2klw5akXd+8kPtYuk65YBcZPM4ow==
  /@types/http-proxy-middleware/0.19.3:
    dependencies:
      '@types/connect': 3.4.33
      '@types/http-proxy': 1.17.4
      '@types/node': 10.17.13
    dev: true
    resolution:
      integrity: sha512-lnBTx6HCOUeIJMLbI/LaL5EmdKLhczJY5oeXZpX/cXE4rRqb3RmV7VcMpiEfYkmTjipv3h7IAyIINe4plEv7cA==
  /@types/http-proxy/1.17.4:
    dependencies:
      '@types/node': 10.17.13
    dev: true
    resolution:
      integrity: sha512-IrSHl2u6AWXduUaDLqYpt45tLVCtYv7o4Z0s1KghBCDgIIS9oW5K1H8mZG/A2CfeLdEa7rTd1ACOiHBc1EMT2Q==
  /@types/inquirer/0.0.43:
    dependencies:
      '@types/rx': 4.1.2
      '@types/through': 0.0.30
    dev: true
    resolution:
      integrity: sha512-xgyfKZVMFqE8aIKy1xfFVsX2MxyXUNgjgmbF6dRbR3sL+ZM5K4ka/9L4mmTwX8eTeVYtduyXu0gUVwVJa1HbNw==
  /@types/istanbul-lib-coverage/2.0.3:
    resolution:
      integrity: sha512-sz7iLqvVUg1gIedBOvlkxPlc8/uVzyS5OwGz1cKjXzkl3FpL3al0crU8YGU1WoHkxn0Wxbw5tyi6hvzJKNzFsw==
  /@types/istanbul-lib-report/3.0.0:
    dependencies:
      '@types/istanbul-lib-coverage': 2.0.3
    resolution:
      integrity: sha512-plGgXAPfVKFoYfa9NpYDAkseG+g6Jr294RqeqcqDixSbU34MZVJRi/P+7Y8GDpzkEwLaGZZOpKIEmeVZNtKsrg==
  /@types/istanbul-reports/1.1.2:
    dependencies:
      '@types/istanbul-lib-coverage': 2.0.3
      '@types/istanbul-lib-report': 3.0.0
    resolution:
      integrity: sha512-P/W9yOX/3oPZSpaYOCQzGqgCQRXn0FFO/V8bWrCQs+wLmvVVxk6CRBXALEvNs9OHIatlnlFokfhuDo2ug01ciw==
  /@types/jest/25.2.1:
    dependencies:
      jest-diff: 25.5.0
      pretty-format: 25.5.0
    resolution:
      integrity: sha512-msra1bCaAeEdkSyA0CZ6gW1ukMIvZ5YoJkdXw/qhQdsuuDlFTcEUrUw8CLCPt2rVRUfXlClVvK2gvPs9IokZaA==
  /@types/jju/1.4.1:
    dev: true
    resolution:
      integrity: sha512-LFt+YA7Lv2IZROMwokZKiPNORAV5N3huMs3IKnzlE430HWhWYZ8b+78HiwJXJJP1V2IEjinyJURuRJfGoaFSIA==
  /@types/js-yaml/3.12.1:
    dev: true
    resolution:
      integrity: sha512-SGGAhXLHDx+PK4YLNcNGa6goPf9XRWQNAUUbffkwVGGXIxmDKWyGGL4inzq2sPmExu431Ekb9aEMn9BkPqEYFA==
  /@types/json-schema/7.0.5:
    resolution:
      integrity: sha512-7+2BITlgjgDhH0vvwZU/HZJVyk+2XUlvxXe8dFMedNX/aMkaOq++rMAFXc0tM7ij15QaWlbdQASBR9dihi+bDQ==
  /@types/loader-utils/1.1.3:
    dependencies:
      '@types/node': 10.17.13
      '@types/webpack': 4.39.8
    dev: true
    resolution:
      integrity: sha512-euKGFr2oCB3ASBwG39CYJMR3N9T0nanVqXdiH7Zu/Nqddt6SmFRxytq/i2w9LQYNQekEtGBz+pE3qG6fQTNvRg==
  /@types/lodash/4.14.116:
    resolution:
      integrity: sha512-lRnAtKnxMXcYYXqOiotTmJd74uawNWuPnsnPrrO7HiFuE3npE2iQhfABatbYDyxTNqZNuXzcKGhw37R7RjBFLg==
  /@types/long/4.0.0:
    dev: false
    resolution:
      integrity: sha512-1w52Nyx4Gq47uuu0EVcsHBxZFJgurQ+rTKS3qMHxR1GY2T8c2AJYd6vZoZ9q1rupaDjU0yT+Jc2XTyXkjeMA+Q==
  /@types/mime/0.0.29:
    dev: true
    resolution:
      integrity: sha1-+8/TMFc7kS71nu7hRgK/rOYwdUs=
  /@types/minimatch/2.0.29:
    resolution:
      integrity: sha1-UALhT3Xi1x5WQoHfBDHIwbSio2o=
  /@types/minipass/2.2.0:
    dependencies:
      '@types/node': 10.17.13
    dev: true
    resolution:
      integrity: sha512-wuzZksN4w4kyfoOv/dlpov4NOunwutLA/q7uc00xU02ZyUY+aoM5PWIXEKBMnm0NHd4a+N71BMjq+x7+2Af1fg==
  /@types/mocha/5.2.5:
    dev: true
    resolution:
      integrity: sha512-lAVp+Kj54ui/vLUFxsJTMtWvZraZxum3w3Nwkble2dNuV5VnPA+Mi2oGX9XYJAaIvZi3tn3cbjS/qcJXRb6Bww==
  /@types/node-fetch/1.6.9:
    dependencies:
      '@types/node': 10.17.13
    dev: true
    resolution:
      integrity: sha512-n2r6WLoY7+uuPT7pnEtKJCmPUGyJ+cbyBR8Avnu4+m1nzz7DwBVuyIvvlBzCZ/nrpC7rIgb3D6pNavL7rFEa9g==
  /@types/node-forge/0.9.1:
    dependencies:
      '@types/node': 10.17.13
    dev: true
    resolution:
      integrity: sha512-xNO6BfB4Du8DSChdbqyTf488gQwCEUjkxVQq8CeigoG6N7INc8TTRHJK+88IcrnJ0Q8HWPLK4X8pwC8Rcx+sYg==
  /@types/node-notifier/0.0.28:
    dependencies:
      '@types/node': 10.17.13
    resolution:
      integrity: sha1-hro9OqjZGDUswxkdiN4yiyDck8E=
  /@types/node-sass/4.11.1:
    dependencies:
      '@types/node': 10.17.13
    dev: true
    resolution:
      integrity: sha512-wPOmOEEtbwQiPTIgzUuRSQZ3H5YHinsxRGeZzPSDefAm4ylXWnZG9C0adses8ymyplKK0gwv3JkDNO8GGxnWfg==
  /@types/node/10.17.13:
    resolution:
      integrity: sha512-pMCcqU2zT4TjqYFrWtYHKal7Sl30Ims6ulZ4UFXxI4xbtQqK/qqKwkDoBFCfooRqqmRu9vY3xaJRwxSh673aYg==
  /@types/normalize-package-data/2.4.0:
    resolution:
      integrity: sha512-f5j5b/Gf71L+dbqxIpQ4Z2WlmI/mPJ0fOkGGmFgtb6sAu97EPczzbS3/tJKxmcYDj55OX6ssqwDAWOHIYDRDGA==
  /@types/npm-package-arg/6.1.0:
    dev: true
    resolution:
      integrity: sha512-vbt5fb0y1svMhu++1lwtKmZL76d0uPChFlw7kEzyUmTwfmpHRcFb8i0R8ElT69q/L+QLgK2hgECivIAvaEDwag==
  /@types/npm-packlist/1.1.1:
    dev: true
    resolution:
      integrity: sha512-+0ZRUpPOs4Mvvwj/pftWb14fnPN/yS6nOp6HZFyIMDuUmyPtKXcO4/SPhyRGR6dUCAn1B3hHJozD/UCrU+Mmew==
  /@types/orchestrator/0.0.30:
    dependencies:
      '@types/q': 1.5.4
    resolution:
      integrity: sha1-3N2o1ke1aLex40F4yx8LRKyamOU=
  /@types/prettier/1.19.1:
    resolution:
      integrity: sha512-5qOlnZscTn4xxM5MeGXAMOsIOIKIbh9e85zJWfBRVPlRMEVawzoPhINYbRGkBZCI8LxvBe7tJCdWiarA99OZfQ==
  /@types/q/1.5.4:
    resolution:
      integrity: sha512-1HcDas8SEj4z1Wc696tH56G8OlRaH/sqZOynNNB+HF0WOeXPaxTtbYzJY2oEfiUxjSKjhCKr+MvR7dCHcEelug==
  /@types/read-package-tree/5.1.0:
    dev: true
    resolution:
      integrity: sha512-QEaGDX5COe5Usog79fca6PEycs59075O/W0QcOJjVNv+ZQ26xjqxg8sWu63Lwdt4KAI08gb4Muho1EbEKs3YFw==
  /@types/resolve/1.17.1:
    dependencies:
      '@types/node': 10.17.13
    dev: true
    resolution:
      integrity: sha512-yy7HuzQhj0dhGpD8RLXSZWEkLsV9ibvxvi6EiJ3bkqLAO1RGo0WbkWQiwpRlSFymTJRz0d3k5LM3kkx8ArDbLw==
  /@types/rx-core-binding/4.0.4:
    dependencies:
      '@types/rx-core': 4.0.3
    dev: true
    resolution:
      integrity: sha512-5pkfxnC4w810LqBPUwP5bg7SFR/USwhMSaAeZQQbEHeBp57pjKXRlXmqpMrLJB4y1oglR/c2502853uN0I+DAQ==
  /@types/rx-core/4.0.3:
    dev: true
    resolution:
      integrity: sha1-CzNUsSOM7b4rdPYybxOdvHpZHWA=
  /@types/rx-lite-aggregates/4.0.3:
    dependencies:
      '@types/rx-lite': 4.0.6
    dev: true
    resolution:
      integrity: sha512-MAGDAHy8cRatm94FDduhJF+iNS5//jrZ/PIfm+QYw9OCeDgbymFHChM8YVIvN2zArwsRftKgE33QfRWvQk4DPg==
  /@types/rx-lite-async/4.0.2:
    dependencies:
      '@types/rx-lite': 4.0.6
    dev: true
    resolution:
      integrity: sha512-vTEv5o8l6702ZwfAM5aOeVDfUwBSDOs+ARoGmWAKQ6LOInQ8J4/zjM7ov12fuTpktUKdMQjkeCp07Vd73mPkxw==
  /@types/rx-lite-backpressure/4.0.3:
    dependencies:
      '@types/rx-lite': 4.0.6
    dev: true
    resolution:
      integrity: sha512-Y6aIeQCtNban5XSAF4B8dffhIKu6aAy/TXFlScHzSxh6ivfQBQw6UjxyEJxIOt3IT49YkS+siuayM2H/Q0cmgA==
  /@types/rx-lite-coincidence/4.0.3:
    dependencies:
      '@types/rx-lite': 4.0.6
    dev: true
    resolution:
      integrity: sha512-1VNJqzE9gALUyMGypDXZZXzR0Tt7LC9DdAZQ3Ou/Q0MubNU35agVUNXKGHKpNTba+fr8GdIdkC26bRDqtCQBeQ==
  /@types/rx-lite-experimental/4.0.1:
    dependencies:
      '@types/rx-lite': 4.0.6
    dev: true
    resolution:
      integrity: sha1-xTL1y98/LBXaFt7Ykw0bKYQCPL0=
  /@types/rx-lite-joinpatterns/4.0.1:
    dependencies:
      '@types/rx-lite': 4.0.6
    dev: true
    resolution:
      integrity: sha1-9w/jcFGKhDLykVjMkv+1a05K/D4=
  /@types/rx-lite-testing/4.0.1:
    dependencies:
      '@types/rx-lite-virtualtime': 4.0.3
    dev: true
    resolution:
      integrity: sha1-IbGdEfTf1v/vWp0WSOnIh5v+Iek=
  /@types/rx-lite-time/4.0.3:
    dependencies:
      '@types/rx-lite': 4.0.6
    dev: true
    resolution:
      integrity: sha512-ukO5sPKDRwCGWRZRqPlaAU0SKVxmWwSjiOrLhoQDoWxZWg6vyB9XLEZViKOzIO6LnTIQBlk4UylYV0rnhJLxQw==
  /@types/rx-lite-virtualtime/4.0.3:
    dependencies:
      '@types/rx-lite': 4.0.6
    dev: true
    resolution:
      integrity: sha512-3uC6sGmjpOKatZSVHI2xB1+dedgml669ZRvqxy+WqmGJDVusOdyxcKfyzjW0P3/GrCiN4nmRkLVMhPwHCc5QLg==
  /@types/rx-lite/4.0.6:
    dependencies:
      '@types/rx-core': 4.0.3
      '@types/rx-core-binding': 4.0.4
    dev: true
    resolution:
      integrity: sha512-oYiDrFIcor9zDm0VDUca1UbROiMYBxMLMaM6qzz4ADAfOmA9r1dYEcAFH+2fsPI5BCCjPvV9pWC3X3flbrvs7w==
  /@types/rx/4.1.2:
    dependencies:
      '@types/rx-core': 4.0.3
      '@types/rx-core-binding': 4.0.4
      '@types/rx-lite': 4.0.6
      '@types/rx-lite-aggregates': 4.0.3
      '@types/rx-lite-async': 4.0.2
      '@types/rx-lite-backpressure': 4.0.3
      '@types/rx-lite-coincidence': 4.0.3
      '@types/rx-lite-experimental': 4.0.1
      '@types/rx-lite-joinpatterns': 4.0.1
      '@types/rx-lite-testing': 4.0.1
      '@types/rx-lite-time': 4.0.3
      '@types/rx-lite-virtualtime': 4.0.3
    dev: true
    resolution:
      integrity: sha512-1r8ZaT26Nigq7o4UBGl+aXB2UMFUIdLPP/8bLIP0x3d0pZL46ybKKjhWKaJQWIkLl5QCLD0nK3qTOO1QkwdFaA==
  /@types/semver/5.3.33:
    dev: true
    resolution:
      integrity: sha512-UwrBgjsRS8BSsckIEdrAhIAmdh0MJidtKTvD3S6tpMq6qHLY3uGaNYcRDUjPxpF4hOAOEbMNSXhhfxmNHB1QNQ==
  /@types/semver/7.3.1:
    dependencies:
      '@types/node': 10.17.13
    resolution:
      integrity: sha512-ooD/FJ8EuwlDKOI6D9HWxgIgJjMg2cuziXm/42npDC8y4NjxplBUn9loewZiBNCt44450lHAU0OSb51/UqXeag==
  /@types/serve-static/1.13.1:
    dependencies:
      '@types/express-serve-static-core': 4.11.0
      '@types/mime': 0.0.29
    dev: true
    resolution:
      integrity: sha512-jDMH+3BQPtvqZVIcsH700Dfi8Q3MIcEx16g/VdxjoqiGR/NntekB10xdBpirMKnPe9z2C5cBmL0vte0YttOr3Q==
  /@types/sinon/1.16.34:
    dev: true
    resolution:
      integrity: sha1-qXYf/zPQ97P+YYdbV3d4oldqmgM=
  /@types/source-list-map/0.1.2:
    resolution:
      integrity: sha512-K5K+yml8LTo9bWJI/rECfIPrGgxdpeNbj+d53lwN4QjW1MCwlkhUms+gtdzigTeUyBr09+u8BwOIY3MXvHdcsA==
  /@types/source-map/0.5.0:
    resolution:
      integrity: sha1-3TS72OMv5OdPLj2KwH+KpbRaR6w=
  /@types/ssri/7.1.0:
    dependencies:
      '@types/node': 10.17.13
    dev: true
    resolution:
      integrity: sha512-CJR8I0rHwuhpS6YBq1q+StUlQBuxoyfVVZ3O1FDiXH1HJtNm90lErBsZpr2zBMF2x5d9khvq105CQ03EXkZzAQ==
  /@types/stack-utils/1.0.1:
    resolution:
      integrity: sha512-l42BggppR6zLmpfU6fq9HEa2oGPEI8yrSPL3GITjfRInppYFahObbIQOQK3UGxEnyQpltZLaPe75046NOZQikw==
  /@types/strict-uri-encode/2.0.0:
    dev: true
    resolution:
      integrity: sha512-R6vDd7CHxcWMzv5wfVhR3qyCRVQoZKwVd6kit0rkozTThRZSXZKEW2Kz3AxfVqq9+UyJAz1g8Q+bJ3CL6NzztQ==
  /@types/tapable/1.0.5:
    resolution:
      integrity: sha512-/gG2M/Imw7cQFp8PGvz/SwocNrmKFjFsm5Pb8HdbHkZ1K8pmuPzOX4VeVoiEecFCVf4CsN1r3/BRvx+6sNqwtQ==
  /@types/tar/4.0.3:
    dependencies:
      '@types/minipass': 2.2.0
      '@types/node': 10.17.13
    dev: true
    resolution:
      integrity: sha512-Z7AVMMlkI8NTWF0qGhC4QIX0zkV/+y0J8x7b/RsHrN0310+YNjoJd8UrApCiGBCWtKjxS9QhNqLi2UJNToh5hA==
  /@types/through/0.0.30:
    dependencies:
      '@types/node': 10.17.13
    dev: true
    resolution:
      integrity: sha512-FvnCJljyxhPM3gkRgWmxmDZyAQSiBQQWLI0A0VFL0K7W1oRUrPJSqNO0NvTnLkBcotdlp3lKvaT0JrnyRDkzOg==
  /@types/through2/2.0.32:
    dependencies:
      '@types/node': 10.17.13
    resolution:
      integrity: sha1-RwAkRQ8at2QPGfnr9C09pXTCYSk=
  /@types/timsort/0.3.0:
    dev: true
    resolution:
      integrity: sha512-SFjNmiiq4uCs9eXvxbaJMa8pnmlepV8dT2p0nCfdRL1h/UU7ZQFsnCLvtXRHTb3rnyILpQz4Kh8JoTqvDdgxYw==
  /@types/uglify-js/2.6.29:
    dependencies:
      '@types/source-map': 0.5.0
    resolution:
      integrity: sha512-BdFLCZW0GTl31AbqXSak8ss/MqEZ3DN2MH9rkAyGoTuzK7ifGUlX+u0nfbWeTsa7IPcZhtn8BlpYBXSV+vqGhQ==
  /@types/undertaker-registry/1.0.1:
    resolution:
      integrity: sha512-Z4TYuEKn9+RbNVk1Ll2SS4x1JeLHecolIbM/a8gveaHsW0Hr+RQMraZACwTO2VD7JvepgA6UO1A1VrbktQrIbQ==
  /@types/undertaker/1.2.3:
    dependencies:
      '@types/node': 10.17.13
      '@types/undertaker-registry': 1.0.1
    resolution:
      integrity: sha512-OhvIYx6pUJBxYZf5fM/BVMNXZQMy095kplml+4cWrlNqM1t6XtSIQCuVySGmICZCnzi69Epdljyplm86BlTouQ==
  /@types/vinyl-fs/2.4.11:
    dependencies:
      '@types/glob-stream': 6.1.0
      '@types/node': 10.17.13
      '@types/vinyl': 2.0.3
    resolution:
      integrity: sha512-2OzQSfIr9CqqWMGqmcERE6Hnd2KY3eBVtFaulVo3sJghplUcaeMdL9ZjEiljcQQeHjheWY9RlNmumjIAvsBNaA==
  /@types/vinyl/2.0.3:
    dependencies:
      '@types/node': 10.17.13
    resolution:
      integrity: sha512-hrT6xg16CWSmndZqOTJ6BGIn2abKyTw0B58bI+7ioUoj3Sma6u8ftZ1DTI2yCaJamOVGLOnQWiPH3a74+EaqTA==
  /@types/webpack-dev-server/3.11.0:
    dependencies:
      '@types/connect-history-api-fallback': 1.3.3
      '@types/express': 4.11.0
      '@types/http-proxy-middleware': 0.19.3
      '@types/serve-static': 1.13.1
      '@types/webpack': 4.39.8
    dev: true
    resolution:
      integrity: sha512-3+86AgSzl18n5P1iUP9/lz3G3GMztCp+wxdDvVuNhx1sr1jE79GpYfKHL8k+Vht3N74K2n98CuAEw4YPJCYtDA==
  /@types/webpack-env/1.13.0:
    resolution:
      integrity: sha1-MEQ4FkfhHulzxa8uklMjkw9pHYA=
  /@types/webpack-sources/1.4.0:
    dependencies:
      '@types/node': 10.17.13
      '@types/source-list-map': 0.1.2
      source-map: 0.7.3
    resolution:
      integrity: sha512-c88dKrpSle9BtTqR6ifdaxu1Lvjsl3C5OsfvuUbUwdXymshv1TkufUAXBajCCUM/f/TmnkZC/Esb03MinzSiXQ==
  /@types/webpack/4.39.8:
    dependencies:
      '@types/anymatch': 1.3.1
      '@types/node': 10.17.13
      '@types/tapable': 1.0.5
      '@types/uglify-js': 2.6.29
      '@types/webpack-sources': 1.4.0
      source-map: 0.6.1
    resolution:
      integrity: sha512-lkJvwNJQUPW2SbVwAZW9s9whJp02nzLf2yTNwMULa4LloED9MYS1aNnGeoBCifpAI1pEBkTpLhuyRmBnLEOZAA==
  /@types/wordwrap/1.0.0:
    dev: true
    resolution:
      integrity: sha512-XknqsI3sxtVduA/zP475wjMPH/qaZB6teY+AGvZkNUPhwxAac/QuKt6fpJCY9iO6ZpDhBmu9iOHgLXK78hoEDA==
  /@types/xmldoc/1.1.4:
    dev: true
    resolution:
      integrity: sha512-a/ONNCf9itbmzEz1ohx0Fv5TLJzXIPQTapxFu+DlYlDtn9UcAa1OhnrOOMwbU8125hFjrkJKL3qllD7vO5Bivw==
  /@types/yargs-parser/15.0.0:
    resolution:
      integrity: sha512-FA/BWv8t8ZWJ+gEOnLLd8ygxH/2UFbAvgEonyfN6yWGLKc7zVjbpl2Y4CTjid9h2RfgPP6SEt6uHwEOply00yw==
  /@types/yargs/0.0.34:
    resolution:
      integrity: sha1-FWBCn8VQxDvEGnt9PfoK+8yRSjU=
  /@types/yargs/15.0.5:
    dependencies:
      '@types/yargs-parser': 15.0.0
    resolution:
      integrity: sha512-Dk/IDOPtOgubt/IaevIUbTgV7doaKkoorvOyYM2CMwuDyP89bekI7H4xLIwunNYiK9jhCkmc6pUrJk3cj2AB9w==
  /@types/z-schema/3.16.31:
    dev: true
    resolution:
      integrity: sha1-LrHQCl5Ow/pYx2r94S4YK2bcXBw=
  /@typescript-eslint/eslint-plugin/2.3.3_47eab39ad6cc42ab5a45069dfdd787f6:
    dependencies:
      '@typescript-eslint/experimental-utils': 2.3.3_eslint@6.5.1
      '@typescript-eslint/parser': 2.3.3_eslint@6.5.1
      eslint: 6.5.1
      eslint-utils: 1.4.3
      functional-red-black-tree: 1.0.1
      regexpp: 2.0.1
      tsutils: 3.17.1_typescript@3.9.6
    dev: true
    engines:
      node: ^8.10.0 || ^10.13.0 || >=11.10.1
    peerDependencies:
      '@typescript-eslint/parser': ^2.0.0
      eslint: ^5.0.0 || ^6.0.0
      typescript: '*'
    resolution:
      integrity: sha512-12cCbwu5PbQudkq2xCIS/QhB7hCMrsNPXK+vJtqy/zFqtzVkPRGy12O5Yy0gUK086f3VHV/P4a4R4CjMW853pA==
  /@typescript-eslint/eslint-plugin/3.4.0_43170e314695d1b0876b4d3c3574f4a4:
    dependencies:
      '@typescript-eslint/experimental-utils': 3.4.0_eslint@7.2.0+typescript@3.7.5
      '@typescript-eslint/parser': 3.4.0_eslint@7.2.0+typescript@3.7.5
      debug: 4.1.1
      eslint: 7.2.0
      functional-red-black-tree: 1.0.1
      regexpp: 3.1.0
      semver: 7.3.2
      tsutils: 3.17.1_typescript@3.7.5
      typescript: 3.7.5
    dev: false
    engines:
      node: ^10.12.0 || >=12.0.0
    peerDependencies:
      '@typescript-eslint/parser': ^3.0.0
      eslint: ^5.0.0 || ^6.0.0 || ^7.0.0
      typescript: '*'
    peerDependenciesMeta:
      typescript:
        optional: true
    resolution:
      integrity: sha512-wfkpiqaEVhZIuQRmudDszc01jC/YR7gMSxa6ulhggAe/Hs0KVIuo9wzvFiDbG3JD5pRFQoqnf4m7REDsUvBnMQ==
  /@typescript-eslint/eslint-plugin/3.4.0_cda7146ea5fa41161805b85f9284f6bd:
    dependencies:
      '@typescript-eslint/experimental-utils': 3.4.0_eslint@7.2.0+typescript@3.5.3
      '@typescript-eslint/parser': 3.4.0_eslint@7.2.0+typescript@3.5.3
      debug: 4.1.1
      eslint: 7.2.0
      functional-red-black-tree: 1.0.1
      regexpp: 3.1.0
      semver: 7.3.2
      tsutils: 3.17.1_typescript@3.5.3
      typescript: 3.5.3
    dev: true
    engines:
      node: ^10.12.0 || >=12.0.0
    peerDependencies:
      '@typescript-eslint/parser': ^3.0.0
      eslint: ^5.0.0 || ^6.0.0 || ^7.0.0
      typescript: '*'
    peerDependenciesMeta:
      typescript:
        optional: true
    resolution:
      integrity: sha512-wfkpiqaEVhZIuQRmudDszc01jC/YR7gMSxa6ulhggAe/Hs0KVIuo9wzvFiDbG3JD5pRFQoqnf4m7REDsUvBnMQ==
  /@typescript-eslint/experimental-utils/2.3.3_eslint@6.5.1:
    dependencies:
      '@types/json-schema': 7.0.5
      '@typescript-eslint/typescript-estree': 2.3.3
      eslint: 6.5.1
      eslint-scope: 5.1.0
    dev: true
    engines:
      node: ^8.10.0 || ^10.13.0 || >=11.10.1
    peerDependencies:
      eslint: '*'
    resolution:
      integrity: sha512-MQ4jKPMTU1ty4TigJCRKFPye2qyQdH8jzIIkceaHgecKFmkNS1hXPqKiZ+mOehkz6+HcN5Nuvwm+frmWZR9tdg==
  /@typescript-eslint/experimental-utils/3.4.0_eslint@7.2.0+typescript@3.5.3:
    dependencies:
      '@types/json-schema': 7.0.5
      '@typescript-eslint/typescript-estree': 3.4.0_typescript@3.5.3
      eslint: 7.2.0
      eslint-scope: 5.1.0
      eslint-utils: 2.1.0
      typescript: 3.5.3
    dev: true
    engines:
      node: ^10.12.0 || >=12.0.0
    peerDependencies:
      eslint: '*'
      typescript: '*'
    resolution:
      integrity: sha512-rHPOjL43lOH1Opte4+dhC0a/+ks+8gOBwxXnyrZ/K4OTAChpSjP76fbI8Cglj7V5GouwVAGaK+xVwzqTyE/TPw==
  /@typescript-eslint/experimental-utils/3.4.0_eslint@7.2.0+typescript@3.7.5:
    dependencies:
      '@types/json-schema': 7.0.5
      '@typescript-eslint/typescript-estree': 3.4.0_typescript@3.7.5
      eslint: 7.2.0
      eslint-scope: 5.1.0
      eslint-utils: 2.1.0
      typescript: 3.7.5
    dev: false
    engines:
      node: ^10.12.0 || >=12.0.0
    peerDependencies:
      eslint: '*'
      typescript: '*'
    resolution:
      integrity: sha512-rHPOjL43lOH1Opte4+dhC0a/+ks+8gOBwxXnyrZ/K4OTAChpSjP76fbI8Cglj7V5GouwVAGaK+xVwzqTyE/TPw==
  /@typescript-eslint/experimental-utils/3.4.0_eslint@7.2.0+typescript@3.9.6:
    dependencies:
      '@types/json-schema': 7.0.5
      '@typescript-eslint/typescript-estree': 3.4.0_typescript@3.9.6
      eslint: 7.2.0
      eslint-scope: 5.1.0
      eslint-utils: 2.1.0
      typescript: 3.9.6
    dev: true
    engines:
      node: ^10.12.0 || >=12.0.0
    peerDependencies:
      eslint: '*'
      typescript: '*'
    resolution:
      integrity: sha512-rHPOjL43lOH1Opte4+dhC0a/+ks+8gOBwxXnyrZ/K4OTAChpSjP76fbI8Cglj7V5GouwVAGaK+xVwzqTyE/TPw==
  /@typescript-eslint/parser/2.3.3_eslint@6.5.1:
    dependencies:
      '@types/eslint-visitor-keys': 1.0.0
      '@typescript-eslint/experimental-utils': 2.3.3_eslint@6.5.1
      '@typescript-eslint/typescript-estree': 2.3.3
      eslint: 6.5.1
      eslint-visitor-keys: 1.3.0
    dev: true
    engines:
      node: ^8.10.0 || ^10.13.0 || >=11.10.1
    peerDependencies:
      eslint: ^5.0.0 || ^6.0.0
    resolution:
      integrity: sha512-+cV53HuYFeeyrNW8x/rgPmbVrzzp/rpRmwbJnNtwn4K8mroL1BdjxwQh7X9cUHp9rm4BBiEWmD3cSBjKG7d5mw==
  /@typescript-eslint/parser/3.4.0_eslint@7.2.0+typescript@3.5.3:
    dependencies:
      '@types/eslint-visitor-keys': 1.0.0
      '@typescript-eslint/experimental-utils': 3.4.0_eslint@7.2.0+typescript@3.5.3
      '@typescript-eslint/typescript-estree': 3.4.0_typescript@3.5.3
      eslint: 7.2.0
      eslint-visitor-keys: 1.3.0
      typescript: 3.5.3
    dev: true
    engines:
      node: ^10.12.0 || >=12.0.0
    peerDependencies:
      eslint: ^5.0.0 || ^6.0.0 || ^7.0.0
      typescript: '*'
    peerDependenciesMeta:
      typescript:
        optional: true
    resolution:
      integrity: sha512-ZUGI/de44L5x87uX5zM14UYcbn79HSXUR+kzcqU42gH0AgpdB/TjuJy3m4ezI7Q/jk3wTQd755mxSDLhQP79KA==
  /@typescript-eslint/parser/3.4.0_eslint@7.2.0+typescript@3.7.5:
    dependencies:
      '@types/eslint-visitor-keys': 1.0.0
      '@typescript-eslint/experimental-utils': 3.4.0_eslint@7.2.0+typescript@3.7.5
      '@typescript-eslint/typescript-estree': 3.4.0_typescript@3.7.5
      eslint: 7.2.0
      eslint-visitor-keys: 1.3.0
      typescript: 3.7.5
    dev: false
    engines:
      node: ^10.12.0 || >=12.0.0
    peerDependencies:
      eslint: ^5.0.0 || ^6.0.0 || ^7.0.0
      typescript: '*'
    peerDependenciesMeta:
      typescript:
        optional: true
    resolution:
      integrity: sha512-ZUGI/de44L5x87uX5zM14UYcbn79HSXUR+kzcqU42gH0AgpdB/TjuJy3m4ezI7Q/jk3wTQd755mxSDLhQP79KA==
  /@typescript-eslint/parser/3.4.0_eslint@7.2.0+typescript@3.9.6:
    dependencies:
      '@types/eslint-visitor-keys': 1.0.0
      '@typescript-eslint/experimental-utils': 3.4.0_eslint@7.2.0+typescript@3.9.6
      '@typescript-eslint/typescript-estree': 3.4.0_typescript@3.9.6
      eslint: 7.2.0
      eslint-visitor-keys: 1.3.0
      typescript: 3.9.6
    dev: true
    engines:
      node: ^10.12.0 || >=12.0.0
    peerDependencies:
      eslint: ^5.0.0 || ^6.0.0 || ^7.0.0
      typescript: '*'
    peerDependenciesMeta:
      typescript:
        optional: true
    resolution:
      integrity: sha512-ZUGI/de44L5x87uX5zM14UYcbn79HSXUR+kzcqU42gH0AgpdB/TjuJy3m4ezI7Q/jk3wTQd755mxSDLhQP79KA==
  /@typescript-eslint/typescript-estree/2.3.3:
    dependencies:
      glob: 7.1.6
      is-glob: 4.0.1
      lodash.unescape: 4.0.1
      semver: 6.3.0
    dev: true
    engines:
      node: ^8.10.0 || ^10.13.0 || >=11.10.1
    resolution:
      integrity: sha512-GkACs12Xp8d/STunNv/iSMYJFQrkrax9vuPZySlgSzoJJtw1cp6tbEw4qsLskQv6vloLrkFJHcTJ0a/yCB5cIA==
  /@typescript-eslint/typescript-estree/3.4.0_typescript@3.5.3:
    dependencies:
      debug: 4.1.1
      eslint-visitor-keys: 1.3.0
      glob: 7.1.6
      is-glob: 4.0.1
      lodash: 4.17.19
      semver: 7.3.2
      tsutils: 3.17.1_typescript@3.5.3
      typescript: 3.5.3
    dev: true
    engines:
      node: ^10.12.0 || >=12.0.0
    peerDependencies:
      typescript: '*'
    peerDependenciesMeta:
      typescript:
        optional: true
    resolution:
      integrity: sha512-zKwLiybtt4uJb4mkG5q2t6+W7BuYx2IISiDNV+IY68VfoGwErDx/RfVI7SWL4gnZ2t1A1ytQQwZ+YOJbHHJ2rw==
  /@typescript-eslint/typescript-estree/3.4.0_typescript@3.7.5:
    dependencies:
      debug: 4.1.1
      eslint-visitor-keys: 1.3.0
      glob: 7.1.6
      is-glob: 4.0.1
      lodash: 4.17.19
      semver: 7.3.2
      tsutils: 3.17.1_typescript@3.7.5
      typescript: 3.7.5
    dev: false
    engines:
      node: ^10.12.0 || >=12.0.0
    peerDependencies:
      typescript: '*'
    peerDependenciesMeta:
      typescript:
        optional: true
    resolution:
      integrity: sha512-zKwLiybtt4uJb4mkG5q2t6+W7BuYx2IISiDNV+IY68VfoGwErDx/RfVI7SWL4gnZ2t1A1ytQQwZ+YOJbHHJ2rw==
  /@typescript-eslint/typescript-estree/3.4.0_typescript@3.9.6:
    dependencies:
      debug: 4.1.1
      eslint-visitor-keys: 1.3.0
      glob: 7.1.6
      is-glob: 4.0.1
      lodash: 4.17.19
      semver: 7.3.2
      tsutils: 3.17.1_typescript@3.9.6
      typescript: 3.9.6
    dev: true
    engines:
      node: ^10.12.0 || >=12.0.0
    peerDependencies:
      typescript: '*'
    peerDependenciesMeta:
      typescript:
        optional: true
    resolution:
      integrity: sha512-zKwLiybtt4uJb4mkG5q2t6+W7BuYx2IISiDNV+IY68VfoGwErDx/RfVI7SWL4gnZ2t1A1ytQQwZ+YOJbHHJ2rw==
  /@webassemblyjs/ast/1.8.5:
    dependencies:
      '@webassemblyjs/helper-module-context': 1.8.5
      '@webassemblyjs/helper-wasm-bytecode': 1.8.5
      '@webassemblyjs/wast-parser': 1.8.5
    resolution:
      integrity: sha512-aJMfngIZ65+t71C3y2nBBg5FFG0Okt9m0XEgWZ7Ywgn1oMAT8cNwx00Uv1cQyHtidq0Xn94R4TAywO+LCQ+ZAQ==
  /@webassemblyjs/floating-point-hex-parser/1.8.5:
    resolution:
      integrity: sha512-9p+79WHru1oqBh9ewP9zW95E3XAo+90oth7S5Re3eQnECGq59ly1Ri5tsIipKGpiStHsUYmY3zMLqtk3gTcOtQ==
  /@webassemblyjs/helper-api-error/1.8.5:
    resolution:
      integrity: sha512-Za/tnzsvnqdaSPOUXHyKJ2XI7PDX64kWtURyGiJJZKVEdFOsdKUCPTNEVFZq3zJ2R0G5wc2PZ5gvdTRFgm81zA==
  /@webassemblyjs/helper-buffer/1.8.5:
    resolution:
      integrity: sha512-Ri2R8nOS0U6G49Q86goFIPNgjyl6+oE1abW1pS84BuhP1Qcr5JqMwRFT3Ah3ADDDYGEgGs1iyb1DGX+kAi/c/Q==
  /@webassemblyjs/helper-code-frame/1.8.5:
    dependencies:
      '@webassemblyjs/wast-printer': 1.8.5
    resolution:
      integrity: sha512-VQAadSubZIhNpH46IR3yWO4kZZjMxN1opDrzePLdVKAZ+DFjkGD/rf4v1jap744uPVU6yjL/smZbRIIJTOUnKQ==
  /@webassemblyjs/helper-fsm/1.8.5:
    resolution:
      integrity: sha512-kRuX/saORcg8se/ft6Q2UbRpZwP4y7YrWsLXPbbmtepKr22i8Z4O3V5QE9DbZK908dh5Xya4Un57SDIKwB9eow==
  /@webassemblyjs/helper-module-context/1.8.5:
    dependencies:
      '@webassemblyjs/ast': 1.8.5
      mamacro: 0.0.3
    resolution:
      integrity: sha512-/O1B236mN7UNEU4t9X7Pj38i4VoU8CcMHyy3l2cV/kIF4U5KoHXDVqcDuOs1ltkac90IM4vZdHc52t1x8Yfs3g==
  /@webassemblyjs/helper-wasm-bytecode/1.8.5:
    resolution:
      integrity: sha512-Cu4YMYG3Ddl72CbmpjU/wbP6SACcOPVbHN1dI4VJNJVgFwaKf1ppeFJrwydOG3NDHxVGuCfPlLZNyEdIYlQ6QQ==
  /@webassemblyjs/helper-wasm-section/1.8.5:
    dependencies:
      '@webassemblyjs/ast': 1.8.5
      '@webassemblyjs/helper-buffer': 1.8.5
      '@webassemblyjs/helper-wasm-bytecode': 1.8.5
      '@webassemblyjs/wasm-gen': 1.8.5
    resolution:
      integrity: sha512-VV083zwR+VTrIWWtgIUpqfvVdK4ff38loRmrdDBgBT8ADXYsEZ5mPQ4Nde90N3UYatHdYoDIFb7oHzMncI02tA==
  /@webassemblyjs/ieee754/1.8.5:
    dependencies:
      '@xtuc/ieee754': 1.2.0
    resolution:
      integrity: sha512-aaCvQYrvKbY/n6wKHb/ylAJr27GglahUO89CcGXMItrOBqRarUMxWLJgxm9PJNuKULwN5n1csT9bYoMeZOGF3g==
  /@webassemblyjs/leb128/1.8.5:
    dependencies:
      '@xtuc/long': 4.2.2
    resolution:
      integrity: sha512-plYUuUwleLIziknvlP8VpTgO4kqNaH57Y3JnNa6DLpu/sGcP6hbVdfdX5aHAV716pQBKrfuU26BJK29qY37J7A==
  /@webassemblyjs/utf8/1.8.5:
    resolution:
      integrity: sha512-U7zgftmQriw37tfD934UNInokz6yTmn29inT2cAetAsaU9YeVCveWEwhKL1Mg4yS7q//NGdzy79nlXh3bT8Kjw==
  /@webassemblyjs/wasm-edit/1.8.5:
    dependencies:
      '@webassemblyjs/ast': 1.8.5
      '@webassemblyjs/helper-buffer': 1.8.5
      '@webassemblyjs/helper-wasm-bytecode': 1.8.5
      '@webassemblyjs/helper-wasm-section': 1.8.5
      '@webassemblyjs/wasm-gen': 1.8.5
      '@webassemblyjs/wasm-opt': 1.8.5
      '@webassemblyjs/wasm-parser': 1.8.5
      '@webassemblyjs/wast-printer': 1.8.5
    resolution:
      integrity: sha512-A41EMy8MWw5yvqj7MQzkDjU29K7UJq1VrX2vWLzfpRHt3ISftOXqrtojn7nlPsZ9Ijhp5NwuODuycSvfAO/26Q==
  /@webassemblyjs/wasm-gen/1.8.5:
    dependencies:
      '@webassemblyjs/ast': 1.8.5
      '@webassemblyjs/helper-wasm-bytecode': 1.8.5
      '@webassemblyjs/ieee754': 1.8.5
      '@webassemblyjs/leb128': 1.8.5
      '@webassemblyjs/utf8': 1.8.5
    resolution:
      integrity: sha512-BCZBT0LURC0CXDzj5FXSc2FPTsxwp3nWcqXQdOZE4U7h7i8FqtFK5Egia6f9raQLpEKT1VL7zr4r3+QX6zArWg==
  /@webassemblyjs/wasm-opt/1.8.5:
    dependencies:
      '@webassemblyjs/ast': 1.8.5
      '@webassemblyjs/helper-buffer': 1.8.5
      '@webassemblyjs/wasm-gen': 1.8.5
      '@webassemblyjs/wasm-parser': 1.8.5
    resolution:
      integrity: sha512-HKo2mO/Uh9A6ojzu7cjslGaHaUU14LdLbGEKqTR7PBKwT6LdPtLLh9fPY33rmr5wcOMrsWDbbdCHq4hQUdd37Q==
  /@webassemblyjs/wasm-parser/1.8.5:
    dependencies:
      '@webassemblyjs/ast': 1.8.5
      '@webassemblyjs/helper-api-error': 1.8.5
      '@webassemblyjs/helper-wasm-bytecode': 1.8.5
      '@webassemblyjs/ieee754': 1.8.5
      '@webassemblyjs/leb128': 1.8.5
      '@webassemblyjs/utf8': 1.8.5
    resolution:
      integrity: sha512-pi0SYE9T6tfcMkthwcgCpL0cM9nRYr6/6fjgDtL6q/ZqKHdMWvxitRi5JcZ7RI4SNJJYnYNaWy5UUrHQy998lw==
  /@webassemblyjs/wast-parser/1.8.5:
    dependencies:
      '@webassemblyjs/ast': 1.8.5
      '@webassemblyjs/floating-point-hex-parser': 1.8.5
      '@webassemblyjs/helper-api-error': 1.8.5
      '@webassemblyjs/helper-code-frame': 1.8.5
      '@webassemblyjs/helper-fsm': 1.8.5
      '@xtuc/long': 4.2.2
    resolution:
      integrity: sha512-daXC1FyKWHF1i11obK086QRlsMsY4+tIOKgBqI1lxAnkp9xe9YMcgOxm9kLe+ttjs5aWV2KKE1TWJCN57/Btsg==
  /@webassemblyjs/wast-printer/1.8.5:
    dependencies:
      '@webassemblyjs/ast': 1.8.5
      '@webassemblyjs/wast-parser': 1.8.5
      '@xtuc/long': 4.2.2
    resolution:
      integrity: sha512-w0U0pD4EhlnvRyeJzBqaVSJAo9w/ce7/WPogeXLzGkO6hzhr4GnQIZ4W4uUt5b9ooAaXPtnXlj0gzsXEOUNYMg==
  /@xtuc/ieee754/1.2.0:
    resolution:
      integrity: sha512-DX8nKgqcGwsc0eJSqYt5lwP4DH5FlHnmuWWBRy7X0NcaGR0ZtuyeESgMwTYVEtxmsNGY+qit4QYT/MIYTOTPeA==
  /@xtuc/long/4.2.2:
    resolution:
      integrity: sha512-NuHqBY1PB/D8xU6s/thBgOAiAP7HOYDQ32+BFZILJ8ivkUkAHQnWfn6WhL79Owj1qmUnoN/YPhktdIoucipkAQ==
  /@yarnpkg/lockfile/1.0.2:
    dev: false
    resolution:
      integrity: sha512-MqJ00WXw89ga0rK6GZkdmmgv3bAsxpJixyTthjcix73O44pBqotyU2BejBkLuIsaOBI6SEu77vAnSyLe5iIHkw==
  /@zkochan/cmd-shim/5.0.0:
    dependencies:
      is-windows: 1.0.2
    dev: false
    engines:
      node: '>=10.13'
    resolution:
      integrity: sha512-9hBJPDVzyfoKvwG1x5BpL4djQt7yCWpnpGgomtvZWaMcB6C5UWtfOZBf3f/oYXVhRK89mKgfbpiD/JhwnbSQ1Q==
  /abab/1.0.4:
    resolution:
      integrity: sha1-X6rZwsB/YN12dw9xzwJbYqY8/U4=
  /abab/2.0.3:
    resolution:
      integrity: sha512-tsFzPpcttalNjFBCFMqsKYQcWxxen1pgJR56by//QwvJc4/OUS3kPOOttx2tSIfjsylB0pYu7f5D3K1RCxUnUg==
  /abbrev/1.0.9:
    resolution:
      integrity: sha1-kbR5JYinc4wl813W9jdSovh3YTU=
  /accepts/1.3.7:
    dependencies:
      mime-types: 2.1.27
      negotiator: 0.6.2
    engines:
      node: '>= 0.6'
    resolution:
      integrity: sha512-Il80Qs2WjYlJIBNzNkK6KYqlVMTbZLXgHx2oT0pU/fjRHyEp+PEfEPY0R3WCwAGVOtauxh1hOxNgIf5bv7dQpA==
  /acorn-dynamic-import/4.0.0_acorn@6.4.1:
    dependencies:
      acorn: 6.4.1
    peerDependencies:
      acorn: ^6.0.0
    resolution:
      integrity: sha512-d3OEjQV4ROpoflsnUA8HozoIR504TFxNivYEUi6uwz0IYhBkTDXGuWlNdMtybRt3nqVx/L6XqMt0FxkXuWKZhw==
  /acorn-globals/4.3.4:
    dependencies:
      acorn: 6.4.1
      acorn-walk: 6.2.0
    resolution:
      integrity: sha512-clfQEh21R+D0leSbUdWf3OcfqyaCSAQ8Ryq00bofSekfr9W8u1jyYZo6ir0xu9Gtcf7BjcHJpnbZH7JOCpP60A==
  /acorn-jsx/5.2.0_acorn@7.3.1:
    dependencies:
      acorn: 7.3.1
    peerDependencies:
      acorn: ^6.0.0 || ^7.0.0
    resolution:
      integrity: sha512-HiUX/+K2YpkpJ+SzBffkM/AQ2YE03S0U1kjTLVpoJdhZMOWy8qvXVN9JdLqv2QsaQ6MPYQIuNmwD8zOiYUofLQ==
  /acorn-walk/6.2.0:
    engines:
      node: '>=0.4.0'
    resolution:
      integrity: sha512-7evsyfH1cLOCdAzZAd43Cic04yKydNx0cF+7tiA19p1XnLLPU4dpCQOqpjqwokFe//vS0QqfqqjCS2JkiIs0cA==
  /acorn-walk/7.2.0:
    dev: false
    engines:
      node: '>=0.4.0'
    resolution:
      integrity: sha512-OPdCF6GsMIP+Az+aWfAAOEt2/+iVDKE7oy6lJ098aoe59oAmK76qV6Gw60SbZ8jHuG2wH058GF4pLFbYamYrVA==
  /acorn/5.7.4:
    engines:
      node: '>=0.4.0'
    hasBin: true
    resolution:
      integrity: sha512-1D++VG7BhrtvQpNbBzovKNc1FLGGEE/oGe7b9xJm/RFHMBeUaUGpluV9RLjZa47YFdPcDAenEYuq9pQPcMdLJg==
  /acorn/6.4.1:
    engines:
      node: '>=0.4.0'
    hasBin: true
    resolution:
      integrity: sha512-ZVA9k326Nwrj3Cj9jlh3wGFutC2ZornPNARZwsNYqQYgN0EsV2d53w5RN/co65Ohn4sUAUtb1rSUAOD6XN9idA==
  /acorn/7.3.1:
    engines:
      node: '>=0.4.0'
    hasBin: true
    resolution:
      integrity: sha512-tLc0wSnatxAQHVHUapaHdz72pi9KUyHjq5KyHjGg9Y8Ifdc79pTh2XvI6I1/chZbnM7QtNKzh66ooDogPZSleA==
  /agent-base/4.3.0:
    dependencies:
      es6-promisify: 5.0.0
    dev: false
    engines:
      node: '>= 4.0.0'
    resolution:
      integrity: sha512-salcGninV0nPrwpGNn4VTXBb1SOuXQBiqbrNXoeizJsHrsL6ERFM2Ne3JUSBWRE6aeNJI2ROP/WEEIDUiDe3cg==
  /ajv-errors/1.0.1_ajv@6.12.3:
    dependencies:
      ajv: 6.12.3
    peerDependencies:
      ajv: '>=5.0.0'
    resolution:
      integrity: sha512-DCRfO/4nQ+89p/RK43i8Ezd41EqdGIU4ld7nGF8OQ14oc/we5rEntLCUa7+jrn3nn83BosfwZA0wb4pon2o8iQ==
  /ajv-keywords/3.5.1_ajv@6.12.3:
    dependencies:
      ajv: 6.12.3
    peerDependencies:
      ajv: ^6.9.1
    resolution:
      integrity: sha512-KWcq3xN8fDjSB+IMoh2VaXVhRI0BBGxoYp3rx7Pkb6z0cFjYR9Q9l4yZqqals0/zsioCmocC5H6UvsGD4MoIBA==
  /ajv/6.10.2:
    dependencies:
      fast-deep-equal: 2.0.1
      fast-json-stable-stringify: 2.1.0
      json-schema-traverse: 0.4.1
      uri-js: 4.2.2
    resolution:
      integrity: sha512-TXtUUEYHuaTEbLZWIKUr5pmBuhDLy+8KYtPYdcV8qC+pOZL+NKqYwvWSRrVXHn+ZmRRAu8vJTAznH7Oag6RVRw==
  /ajv/6.12.3:
    dependencies:
      fast-deep-equal: 3.1.3
      fast-json-stable-stringify: 2.1.0
      json-schema-traverse: 0.4.1
      uri-js: 4.2.2
    resolution:
      integrity: sha512-4K0cK3L1hsqk9xIb2z9vs/XU+PGJZ9PNpJRDS9YLzmNdX6jmVPfamLvTJr0aDAusnHyCHO6MjzlkAsgtqp9teA==
  /amdefine/1.0.1:
    engines:
      node: '>=0.4.2'
    resolution:
      integrity: sha1-SlKCrBZHKek2Gbz9OtFR+BfOkfU=
  /ansi-colors/1.1.0:
    dependencies:
      ansi-wrap: 0.1.0
    engines:
      node: '>=0.10.0'
    resolution:
      integrity: sha512-SFKX67auSNoVR38N3L+nvsPjOE0bybKTYbkf5tRvushrAPQ9V75huw0ZxBkKVeRU9kqH3d6HA4xTckbwZ4ixmA==
  /ansi-colors/3.2.4:
    engines:
      node: '>=6'
    resolution:
      integrity: sha512-hHUXGagefjN2iRrID63xckIvotOXOojhQKWIPUZ4mNUZ9nLZW+7FMNoE1lOkEhNWYsx/7ysGIuJYCiMAA9FnrA==
  /ansi-escapes/3.2.0:
    engines:
      node: '>=4'
    resolution:
      integrity: sha512-cBhpre4ma+U0T1oM5fXg7Dy1Jw7zzwv7lt/GoCpr+hDQJoYnKVPLL4dCvSEFMmQurOQvSrwT7SL/DAlhBI97RQ==
  /ansi-escapes/4.3.1:
    dependencies:
      type-fest: 0.11.0
    engines:
      node: '>=8'
    resolution:
      integrity: sha512-JWF7ocqNrp8u9oqpgV+wH5ftbt+cfvv+PTjOvKLT3AdYly/LmORARfEVT1iyjwN+4MqE5UmVKoAdIBqeoCHgLA==
  /ansi-gray/0.1.1:
    dependencies:
      ansi-wrap: 0.1.0
    engines:
      node: '>=0.10.0'
    resolution:
      integrity: sha1-KWLPVOyXksSFEKPetSRDaGHvclE=
  /ansi-html/0.0.7:
    engines:
      '0': node >= 0.8.0
    hasBin: true
    resolution:
      integrity: sha1-gTWEAhliqenm/QOflA0S9WynhZ4=
  /ansi-regex/2.1.1:
    engines:
      node: '>=0.10.0'
    resolution:
      integrity: sha1-w7M6te42DYbg5ijwRorn7yfWVN8=
  /ansi-regex/3.0.0:
    engines:
      node: '>=4'
    resolution:
      integrity: sha1-7QMXwyIGT3lGbAKWa922Bas32Zg=
  /ansi-regex/4.1.0:
    engines:
      node: '>=6'
    resolution:
      integrity: sha512-1apePfXM1UOSqw0o9IiFAovVz9M5S1Dg+4TrDwfMewQ6p/rmMueb7tWZjQ1rx4Loy1ArBggoqGpfqqdI4rondg==
  /ansi-regex/5.0.0:
    engines:
      node: '>=8'
    resolution:
      integrity: sha512-bY6fj56OUQ0hU1KjFNDQuJFezqKdrAyFdIevADiqrWHwSlbmBNMHp5ak2f40Pm8JTFyM2mqxkG6ngkHO11f/lg==
  /ansi-styles/2.2.1:
    engines:
      node: '>=0.10.0'
    resolution:
      integrity: sha1-tDLdM1i2NM914eRmQ2gkBTPB3b4=
  /ansi-styles/3.2.1:
    dependencies:
      color-convert: 1.9.3
    engines:
      node: '>=4'
    resolution:
      integrity: sha512-VT0ZI6kZRdTh8YyJw3SMbYm/u+NqfsAxEpWO0Pf9sq8/e94WxxOpPKx9FR1FlyCtOVDNOQ+8ntlqFxiRc+r5qA==
  /ansi-styles/4.2.1:
    dependencies:
      '@types/color-name': 1.1.1
      color-convert: 2.0.1
    engines:
      node: '>=8'
    resolution:
      integrity: sha512-9VGjrMsG1vePxcSweQsN20KY/c4zN0h9fLjqAbwbPfahM3t+NL+M9HC8xeXG2I8pX5NoamTGNuomEUFI7fcUjA==
  /ansi-wrap/0.1.0:
    engines:
      node: '>=0.10.0'
    resolution:
      integrity: sha1-qCJQ3bABXponyoLoLqYDu/pF768=
  /any-promise/1.3.0:
    dev: false
    resolution:
      integrity: sha1-q8av7tzqUugJzcA3au0845Y10X8=
  /anymatch/2.0.0:
    dependencies:
      micromatch: 3.1.10
      normalize-path: 2.1.1
    resolution:
      integrity: sha512-5teOsQWABXHHBFP9y3skS5P3d/WfWXpv3FUpy+LorMrNYaT9pI4oLMQX7jzQ2KklNpGpWHzdCXTDT2Y3XGlZBw==
  /anymatch/3.1.1:
    dependencies:
      normalize-path: 3.0.0
      picomatch: 2.2.2
    engines:
      node: '>= 8'
    resolution:
      integrity: sha512-mM8522psRCqzV+6LhomX5wgp25YVibjh8Wj23I5RPkPppSVSjyKD2A2mBJmWGa+KN7f2D6LNh9jkBCeyLktzjg==
  /append-buffer/1.0.2:
    dependencies:
      buffer-equal: 1.0.0
    engines:
      node: '>=0.10.0'
    resolution:
      integrity: sha1-2CIM9GYIFSXv6lBhTz3mUU36WPE=
  /aproba/1.2.0:
    resolution:
      integrity: sha512-Y9J6ZjXtoYh8RnXVCMOU/ttDmk1aBjunq9vO0ta5x85WDQiQfUF9sIPBITdbiiIVcBo03Hi3jMxigBtsddlXRw==
  /archy/1.0.0:
    resolution:
      integrity: sha1-+cjBN1fMHde8N5rHeyxipcKGjEA=
  /are-we-there-yet/1.1.5:
    dependencies:
      delegates: 1.0.0
      readable-stream: 2.3.7
    dev: false
    resolution:
      integrity: sha512-5hYdAkZlcG8tOLujVDTgCT+uPX0VnpAH28gWsLfzpXYm7wP6mp5Q/gYyR7YQ0cKVJcXJnl3j2kpBan13PtQf6w==
  /argparse/1.0.10:
    dependencies:
      sprintf-js: 1.0.3
    resolution:
      integrity: sha512-o5Roy6tNG4SL/FOkCAN6RzjiakZS25RLYFrcMttJqbdd8BWrnA+fGz57iN5Pb06pvBGvl5gQ0B48dJlslXvoTg==
  /arr-diff/4.0.0:
    engines:
      node: '>=0.10.0'
    resolution:
      integrity: sha1-1kYQdP6/7HHn4VI1dhoyml3HxSA=
  /arr-filter/1.1.2:
    dependencies:
      make-iterator: 1.0.1
    engines:
      node: '>=0.10.0'
    resolution:
      integrity: sha1-Q/3d0JHo7xGqTEXZzcGOLf8XEe4=
  /arr-flatten/1.1.0:
    engines:
      node: '>=0.10.0'
    resolution:
      integrity: sha512-L3hKV5R/p5o81R7O02IGnwpDmkp6E982XhtbuwSe3O4qOtMMMtodicASA1Cny2U+aCXcNpml+m4dPsvsJ3jatg==
  /arr-map/2.0.2:
    dependencies:
      make-iterator: 1.0.1
    engines:
      node: '>=0.10.0'
    resolution:
      integrity: sha1-Onc0X/wc814qkYJWAfnljy4kysQ=
  /arr-union/3.1.0:
    engines:
      node: '>=0.10.0'
    resolution:
      integrity: sha1-45sJrqne+Gao8gbiiK9jkZuuOcQ=
  /array-differ/1.0.0:
    engines:
      node: '>=0.10.0'
    resolution:
      integrity: sha1-7/UuN1gknTO+QCuLuOVkuytdQDE=
  /array-each/1.0.1:
    engines:
      node: '>=0.10.0'
    resolution:
      integrity: sha1-p5SvDAWrF1KEbudTofIRoFugxE8=
  /array-equal/1.0.0:
    resolution:
      integrity: sha1-jCpe8kcv2ep0KwTHenUJO6J1fJM=
  /array-filter/1.0.0:
    dev: true
    resolution:
      integrity: sha1-uveeYubvTCpMC4MSMtr/7CUfnYM=
  /array-find-index/1.0.2:
    dev: false
    engines:
      node: '>=0.10.0'
    resolution:
      integrity: sha1-3wEKoSh+Fku9pvlyOwqWoexBh6E=
  /array-flatten/1.1.1:
    resolution:
      integrity: sha1-ml9pkFGx5wczKPKgCJaLZOopVdI=
  /array-flatten/2.1.2:
    resolution:
      integrity: sha512-hNfzcOV8W4NdualtqBFPyVO+54DSJuZGY9qT4pRroB6S9e3iiido2ISIC5h9R2sPJ8H3FHCIiEnsv1lPXO3KtQ==
  /array-includes/3.1.1:
    dependencies:
      define-properties: 1.1.3
      es-abstract: 1.17.6
      is-string: 1.0.5
    engines:
      node: '>= 0.4'
    resolution:
      integrity: sha512-c2VXaCHl7zPsvpkFsw4nxvFie4fh1ur9bpcgsVkIjqn0H/Xwdg+7fv3n2r/isyS8EBj5b06M9kHyZuIr4El6WQ==
  /array-initial/1.1.0:
    dependencies:
      array-slice: 1.1.0
      is-number: 4.0.0
    engines:
      node: '>=0.10.0'
    resolution:
      integrity: sha1-L6dLJnOTccOUe9enrcc74zSz15U=
  /array-last/1.3.0:
    dependencies:
      is-number: 4.0.0
    engines:
      node: '>=0.10.0'
    resolution:
      integrity: sha512-eOCut5rXlI6aCOS7Z7kCplKRKyiFQ6dHFBem4PwlwKeNFk2/XxTrhRh5T9PyaEWGy/NHTZWbY+nsZlNFJu9rYg==
  /array-slice/1.1.0:
    engines:
      node: '>=0.10.0'
    resolution:
      integrity: sha512-B1qMD3RBP7O8o0H2KbrXDyB0IccejMF15+87Lvlor12ONPRHP6gTjXMNkt/d3ZuOGbAe66hFmaCfECI24Ufp6w==
  /array-sort/1.0.0:
    dependencies:
      default-compare: 1.0.0
      get-value: 2.0.6
      kind-of: 5.1.0
    engines:
      node: '>=0.10.0'
    resolution:
      integrity: sha512-ihLeJkonmdiAsD7vpgN3CRcx2J2S0TiYW+IS/5zHBI7mKUq3ySvBdzzBfD236ubDBQFiiyG3SWCPc+msQ9KoYg==
  /array-union/1.0.2:
    dependencies:
      array-uniq: 1.0.3
    engines:
      node: '>=0.10.0'
    resolution:
      integrity: sha1-mjRBDk9OPaI96jdb5b5w8kd47Dk=
  /array-uniq/1.0.3:
    engines:
      node: '>=0.10.0'
    resolution:
      integrity: sha1-r2rId6Jcx/dOBYiUdThY39sk/bY=
  /array-unique/0.3.2:
    engines:
      node: '>=0.10.0'
    resolution:
      integrity: sha1-qJS3XUvE9s1nnvMkSp/Y9Gri1Cg=
  /array.prototype.flatmap/1.2.3:
    dependencies:
      define-properties: 1.1.3
      es-abstract: 1.17.6
      function-bind: 1.1.1
    engines:
      node: '>= 0.4'
    resolution:
      integrity: sha512-OOEk+lkePcg+ODXIpvuU9PAryCikCJyo7GlDG1upleEpQRx6mzL9puEBkozQ5iAx20KV0l3DbyQwqciJtqe5Pg==
  /arrify/1.0.1:
    engines:
      node: '>=0.10.0'
    resolution:
      integrity: sha1-iYUI2iIm84DfkEcoRWhJwVAaSw0=
  /asap/2.0.6:
    dev: false
    resolution:
      integrity: sha1-5QNHYR1+aQlDIIu9r+vLwvuGbUY=
  /asn1.js/4.10.1:
    dependencies:
      bn.js: 4.11.9
      inherits: 2.0.4
      minimalistic-assert: 1.0.1
    resolution:
      integrity: sha512-p32cOF5q0Zqs9uBiONKYLm6BClCoBCM5O9JfeUSlnQLBTxYdTK+pW+nXflm8UkKd2UYlEbYz5qEi0JuZR9ckSw==
  /asn1/0.2.4:
    dependencies:
      safer-buffer: 2.1.2
    resolution:
      integrity: sha512-jxwzQpLQjSmWXgwaCZE9Nz+glAG01yF1QnWgbhGwHI5A6FRIEY6IVqtHhIepHqI7/kyEyQEagBC5mBEFlIYvdg==
  /assert-plus/1.0.0:
    engines:
      node: '>=0.8'
    resolution:
      integrity: sha1-8S4PPF13sLHN2RRpQuTpbB5N1SU=
  /assert/1.5.0:
    dependencies:
      object-assign: 4.1.1
      util: 0.10.3
    resolution:
      integrity: sha512-EDsgawzwoun2CZkCgtxJbv392v4nbk9XDD06zI+kQYoBM/3RBWLlEyJARDOmhAAosBjWACEkKL6S+lIZtcAubA==
  /assertion-error/1.1.0:
    dev: true
    resolution:
      integrity: sha512-jgsaNduz+ndvGyFt3uSuWqvy4lCnIJiovtouQN5JZHOKCS2QuhEdbcQHFhVksz2N2U9hXJo8odG7ETyWlEeuDw==
  /assign-symbols/1.0.0:
    engines:
      node: '>=0.10.0'
    resolution:
      integrity: sha1-WWZ/QfrdTyDMvCu5a41Pf3jsA2c=
  /astral-regex/1.0.0:
    engines:
      node: '>=4'
    resolution:
      integrity: sha512-+Ryf6g3BKoRc7jfp7ad8tM4TtMiaWvbF/1/sQcZPkkS7ag3D5nMBCe2UfOTONtAkaG0tO0ij3C5Lwmf1EiyjHg==
  /async-done/1.3.2:
    dependencies:
      end-of-stream: 1.1.0
      once: 1.4.0
      process-nextick-args: 2.0.1
      stream-exhaust: 1.0.2
    engines:
      node: '>= 0.10'
    resolution:
      integrity: sha512-uYkTP8dw2og1tu1nmza1n1CMW0qb8gWWlwqMmLb7MhBVs4BXrFziT6HXUd+/RlRA/i4H9AkofYloUbs1fwMqlw==
  /async-each/1.0.3:
    resolution:
      integrity: sha512-z/WhQ5FPySLdvREByI2vZiTWwCnF0moMJ1hK9YQwDTHKh6I7/uSckMetoRGb5UBZPC1z0jlw+n/XCgjeH7y1AQ==
  /async-foreach/0.1.3:
    dev: false
    resolution:
      integrity: sha1-NhIfhFwFeBct5Bmpfb6x0W7DRUI=
  /async-limiter/1.0.1:
    resolution:
      integrity: sha512-csOlWGAcRFJaI6m+F2WKdnMKr4HhdhFVBk0H/QbJFMCr+uO2kwohwXQPxw/9OCxp05r5ghVBFSyioixx3gfkNQ==
  /async-settle/1.0.0:
    dependencies:
      async-done: 1.3.2
    engines:
      node: '>= 0.10'
    resolution:
      integrity: sha1-HQqRS7Aldb7IqPOnTlCA9yssDGs=
  /async/1.5.2:
    resolution:
      integrity: sha1-7GphrlZIDAw8skHJVhjiCJL5Zyo=
  /async/2.6.3:
    dependencies:
      lodash: 4.17.19
    resolution:
      integrity: sha512-zflvls11DCy+dQWzTW2dzuilv8Z5X/pjfmZOWba6TNIVDm+2UDaJmXSOXlasHKfNBs8oo3M0aT50fDEWfKZjXg==
  /asynckit/0.4.0:
    resolution:
      integrity: sha1-x57Zf380y48robyXkLzDZkdLS3k=
  /atob/2.1.2:
    engines:
      node: '>= 4.5.0'
    hasBin: true
    resolution:
      integrity: sha512-Wm6ukoaOGJi/73p/cl2GvLjTI5JM1k/O14isD73YML8StrH/7/lRFgmg8nICZgD3bZZvjwCGxtMOD3wWNAu8cg==
  /autoprefixer/9.8.5:
    dependencies:
      browserslist: 4.13.0
      caniuse-lite: 1.0.30001100
      colorette: 1.2.1
      normalize-range: 0.1.2
      num2fraction: 1.2.2
      postcss: 7.0.32
      postcss-value-parser: 4.1.0
    dev: false
    hasBin: true
    resolution:
      integrity: sha512-C2p5KkumJlsTHoNv9w31NrBRgXhf6eCMteJuHZi2xhkgC+5Vm40MEtCKPhc0qdgAOhox0YPy1SQHTAky05UoKg==
  /available-typed-arrays/1.0.2:
    dependencies:
      array-filter: 1.0.0
    dev: true
    engines:
      node: '>= 0.4'
    resolution:
      integrity: sha512-XWX3OX8Onv97LMk/ftVyBibpGwY5a8SmuxZPzeOxqmuEqUCOM9ZE+uIaD1VNJ5QnvU2UQusvmKbuM1FR8QWGfQ==
  /aws-sign2/0.7.0:
    resolution:
      integrity: sha1-tG6JCTSpWR8tL2+G1+ap8bP+dqg=
  /aws4/1.10.0:
    resolution:
      integrity: sha512-3YDiu347mtVtjpyV3u5kVqQLP242c06zwDOgpeRnybmXlYYsLbtTrUBUm8i8srONt+FWobl5aibnU1030PeeuA==
  /babel-jest/25.5.1_@babel+core@7.10.5:
    dependencies:
      '@babel/core': 7.10.5
      '@jest/transform': 25.5.1
      '@jest/types': 25.5.0
      '@types/babel__core': 7.1.9
      babel-plugin-istanbul: 6.0.0
      babel-preset-jest: 25.5.0_@babel+core@7.10.5
      chalk: 3.0.0
      graceful-fs: 4.2.4
      slash: 3.0.0
    engines:
      node: '>= 8.3'
    peerDependencies:
      '@babel/core': ^7.0.0
    resolution:
      integrity: sha512-9dA9+GmMjIzgPnYtkhBg73gOo/RHqPmLruP3BaGL4KEX3Dwz6pI8auSN8G8+iuEG90+GSswyKvslN+JYSaacaQ==
  /babel-plugin-istanbul/6.0.0:
    dependencies:
      '@babel/helper-plugin-utils': 7.10.4
      '@istanbuljs/load-nyc-config': 1.1.0
      '@istanbuljs/schema': 0.1.2
      istanbul-lib-instrument: 4.0.3
      test-exclude: 6.0.0
    engines:
      node: '>=8'
    resolution:
      integrity: sha512-AF55rZXpe7trmEylbaE1Gv54wn6rwU03aptvRoVIGP8YykoSxqdVLV1TfwflBCE/QtHmqtP8SWlTENqbK8GCSQ==
  /babel-plugin-jest-hoist/25.5.0:
    dependencies:
      '@babel/template': 7.10.4
      '@babel/types': 7.10.5
      '@types/babel__traverse': 7.0.13
    engines:
      node: '>= 8.3'
    resolution:
      integrity: sha512-u+/W+WAjMlvoocYGTwthAiQSxDcJAyHpQ6oWlHdFZaaN+Rlk8Q7iiwDPg2lN/FyJtAYnKjFxbn7xus4HCFkg5g==
  /babel-preset-current-node-syntax/0.1.3_@babel+core@7.10.5:
    dependencies:
      '@babel/core': 7.10.5
      '@babel/plugin-syntax-async-generators': 7.8.4_@babel+core@7.10.5
      '@babel/plugin-syntax-bigint': 7.8.3_@babel+core@7.10.5
      '@babel/plugin-syntax-class-properties': 7.10.4_@babel+core@7.10.5
      '@babel/plugin-syntax-import-meta': 7.10.4_@babel+core@7.10.5
      '@babel/plugin-syntax-json-strings': 7.8.3_@babel+core@7.10.5
      '@babel/plugin-syntax-logical-assignment-operators': 7.10.4_@babel+core@7.10.5
      '@babel/plugin-syntax-nullish-coalescing-operator': 7.8.3_@babel+core@7.10.5
      '@babel/plugin-syntax-numeric-separator': 7.10.4_@babel+core@7.10.5
      '@babel/plugin-syntax-object-rest-spread': 7.8.3_@babel+core@7.10.5
      '@babel/plugin-syntax-optional-catch-binding': 7.8.3_@babel+core@7.10.5
      '@babel/plugin-syntax-optional-chaining': 7.8.3_@babel+core@7.10.5
    peerDependencies:
      '@babel/core': ^7.0.0
    resolution:
      integrity: sha512-uyexu1sVwcdFnyq9o8UQYsXwXflIh8LvrF5+cKrYam93ned1CStffB3+BEcsxGSgagoA3GEyjDqO4a/58hyPYQ==
  /babel-preset-jest/25.5.0_@babel+core@7.10.5:
    dependencies:
      '@babel/core': 7.10.5
      babel-plugin-jest-hoist: 25.5.0
      babel-preset-current-node-syntax: 0.1.3_@babel+core@7.10.5
    engines:
      node: '>= 8.3'
    peerDependencies:
      '@babel/core': ^7.0.0
    resolution:
      integrity: sha512-8ZczygctQkBU+63DtSOKGh7tFL0CeCuz+1ieud9lJ1WPQ9O6A1a/r+LGn6Y705PA6whHQ3T1XuB/PmpfNYf8Fw==
  /bach/1.2.0:
    dependencies:
      arr-filter: 1.1.2
      arr-flatten: 1.1.0
      arr-map: 2.0.2
      array-each: 1.0.1
      array-initial: 1.1.0
      array-last: 1.3.0
      async-done: 1.3.2
      async-settle: 1.0.0
      now-and-later: 2.0.1
    engines:
      node: '>= 0.10'
    resolution:
      integrity: sha1-Szzpa/JxNPeaG0FKUcFONMO9mIA=
  /balanced-match/1.0.0:
    resolution:
      integrity: sha1-ibTRmasr7kneFk6gK4nORi1xt2c=
  /base/0.11.2:
    dependencies:
      cache-base: 1.0.1
      class-utils: 0.3.6
      component-emitter: 1.3.0
      define-property: 1.0.0
      isobject: 3.0.1
      mixin-deep: 1.3.2
      pascalcase: 0.1.1
    engines:
      node: '>=0.10.0'
    resolution:
      integrity: sha512-5T6P4xPgpp0YDFvSWwEZ4NoE3aM4QBQXDzmVbraCkFj8zHM+mba8SyqB5DbZWyR7mYHo6Y7BdQo3MoA4m0TeQg==
  /base64-js/1.3.1:
    resolution:
      integrity: sha512-mLQ4i2QO1ytvGWFWmcngKO//JXAQueZvwEKtjgQFM4jIK0kU+ytMfplL8j+n5mspOfjHwoAg+9yhb7BwAHm36g==
  /batch/0.6.1:
    resolution:
      integrity: sha1-3DQxT05nkxgJP8dgJyUl+UvyXBY=
  /bcrypt-pbkdf/1.0.2:
    dependencies:
      tweetnacl: 0.14.5
    resolution:
      integrity: sha1-pDAdOJtqQ/m2f/PKEaP2Y342Dp4=
  /beeper/1.1.1:
    engines:
      node: '>=0.10.0'
    resolution:
      integrity: sha1-5tXqjF2tABMEpwsiY4RH9pyy+Ak=
  /better-path-resolve/1.0.0:
    dependencies:
      is-windows: 1.0.2
    dev: false
    engines:
      node: '>=4'
    resolution:
      integrity: sha512-pbnl5XzGBdrFU/wT4jqmJVPn2B6UHPBOhzMQkY/SPUPB6QtUXtmBHBIwCbXJol93mOpGMnQyP/+BB19q04xj7g==
  /bfj/6.1.2:
    dependencies:
      bluebird: 3.7.2
      check-types: 8.0.3
      hoopy: 0.1.4
      tryer: 1.0.1
    dev: false
    engines:
      node: '>= 6.0.0'
    resolution:
      integrity: sha512-BmBJa4Lip6BPRINSZ0BPEIfB1wUY/9rwbwvIHQA1KjX9om29B6id0wnWXq7m3bn5JrUVjeOTnVuhPT1FiHwPGw==
  /big.js/3.2.0:
    resolution:
      integrity: sha512-+hN/Zh2D08Mx65pZ/4g5bsmNiZUuChDiQfTUQ7qJr4/kuopCr88xZsAXv6mBoZEsUI4OuGHlX59qE94K2mMW8Q==
  /big.js/5.2.2:
    dev: false
    resolution:
      integrity: sha512-vyL2OymJxmarO8gxMr0mhChsO9QGwhynfuu4+MHTAW6czfq9humCB7rKpUjDd9YUiDPU4mzpyupFSvOClAwbmQ==
  /binary-extensions/1.13.1:
    engines:
      node: '>=0.10.0'
    resolution:
      integrity: sha512-Un7MIEDdUC5gNpcGDV97op1Ywk748MpHcFTHoYs6qnj1Z3j7I53VG3nwZhKzoBZmbdRNnb6WRdFlwl7tSDuZGw==
  /binary-extensions/2.1.0:
    engines:
      node: '>=8'
    resolution:
      integrity: sha512-1Yj8h9Q+QDF5FzhMs/c9+6UntbD5MkRfRwac8DoEm9ZfUBZ7tZ55YcGVAzEe4bXsdQHEk+s9S5wsOKVdZrw0tQ==
  /binaryextensions/1.0.1:
    dev: false
    resolution:
      integrity: sha1-HmN0iLNbWL2l9HdL+WpSEqjJB1U=
  /bindings/1.5.0:
    dependencies:
      file-uri-to-path: 1.0.0
    resolution:
      integrity: sha512-p2q/t/mhvuOj/UeLlV6566GD/guowlr0hHxClI0W9m7MWYkL1F0hLo+0Aexs9HSPCtR1SXQ0TD3MMKrXZajbiQ==
  /block-stream/0.0.9:
    dependencies:
      inherits: 2.0.4
    dev: false
    engines:
      node: 0.4 || >=0.5.8
    resolution:
      integrity: sha1-E+v+d4oDIFz+A3UUgeu0szAMEmo=
  /bluebird/3.7.2:
    resolution:
      integrity: sha512-XpNj6GDQzdfW+r2Wnn7xiSAd7TM3jzkxGXBGTtWKuSXv1xUV+azxAm8jdWZN06QTQk+2N2XB9jRDkvbmQmcRtg==
  /bn.js/4.11.9:
    resolution:
      integrity: sha512-E6QoYqCKZfgatHTdHzs1RRKP7ip4vvm+EyRUeE2RF0NblwVvb0p6jSVeNTOFxPn26QXN2o6SMfNxKp6kU8zQaw==
  /bn.js/5.1.2:
    resolution:
      integrity: sha512-40rZaf3bUNKTVYu9sIeeEGOg7g14Yvnj9kH7b50EiwX0Q7A6umbvfI5tvHaOERH0XigqKkfLkFQxzb4e6CIXnA==
  /body-parser/1.14.2:
    dependencies:
      bytes: 2.2.0
      content-type: 1.0.4
      debug: 2.2.0
      depd: 1.1.2
      http-errors: 1.3.1
      iconv-lite: 0.4.13
      on-finished: 2.3.0
      qs: 5.2.0
      raw-body: 2.1.7
      type-is: 1.6.18
    dev: false
    engines:
      node: '>= 0.8'
    resolution:
      integrity: sha1-EBXLH+LEQ4WCWVgdtTMy+NDPUPk=
  /body-parser/1.18.3:
    dependencies:
      bytes: 3.0.0
      content-type: 1.0.4
      debug: 2.6.9
      depd: 1.1.2
      http-errors: 1.6.3
      iconv-lite: 0.4.23
      on-finished: 2.3.0
      qs: 6.5.2
      raw-body: 2.3.3
      type-is: 1.6.18
    dev: false
    engines:
      node: '>= 0.8'
    resolution:
      integrity: sha1-WykhmP/dVTs6DyDe0FkrlWlVyLQ=
  /body-parser/1.19.0:
    dependencies:
      bytes: 3.1.0
      content-type: 1.0.4
      debug: 2.6.9
      depd: 1.1.2
      http-errors: 1.7.2
      iconv-lite: 0.4.24
      on-finished: 2.3.0
      qs: 6.7.0
      raw-body: 2.4.0
      type-is: 1.6.18
    engines:
      node: '>= 0.8'
    resolution:
      integrity: sha512-dhEPs72UPbDnAQJ9ZKMNTP6ptJaionhP5cBb541nXPlW60Jepo9RV/a4fX4XWW9CuFNK22krhrj1+rgzifNCsw==
  /bonjour/3.5.0:
    dependencies:
      array-flatten: 2.1.2
      deep-equal: 1.1.1
      dns-equal: 1.0.0
      dns-txt: 2.0.2
      multicast-dns: 6.2.3
      multicast-dns-service-types: 1.1.0
    resolution:
      integrity: sha1-jokKGD2O6aI5OzhExpGkK897yfU=
  /boolbase/1.0.0:
    dev: false
    resolution:
      integrity: sha1-aN/1++YMUes3cl6p4+0xDcwed24=
  /brace-expansion/1.1.11:
    dependencies:
      balanced-match: 1.0.0
      concat-map: 0.0.1
    resolution:
      integrity: sha512-iCuPHDFgrHX7H2vEI/5xpz07zSHB00TpugqhmYtVmMO6518mCuRMoOYFldEBl0g187ufozdaHgWKcYFb61qGiA==
  /braces/2.3.2:
    dependencies:
      arr-flatten: 1.1.0
      array-unique: 0.3.2
      extend-shallow: 2.0.1
      fill-range: 4.0.0
      isobject: 3.0.1
      repeat-element: 1.1.3
      snapdragon: 0.8.2
      snapdragon-node: 2.1.1
      split-string: 3.1.0
      to-regex: 3.0.2
    engines:
      node: '>=0.10.0'
    resolution:
      integrity: sha512-aNdbnj9P8PjdXU4ybaWLK2IF3jc/EoDYbC7AazW6to3TRsfXxscC9UXOB5iDiEQrkyIbWp2SLQda4+QAa7nc3w==
  /braces/3.0.2:
    dependencies:
      fill-range: 7.0.1
    engines:
      node: '>=8'
    resolution:
      integrity: sha512-b8um+L1RzM3WDSzvhm6gIz1yfTbBt6YTlcEKAvsmqCZZFw46z626lVj9j1yEPW33H5H+lBQpZMP1k8l+78Ha0A==
  /brorand/1.1.0:
    resolution:
      integrity: sha1-EsJe/kCkXjwyPrhnWgoM5XsiNx8=
  /browser-process-hrtime/1.0.0:
    resolution:
      integrity: sha512-9o5UecI3GhkpM6DrXr69PblIuWxPKk9Y0jHBRhdocZ2y7YECBFCsHm79Pr3OyR2AvjhDkabFJaDJMYRazHgsow==
  /browser-resolve/1.11.3:
    dependencies:
      resolve: 1.1.7
    resolution:
      integrity: sha512-exDi1BYWB/6raKHmDTCicQfTkqwN5fioMFV4j8BsfMU4R2DK/QfZfK7kOVkmWCNANf0snkBzqGqAJBao9gZMdQ==
  /browser-stdout/1.3.1:
    resolution:
      integrity: sha512-qhAVI1+Av2X7qelOfAIYwXONood6XlZE/fXaBSmW/T5SzLAmCgzi+eiWE7fUvbHaeNBQH13UftjpXxsfLkMpgw==
  /browserify-aes/1.2.0:
    dependencies:
      buffer-xor: 1.0.3
      cipher-base: 1.0.4
      create-hash: 1.2.0
      evp_bytestokey: 1.0.3
      inherits: 2.0.4
      safe-buffer: 5.2.1
    resolution:
      integrity: sha512-+7CHXqGuspUn/Sl5aO7Ea0xWGAtETPXNSAjHo48JfLdPWcMng33Xe4znFvQweqc/uzk5zSOI3H52CYnjCfb5hA==
  /browserify-cipher/1.0.1:
    dependencies:
      browserify-aes: 1.2.0
      browserify-des: 1.0.2
      evp_bytestokey: 1.0.3
    resolution:
      integrity: sha512-sPhkz0ARKbf4rRQt2hTpAHqn47X3llLkUGn+xEJzLjwY8LRs2p0v7ljvI5EyoRO/mexrNunNECisZs+gw2zz1w==
  /browserify-des/1.0.2:
    dependencies:
      cipher-base: 1.0.4
      des.js: 1.0.1
      inherits: 2.0.4
      safe-buffer: 5.2.1
    resolution:
      integrity: sha512-BioO1xf3hFwz4kc6iBhI3ieDFompMhrMlnDFC4/0/vd5MokpuAc3R+LYbwTA9A5Yc9pq9UYPqffKpW2ObuwX5A==
  /browserify-rsa/4.0.1:
    dependencies:
      bn.js: 4.11.9
      randombytes: 2.1.0
    resolution:
      integrity: sha1-IeCr+vbyApzy+vsTNWenAdQTVSQ=
  /browserify-sign/4.2.0:
    dependencies:
      bn.js: 5.1.2
      browserify-rsa: 4.0.1
      create-hash: 1.2.0
      create-hmac: 1.1.7
      elliptic: 6.5.3
      inherits: 2.0.4
      parse-asn1: 5.1.5
      readable-stream: 3.6.0
      safe-buffer: 5.2.1
    resolution:
      integrity: sha512-hEZC1KEeYuoHRqhGhTy6gWrpJA3ZDjFWv0DE61643ZnOXAKJb3u7yWcrU0mMc9SwAqK1n7myPGndkp0dFG7NFA==
  /browserify-zlib/0.2.0:
    dependencies:
      pako: 1.0.11
    resolution:
      integrity: sha512-Z942RysHXmJrhqk88FmKBVq/v5tqmSkDz7p54G/MGyjMnCFFnC79XWNbg+Vta8W6Wb2qtSZTSxIGkJrRpCFEiA==
  /browserslist/4.13.0:
    dependencies:
      caniuse-lite: 1.0.30001100
      electron-to-chromium: 1.3.498
      escalade: 3.0.2
      node-releases: 1.1.59
    dev: false
    engines:
      node: ^6 || ^7 || ^8 || ^9 || ^10 || ^11 || ^12 || >=13.7
    hasBin: true
    resolution:
      integrity: sha512-MINatJ5ZNrLnQ6blGvePd/QOz9Xtu+Ne+x29iQSCHfkU5BugKVJwZKn/iiL8UbpIpa3JhviKjz+XxMo0m2caFQ==
  /bs-logger/0.2.6:
    dependencies:
      fast-json-stable-stringify: 2.1.0
    dev: true
    engines:
      node: '>= 6'
    resolution:
      integrity: sha512-pd8DCoxmbgc7hyPKOvxtqNcjYoOsABPQdcCUjGp3d42VR2CX1ORhk2A87oqqu5R1kk+76nsxZupkmyd+MVtCog==
  /bser/2.1.1:
    dependencies:
      node-int64: 0.4.0
    resolution:
      integrity: sha512-gQxTNE/GAfIIrmHLUE3oJyp5FO6HRBfhjnw4/wMmA63ZGDJnWBmgY/lyQBpnDUkGmAhbSe39tx2d/iTOAfglwQ==
  /buffer-equal/1.0.0:
    engines:
      node: '>=0.4.0'
    resolution:
      integrity: sha1-WWFrSYME1Var1GaWayLu2j7KX74=
  /buffer-from/1.1.1:
    resolution:
      integrity: sha512-MQcXEUbCKtEo7bhqEs6560Hyd4XaovZlO/k9V3hjVUF/zwW7KBVdSK4gIt/bzwS9MbR5qob+F5jusZsb0YQK2A==
  /buffer-indexof/1.1.1:
    resolution:
      integrity: sha512-4/rOEg86jivtPTeOUUT61jJO1Ya1TrR/OkqCSZDyq84WJh3LuuiphBYJN+fm5xufIk4XAFcEwte/8WzC8If/1g==
  /buffer-xor/1.0.3:
    resolution:
      integrity: sha1-JuYe0UIvtw3ULm42cp7VHYVf6Nk=
  /buffer/4.9.2:
    dependencies:
      base64-js: 1.3.1
      ieee754: 1.1.13
      isarray: 1.0.0
    resolution:
      integrity: sha512-xq+q3SRMOxGivLhBNaUdC64hDTQwejJ+H0T/NB1XMtTVEwNTrfFF3gAxiyW0Bu/xWEGhjVKgUcMhCrUy2+uCWg==
  /builtin-modules/1.1.1:
    engines:
      node: '>=0.10.0'
    resolution:
      integrity: sha1-Jw8HbFpywC9bZaR9+Uxf46J4iS8=
  /builtin-modules/3.1.0:
    dev: false
    engines:
      node: '>=6'
    resolution:
      integrity: sha512-k0KL0aWZuBt2lrxrcASWDfwOLMnodeQjodT/1SxEQAXsHANgo6ZC/VEaSEHCXt7aSTZ4/4H5LKa+tBXmW7Vtvw==
  /builtin-status-codes/3.0.0:
    resolution:
      integrity: sha1-hZgoeOIbmOHGZCXgPQF0eI9Wnug=
  /builtins/1.0.3:
    dev: false
    resolution:
      integrity: sha1-y5T662HIaWRR2zZTThQi+U8K7og=
  /bytes/2.2.0:
    dev: false
    resolution:
      integrity: sha1-/TVGSkA/b5EXwt42Cez/nK4ABYg=
  /bytes/2.4.0:
    dev: false
    resolution:
      integrity: sha1-fZcZb51br39pNeJZhVSe3SpsIzk=
  /bytes/3.0.0:
    engines:
      node: '>= 0.8'
    resolution:
      integrity: sha1-0ygVQE1olpn4Wk6k+odV3ROpYEg=
  /bytes/3.1.0:
    engines:
      node: '>= 0.8'
    resolution:
      integrity: sha512-zauLjrfCG+xvoyaqLoV8bLVXXNGC4JqlxFCutSDWA6fJrTo2ZuvLYTqZ7aHBLZSMOopbzwv8f+wZcVzfVTI2Dg==
  /cacache/12.0.4:
    dependencies:
      bluebird: 3.7.2
      chownr: 1.1.4
      figgy-pudding: 3.5.2
      glob: 7.1.6
      graceful-fs: 4.2.4
      infer-owner: 1.0.4
      lru-cache: 5.1.1
      mississippi: 3.0.0
      mkdirp: 0.5.5
      move-concurrently: 1.0.1
      promise-inflight: 1.0.1
      rimraf: 2.7.1
      ssri: 6.0.1
      unique-filename: 1.1.1
      y18n: 4.0.0
    resolution:
      integrity: sha512-a0tMB40oefvuInr4Cwb3GerbL9xTj1D5yg0T5xrjGCGyfvbxseIXX7BAO/u/hIXdafzOI5JC3wDwHyf24buOAQ==
  /cache-base/1.0.1:
    dependencies:
      collection-visit: 1.0.0
      component-emitter: 1.3.0
      get-value: 2.0.6
      has-value: 1.0.0
      isobject: 3.0.1
      set-value: 2.0.1
      to-object-path: 0.3.0
      union-value: 1.0.1
      unset-value: 1.0.0
    engines:
      node: '>=0.10.0'
    resolution:
      integrity: sha512-AKcdTnFSWATd5/GCPRxr2ChwIJ85CeyrEyjRHlKxQ56d4XJMGym0uAiKn0xbLOGOl3+yRpOTi484dVCEc5AUzQ==
  /callsite/1.0.0:
    dev: false
    resolution:
      integrity: sha1-KAOY5dZkvXQDi28JBRU+borxvCA=
  /callsites/3.1.0:
    engines:
      node: '>=6'
    resolution:
      integrity: sha512-P8BjAsXvZS+VIDUI11hHCQEv74YT67YUi5JJFNWIqL235sBmjX4+qx9Muvls5ivyNENctx46xQLQ3aTuE7ssaQ==
  /camel-case/3.0.0:
    dependencies:
      no-case: 2.3.2
      upper-case: 1.1.3
    dev: false
    resolution:
      integrity: sha1-yjw2iKTpzzpM2nd9xNy8cTJJz3M=
  /camelcase-keys/2.1.0:
    dependencies:
      camelcase: 2.1.1
      map-obj: 1.0.1
    dev: false
    engines:
      node: '>=0.10.0'
    resolution:
      integrity: sha1-MIvur/3ygRkFHvodkyITyRuPkuc=
  /camelcase/2.1.1:
    engines:
      node: '>=0.10.0'
    resolution:
      integrity: sha1-fB0W1nmhu+WcoCys7PsBHiAfWh8=
  /camelcase/3.0.0:
    engines:
      node: '>=0.10.0'
    resolution:
      integrity: sha1-MvxLn82vhF/N9+c7uXysImHwqwo=
  /camelcase/4.1.0:
    dev: true
    engines:
      node: '>=4'
    resolution:
      integrity: sha1-1UVjW+HjPFQmScaRc+Xeas+uNN0=
  /camelcase/5.3.1:
    engines:
      node: '>=6'
    resolution:
      integrity: sha512-L28STB170nwWS63UjtlEOE3dldQApaJXZkOI1uMFfzf3rRuPegHaHesyee+YxQ+W6SvRDQV6UrdOdRiR153wJg==
  /caniuse-lite/1.0.30001100:
    dev: false
    resolution:
      integrity: sha512-0eYdp1+wFCnMlCj2oudciuQn2B9xAFq3WpgpcBIZTxk/1HNA/O2YA7rpeYhnOqsqAJq1AHUgx6i1jtafg7m2zA==
  /capture-exit/2.0.0:
    dependencies:
      rsvp: 4.8.5
    engines:
      node: 6.* || 8.* || >= 10.*
    resolution:
      integrity: sha512-PiT/hQmTonHhl/HFGN+Lx3JJUznrVYJ3+AQsnthneZbvW7x+f08Tk7yLJTLEOUvBTbduLeeBkxEaYXUOUrRq6g==
  /caseless/0.12.0:
    resolution:
      integrity: sha1-G2gcIf+EAzyCZUMJBolCDRhxUdw=
  /chai/3.5.0:
    dependencies:
      assertion-error: 1.1.0
      deep-eql: 0.1.3
      type-detect: 1.0.0
    dev: true
    engines:
      node: '>= 0.4.0'
    resolution:
      integrity: sha1-TQJjewZ/6Vi9v906QOxW/vc3Mkc=
  /chalk/1.1.3:
    dependencies:
      ansi-styles: 2.2.1
      escape-string-regexp: 1.0.5
      has-ansi: 2.0.0
      strip-ansi: 3.0.1
      supports-color: 2.0.0
    engines:
      node: '>=0.10.0'
    resolution:
      integrity: sha1-qBFcVeSnAv5NFQq9OHKCKn4J/Jg=
  /chalk/2.4.2:
    dependencies:
      ansi-styles: 3.2.1
      escape-string-regexp: 1.0.5
      supports-color: 5.5.0
    engines:
      node: '>=4'
    resolution:
      integrity: sha512-Mti+f9lpJNcwF4tWV8/OrTTtF1gZi+f8FqlyAdouralcFWFQWF2+NgCHShjkCb+IFBLq9buZwE1xckQU4peSuQ==
  /chalk/3.0.0:
    dependencies:
      ansi-styles: 4.2.1
      supports-color: 7.1.0
    engines:
      node: '>=8'
    resolution:
      integrity: sha512-4D3B6Wf41KOYRFdszmDqMCGq5VV/uMAB273JILmO+3jAlh8X4qDtdtgCR3fxtbLEMzSx22QdhnDcJvu2u1fVwg==
  /chalk/4.1.0:
    dependencies:
      ansi-styles: 4.2.1
      supports-color: 7.1.0
    engines:
      node: '>=10'
    resolution:
      integrity: sha512-qwx12AxXe2Q5xQ43Ac//I6v5aXTipYrSESdOgzrN+9XjgEpyjpKuvSGaN4qE93f7TQTlerQQ8S+EQ0EyDoVL1A==
  /chardet/0.7.0:
    resolution:
      integrity: sha512-mT8iDcrh03qDGRRmoA2hmBJnxpllMR+0/0qlzjqZES6NdiWDcZkCNAk4rPFZ9Q85r27unkiNNg8ZOiwZXBHwcA==
  /check-types/8.0.3:
    dev: false
    resolution:
      integrity: sha512-YpeKZngUmG65rLudJ4taU7VLkOCTMhNl/u4ctNC56LQS/zJTyNH0Lrtwm1tfTsbLlwvlfsA2d1c8vCf/Kh2KwQ==
  /chokidar/2.1.8:
    dependencies:
      anymatch: 2.0.0
      async-each: 1.0.3
      braces: 2.3.2
      glob-parent: 3.1.0
      inherits: 2.0.4
      is-binary-path: 1.0.1
      is-glob: 4.0.1
      normalize-path: 3.0.0
      path-is-absolute: 1.0.1
      readdirp: 2.2.1
      upath: 1.2.0
    deprecated: Chokidar 2 will break on node v14+. Upgrade to chokidar 3 with 15x less dependencies.
    optionalDependencies:
      fsevents: 1.2.13
    resolution:
      integrity: sha512-ZmZUazfOzf0Nve7duiCKD23PFSCs4JPoYyccjUFF3aQkQadqBhfzhjkwBH2mNOG9cTBwhamM37EIsIkZw3nRgg==
  /chokidar/3.4.0:
    dependencies:
      anymatch: 3.1.1
      braces: 3.0.2
      glob-parent: 5.1.1
      is-binary-path: 2.1.0
      is-glob: 4.0.1
      normalize-path: 3.0.0
      readdirp: 3.4.0
    engines:
      node: '>= 8.10.0'
    optionalDependencies:
      fsevents: 2.1.3
    resolution:
      integrity: sha512-aXAaho2VJtisB/1fg1+3nlLJqGOuewTzQpd/Tz0yTg2R0e4IGtshYvtjowyEumcBv2z+y4+kc75Mz7j5xJskcQ==
  /chownr/1.1.4:
    resolution:
      integrity: sha512-jJ0bqzaylmJtVnNgzTeSOs8DPavpbYgEr/b0YL8/2GO3xJEhInFmhKMUnEJQjZumK7KXGFhUy89PrsJWlakBVg==
  /chrome-trace-event/1.0.2:
    dependencies:
      tslib: 1.13.0
    engines:
      node: '>=6.0'
    resolution:
      integrity: sha512-9e/zx1jw7B4CO+c/RXoCsfg/x1AfUBioy4owYH0bJprEYAx5hRFLRhWBqHAG57D0ZM4H7vxbP7bPe0VwhQRYDQ==
  /ci-info/2.0.0:
    resolution:
      integrity: sha512-5tK7EtrZ0N+OLFMthtqOj4fI2Jeb88C4CAZPu25LDVUgXJ0A3Js4PMGqrn0JU1W0Mh1/Z8wZzYPxqUrXeBboCQ==
  /cipher-base/1.0.4:
    dependencies:
      inherits: 2.0.4
      safe-buffer: 5.2.1
    resolution:
      integrity: sha512-Kkht5ye6ZGmwv40uUDZztayT2ThLQGfnj/T71N/XzeZeo3nf8foyW7zGTsPYkEya3m5f3cAypH+qe7YOrM1U2Q==
  /class-utils/0.3.6:
    dependencies:
      arr-union: 3.1.0
      define-property: 0.2.5
      isobject: 3.0.1
      static-extend: 0.1.2
    engines:
      node: '>=0.10.0'
    resolution:
      integrity: sha512-qOhPa/Fj7s6TY8H8esGu5QNpMMQxz79h+urzrNYN6mn+9BnxlDGf5QZ+XeCDsxSjPqsSR56XOZOJmpeurnLMeg==
  /clean-css/4.2.1:
    dependencies:
      source-map: 0.6.1
    dev: false
    engines:
      node: '>= 4.0'
    resolution:
      integrity: sha512-4ZxI6dy4lrY6FHzfiy1aEOXgu4LIsW2MhwG0VBKdcoGoH/XLFgaHSdLTGr4O8Be6A8r3MOphEiI8Gc1n0ecf3g==
  /cli-cursor/2.1.0:
    dependencies:
      restore-cursor: 2.0.0
    engines:
      node: '>=4'
    resolution:
      integrity: sha1-s12sN2R5+sw+lHR9QdDQ9SOP/LU=
  /cli-cursor/3.1.0:
    dependencies:
      restore-cursor: 3.1.0
    engines:
      node: '>=8'
    resolution:
      integrity: sha512-I/zHAwsKf9FqGoXM4WWRACob9+SNukZTd94DWF57E4toouRulbCxcUh6RKUEOQlYTHJnzkPMySvPNaaSLNfLZw==
  /cli-table/0.3.1:
    dependencies:
      colors: 1.0.3
    dev: false
    engines:
      node: '>= 0.2.0'
    resolution:
      integrity: sha1-9TsFJmqLGguTSz0IIebi3FkUriM=
  /cli-width/2.2.1:
    resolution:
      integrity: sha512-GRMWDxpOB6Dgk2E5Uo+3eEBvtOOlimMmpbFiKuLFnQzYDavtLFY3K5ona41jgN/WdRZtG7utuVSVTL4HbZHGkw==
  /cli-width/3.0.0:
    engines:
      node: '>= 10'
    resolution:
      integrity: sha512-FxqpkPPwu1HjuN93Omfm4h8uIanXofW0RxVEW3k5RKx+mJJYSthzNhp32Kzxxy3YAEZ/Dc/EWN1vZRY0+kOhbw==
  /cliui/3.2.0:
    dependencies:
      string-width: 1.0.2
      strip-ansi: 3.0.1
      wrap-ansi: 2.1.0
    resolution:
      integrity: sha1-EgYBU3qRbSmUD5NNo7SNWFo5IT0=
  /cliui/5.0.0:
    dependencies:
      string-width: 3.1.0
      strip-ansi: 5.2.0
      wrap-ansi: 5.1.0
    resolution:
      integrity: sha512-PYeGSEmmHM6zvoef2w8TPzlrnNpXIjTipYK780YswmIP9vjxmd6Y2a3CB2Ks6/AU8NHjZugXvo8w3oWM2qnwXA==
  /cliui/6.0.0:
    dependencies:
      string-width: 4.2.0
      strip-ansi: 6.0.0
      wrap-ansi: 6.2.0
    resolution:
      integrity: sha512-t6wbgtoCXvAzst7QgXxJYqPt0usEfbgQdftEPbLL/cvv6HPE5VgvqCuAIDR0NgU52ds6rFwqrgakNLrHEjCbrQ==
  /clone-buffer/1.0.0:
    engines:
      node: '>= 0.10'
    resolution:
      integrity: sha1-4+JbIHrE5wGvch4staFnksrD3Fg=
  /clone-stats/0.0.1:
    resolution:
      integrity: sha1-uI+UqCzzi4eR1YBG6kAprYjKmdE=
  /clone-stats/1.0.0:
    resolution:
      integrity: sha1-s3gt/4u1R04Yuba/D9/ngvh3doA=
  /clone/1.0.4:
    engines:
      node: '>=0.8'
    resolution:
      integrity: sha1-2jCcwmPfFZlMaIypAheco8fNfH4=
  /clone/2.1.2:
    engines:
      node: '>=0.8'
    resolution:
      integrity: sha1-G39Ln1kfHo+DZwQBYANFoCiHQ18=
  /cloneable-readable/1.1.3:
    dependencies:
      inherits: 2.0.4
      process-nextick-args: 2.0.1
      readable-stream: 2.3.7
    resolution:
      integrity: sha512-2EF8zTQOxYq70Y4XKtorQupqF0m49MBz2/yf5Bj+MHjvpG3Hy7sImifnqD6UA+TKYxeSV+u6qqQPawN5UvnpKQ==
  /co/4.6.0:
    engines:
      iojs: '>= 1.0.0'
      node: '>= 0.12.0'
    resolution:
      integrity: sha1-bqa989hTrlTMuOR7+gvz+QMfsYQ=
  /code-point-at/1.1.0:
    engines:
      node: '>=0.10.0'
    resolution:
      integrity: sha1-DQcLTQQ6W+ozovGkDi7bPZpMz3c=
  /collect-v8-coverage/1.0.1:
    resolution:
      integrity: sha512-iBPtljfCNcTKNAto0KEtDfZ3qzjJvqE3aTGZsbhjSBlorqpXJlaWWtPO35D+ZImoC3KWejX64o+yPGxhWSTzfg==
  /collection-map/1.0.0:
    dependencies:
      arr-map: 2.0.2
      for-own: 1.0.0
      make-iterator: 1.0.1
    engines:
      node: '>=0.10.0'
    resolution:
      integrity: sha1-rqDwb40mx4DCt1SUOFVEsiVa8Yw=
  /collection-visit/1.0.0:
    dependencies:
      map-visit: 1.0.0
      object-visit: 1.0.1
    engines:
      node: '>=0.10.0'
    resolution:
      integrity: sha1-S8A3PBZLwykbTTaMgpzxqApZ3KA=
  /color-convert/1.9.3:
    dependencies:
      color-name: 1.1.3
    resolution:
      integrity: sha512-QfAUtd+vFdAtFQcC8CCyYt1fYWxSqAiK2cSD6zDB8N3cpsEBAvRxp9zOGg6G/SHHJYAT88/az/IuDGALsNVbGg==
  /color-convert/2.0.1:
    dependencies:
      color-name: 1.1.4
    engines:
      node: '>=7.0.0'
    resolution:
      integrity: sha512-RRECPsj7iu/xb5oKYcsFHSppFNnsj/52OVTRKb4zP5onXwVF3zVmmToNcOfGC+CRDpfK/U584fMg38ZHCaElKQ==
  /color-name/1.1.3:
    resolution:
      integrity: sha1-p9BVi9icQveV3UIyj3QIMcpTvCU=
  /color-name/1.1.4:
    resolution:
      integrity: sha512-dOy+3AuW3a2wNbZHIuMZpTcgjGuLU/uBL/ubcZF9OXbDo8ff4O8yVp5Bf0efS8uEoYo5q4Fx7dY9OgQGXgAsQA==
  /color-support/1.1.3:
    hasBin: true
    resolution:
      integrity: sha512-qiBjkpbMLO/HL68y+lh4q0/O1MZFj2RX6X/KmMa3+gJD3z+WwI1ZzDHysvqHGS3mP6mznPckpXmw1nI9cJjyRg==
  /colorette/1.2.1:
    dev: false
    resolution:
      integrity: sha512-puCDz0CzydiSYOrnXpz/PKd69zRrribezjtE9yd4zvytoRc8+RY/KJPvtPFKZS3E3wP6neGyMe0vOTlHO5L3Pw==
  /colors/1.0.3:
    dev: false
    engines:
      node: '>=0.1.90'
    resolution:
      integrity: sha1-BDP0TYCWgP3rYO0mDxsMJi6CpAs=
  /colors/1.2.5:
    engines:
      node: '>=0.1.90'
    resolution:
      integrity: sha512-erNRLao/Y3Fv54qUa0LBB+//Uf3YwMUmdJinN20yMXm9zdKKqH9wt7R9IIVZ+K7ShzfpLV/Zg8+VyrBJYB4lpg==
  /combined-stream/1.0.8:
    dependencies:
      delayed-stream: 1.0.0
    engines:
      node: '>= 0.8'
    resolution:
      integrity: sha512-FQN4MRfuJeHf7cBbBMJFXhKSDq+2kAArBlmRBvcvFE5BB1HZKXtSFASDhdlz9zOYwxh8lDdnvmMOe/+5cdoEdg==
  /commander/2.11.0:
    dev: false
    resolution:
      integrity: sha512-b0553uYA5YAEGgyYIGYROzKQ7X5RAqedkfjiZxwi0kL1g3bOaBNNZfYkzt/CL0umgD5wc9Jec2FbB98CjkMRvQ==
  /commander/2.15.1:
    resolution:
      integrity: sha512-VlfT9F3V0v+jr4yxPc5gg9s62/fIVWsd2Bk2iD435um1NlGMYdVCq+MjcXnhYq2icNOizHr1kK+5TI6H0Hy0ag==
  /commander/2.17.1:
    dev: false
    resolution:
      integrity: sha512-wPMUt6FnH2yzG95SA6mzjQOEKUU3aLaDEmzs1ti+1E9h+CsrZghRlqEM/EJ4KscsQVG8uNN4uVreUeT8+drlgg==
  /commander/2.19.0:
    dev: false
    resolution:
      integrity: sha512-6tvAOO+D6OENvRAh524Dh9jcfKTYDQAqvqezbCW82xj5X0pSrcpxtvRKHLG0yBY6SD7PSDrJaj+0AiOcKVd1Xg==
  /commander/2.20.3:
    resolution:
      integrity: sha512-GpVkmM8vF2vQUkj2LvZmD35JxeJOLCwJ9cUkugyk2nuhbv3+mJvpLYYt+0+USMxE+oj+ey/lJEnhZw75x/OMcQ==
  /commander/5.1.0:
    dev: false
    engines:
      node: '>= 6'
    resolution:
      integrity: sha512-P0CysNDQ7rtVw4QIQtm+MRxV66vKFSvlsQvGYXZWR3qFU0jlMKHZZZgw8e+8DSah4UDKMqnknRDQz+xuQXQ/Zg==
  /commondir/1.0.1:
    resolution:
      integrity: sha1-3dgA2gxmEnOTzKWVDqloo6rxJTs=
  /component-emitter/1.3.0:
    resolution:
      integrity: sha512-Rd3se6QB+sO1TwqZjscQrurpEPIfO0/yYnSin6Q/rD3mOutHvUrCAhJub3r90uNb+SESBuE0QYoB90YdfatsRg==
  /compressible/2.0.18:
    dependencies:
      mime-db: 1.44.0
    engines:
      node: '>= 0.6'
    resolution:
      integrity: sha512-AF3r7P5dWxL8MxyITRMlORQNaOA2IkAFaTr4k7BUumjPtRpGDTZpl0Pb1XCO6JeDCBdp126Cgs9sMxqSjgYyRg==
  /compression/1.7.4:
    dependencies:
      accepts: 1.3.7
      bytes: 3.0.0
      compressible: 2.0.18
      debug: 2.6.9
      on-headers: 1.0.2
      safe-buffer: 5.1.2
      vary: 1.1.2
    engines:
      node: '>= 0.8.0'
    resolution:
      integrity: sha512-jaSIDzP9pZVS4ZfQ+TzvtiWhdpFhE2RDHz8QJkpX9SIpLq88VueF5jJw6t+6CUQcAoA6t+x89MLrWAqpfDE8iQ==
  /concat-map/0.0.1:
    resolution:
      integrity: sha1-2Klr13/Wjfd5OnMDajug1UBdR3s=
  /concat-stream/1.6.2:
    dependencies:
      buffer-from: 1.1.1
      inherits: 2.0.4
      readable-stream: 2.3.7
      typedarray: 0.0.6
    engines:
      '0': node >= 0.8
    resolution:
      integrity: sha512-27HBghJxjiZtIk3Ycvn/4kbJk/1uZuJFfuPEns6LaEvpvG1f0hTea8lilrouyo9mVc2GWdcEZ8OLoGmSADlrCw==
  /connect-history-api-fallback/1.6.0:
    engines:
      node: '>=0.8'
    resolution:
      integrity: sha512-e54B99q/OUoH64zYYRf3HBP5z24G38h5D3qXu23JGRoigpX5Ss4r9ZnDk3g0Z8uQC2x2lPaJ+UlWBc1ZWBWdLg==
  /connect-livereload/0.5.4:
    dev: false
    resolution:
      integrity: sha1-gBV9E3HJ83zBQDmrGJWXDRGdw7w=
  /connect/3.7.0:
    dependencies:
      debug: 2.6.9
      finalhandler: 1.1.2
      parseurl: 1.3.3
      utils-merge: 1.0.1
    dev: false
    engines:
      node: '>= 0.10.0'
    resolution:
      integrity: sha512-ZqRXc+tZukToSNmh5C2iWMSoV3X1YUcPbqEM4DkEG5tNQXrQUZCNVGGv3IuicnkMtPfGf3Xtp8WCXs295iQ1pQ==
  /console-browserify/1.2.0:
    resolution:
      integrity: sha512-ZMkYO/LkF17QvCPqM0gxw8yUzigAOZOSWSHg91FH6orS7vcEj5dVZTidN2fQ14yBSdg97RqhSNwLUXInd52OTA==
  /console-control-strings/1.1.0:
    dev: false
    resolution:
      integrity: sha1-PXz0Rk22RG6mRL9LOVB/mFEAjo4=
  /constants-browserify/1.0.0:
    resolution:
      integrity: sha1-wguW2MYXdIqvHBYCF2DNJ/y4y3U=
  /content-disposition/0.5.2:
    dev: false
    engines:
      node: '>= 0.6'
    resolution:
      integrity: sha1-DPaLud318r55YcOoUXjLhdunjLQ=
  /content-disposition/0.5.3:
    dependencies:
      safe-buffer: 5.1.2
    engines:
      node: '>= 0.6'
    resolution:
      integrity: sha512-ExO0774ikEObIAEV9kDo50o+79VCUdEB6n6lzKgGwupcVeRlhrj3qGAfwq8G6uBJjkqLrhT0qEYFcWng8z1z0g==
  /content-type/1.0.4:
    engines:
      node: '>= 0.6'
    resolution:
      integrity: sha512-hIP3EEPs8tB9AT1L+NUqtwOAps4mk2Zob89MWXMHjHWg9milF/j4osnnQLXBCBFBk/tvIG/tUc9mOUJiPBhPXA==
  /convert-source-map/1.7.0:
    dependencies:
      safe-buffer: 5.1.2
    resolution:
      integrity: sha512-4FJkXzKXEDB1snCFZlLP4gpC3JILicCpGbzG9f9G7tGqGCzETQ2hWPrcinA9oU4wtf2biUaEH5065UnMeR33oA==
  /cookie-signature/1.0.6:
    resolution:
      integrity: sha1-4wOogrNCzD7oylE6eZmXNNqzriw=
  /cookie/0.3.1:
    dev: false
    engines:
      node: '>= 0.6'
    resolution:
      integrity: sha1-5+Ch+e9DtMi6klxcWpboBtFoc7s=
  /cookie/0.4.0:
    engines:
      node: '>= 0.6'
    resolution:
      integrity: sha512-+Hp8fLp57wnUSt0tY0tHEXh4voZRDnoIrZPqlo3DPiI4y9lwg/jqx+1Om94/W6ZaPDOUbnjOt/99w66zk+l1Xg==
  /copy-concurrently/1.0.5:
    dependencies:
      aproba: 1.2.0
      fs-write-stream-atomic: 1.0.10
      iferr: 0.1.5
      mkdirp: 0.5.5
      rimraf: 2.7.1
      run-queue: 1.0.3
    resolution:
      integrity: sha512-f2domd9fsVDFtaFcbaRZuYXwtdmnzqbADSwhSWYxYB/Q8zsdUUFMXVRwXGDMWmbEzAn1kdRrtI1T/KTFOL4X2A==
  /copy-descriptor/0.1.1:
    engines:
      node: '>=0.10.0'
    resolution:
      integrity: sha1-Z29us8OZl8LuGsOpJP1hJHSPV40=
  /copy-props/2.0.4:
    dependencies:
      each-props: 1.3.2
      is-plain-object: 2.0.4
    resolution:
      integrity: sha512-7cjuUME+p+S3HZlbllgsn2CDwS+5eCCX16qBgNC4jgSTf49qR1VKy/Zhl400m0IQXl/bPGEVqncgUUMjrr4s8A==
  /core-util-is/1.0.2:
    resolution:
      integrity: sha1-tf1UIgqivFq1eqtxQMlAdUUDwac=
  /create-ecdh/4.0.3:
    dependencies:
      bn.js: 4.11.9
      elliptic: 6.5.3
    resolution:
      integrity: sha512-GbEHQPMOswGpKXM9kCWVrremUcBmjteUaQ01T9rkKCPDXfUHX0IoP9LpHYo2NPFampa4e+/pFDc3jQdxrxQLaw==
  /create-hash/1.2.0:
    dependencies:
      cipher-base: 1.0.4
      inherits: 2.0.4
      md5.js: 1.3.5
      ripemd160: 2.0.2
      sha.js: 2.4.11
    resolution:
      integrity: sha512-z00bCGNHDG8mHAkP7CtT1qVu+bFQUPjYq/4Iv3C3kWjTFV10zIjfSoeqXo9Asws8gwSHDGj/hl2u4OGIjapeCg==
  /create-hmac/1.1.7:
    dependencies:
      cipher-base: 1.0.4
      create-hash: 1.2.0
      inherits: 2.0.4
      ripemd160: 2.0.2
      safe-buffer: 5.2.1
      sha.js: 2.4.11
    resolution:
      integrity: sha512-MJG9liiZ+ogc4TzUwuvbER1JRdgvUFSB5+VR/g5h82fGaIRWMWddtKBHi7/sVhfjQZ6SehlyhvQYrcYkaUIpLg==
  /cross-spawn/3.0.1:
    dependencies:
      lru-cache: 4.1.5
      which: 1.3.1
    dev: false
    resolution:
      integrity: sha1-ElYDfsufDF9549bvE14wdwGEuYI=
  /cross-spawn/6.0.5:
    dependencies:
      nice-try: 1.0.5
      path-key: 2.0.1
      semver: 5.7.1
      shebang-command: 1.2.0
      which: 1.3.1
    engines:
      node: '>=4.8'
    resolution:
      integrity: sha512-eTVLrBSt7fjbDygz805pMnstIs2VTBNkRm0qxZd+M7A5XDdxVRWO5MxGBXZhjY4cqLYLdtrGqRf8mBPmzwSpWQ==
  /cross-spawn/7.0.3:
    dependencies:
      path-key: 3.1.1
      shebang-command: 2.0.0
      which: 2.0.2
    engines:
      node: '>= 8'
    resolution:
      integrity: sha512-iRDPJKUPVEND7dHPO8rkbOnPpyDygcDFtWjpeWNCgy8WP2rXcxXL8TskReQl6OrB2G7+UJrags1q15Fudc7G6w==
  /crypto-browserify/3.12.0:
    dependencies:
      browserify-cipher: 1.0.1
      browserify-sign: 4.2.0
      create-ecdh: 4.0.3
      create-hash: 1.2.0
      create-hmac: 1.1.7
      diffie-hellman: 5.0.3
      inherits: 2.0.4
      pbkdf2: 3.1.1
      public-encrypt: 4.0.3
      randombytes: 2.1.0
      randomfill: 1.0.4
    resolution:
      integrity: sha512-fz4spIh+znjO2VjL+IdhEpRJ3YN6sMzITSBijk6FK2UvTqruSQW+/cCZTSNsMiZNvUeq0CqurF+dAbyiGOY6Wg==
  /css-modules-loader-core/1.1.0:
    dependencies:
      icss-replace-symbols: 1.1.0
      postcss: 6.0.1
      postcss-modules-extract-imports: 1.1.0
      postcss-modules-local-by-default: 1.2.0
      postcss-modules-scope: 1.1.0
      postcss-modules-values: 1.3.0
    dev: false
    resolution:
      integrity: sha1-WQhmgpShvs0mGuCkziGwtVHyHRY=
  /css-select/1.2.0:
    dependencies:
      boolbase: 1.0.0
      css-what: 2.1.3
      domutils: 1.5.1
      nth-check: 1.0.2
    dev: false
    resolution:
      integrity: sha1-KzoRBTnFNV8c2NMUYj6HCxIeyFg=
  /css-selector-tokenizer/0.7.2:
    dependencies:
      cssesc: 3.0.0
      fastparse: 1.1.2
      regexpu-core: 4.7.0
    dev: false
    resolution:
      integrity: sha512-yj856NGuAymN6r8bn8/Jl46pR+OC3eEvAhfGYDUe7YPtTPAYrSSw4oAniZ9Y8T5B92hjhwTBLUen0/vKPxf6pw==
  /css-what/2.1.3:
    dev: false
    resolution:
      integrity: sha512-a+EPoD+uZiNfh+5fxw2nO9QwFa6nJe2Or35fGY6Ipw1R3R4AGz1d1TEZrCegvw2YTmZ0jXirGYlzxxpYSHwpEg==
  /cssesc/3.0.0:
    dev: false
    engines:
      node: '>=4'
    hasBin: true
    resolution:
      integrity: sha512-/Tb/JcjK111nNScGob5MNtsntNM1aCNUDipB/TkwZFhyDrrE47SOx/18wF2bbjgc3ZzCSKW1T5nt5EbFoAz/Vg==
  /cssom/0.3.8:
    resolution:
      integrity: sha512-b0tGHbfegbhPJpxpiBPU2sCkigAqtM9O121le6bbOlgyV+NyGyCmVfJ6QW9eRjz8CpNfWEOYBIMIGRYkLwsIYg==
  /cssom/0.4.4:
    resolution:
      integrity: sha512-p3pvU7r1MyyqbTk+WbNJIgJjG2VmTIaB10rI93LzVPrmDJKkzKYMtxxyAvQXR/NS6otuzveI7+7BBq3SjBS2mw==
  /cssstyle/0.3.1:
    dependencies:
      cssom: 0.3.8
    resolution:
      integrity: sha512-tNvaxM5blOnxanyxI6panOsnfiyLRj3HV4qjqqS45WPNS1usdYWRUQjqTEEELK73lpeP/1KoIGYUwrBn/VcECA==
  /cssstyle/2.3.0:
    dependencies:
      cssom: 0.3.8
    engines:
      node: '>=8'
    resolution:
      integrity: sha512-AZL67abkUzIuvcHqk7c09cezpGNcxUxU4Ioi/05xHk4DQeTkWmGYftIE6ctU6AEt+Gn4n1lDStOtj7FKycP71A==
  /currently-unhandled/0.4.1:
    dependencies:
      array-find-index: 1.0.2
    dev: false
    engines:
      node: '>=0.10.0'
    resolution:
      integrity: sha1-mI3zP+qxke95mmE2nddsF635V+o=
  /cyclist/1.0.1:
    resolution:
      integrity: sha1-WW6WmP0MgOEgOMK4LW6xs1tiJNk=
  /d/1.0.1:
    dependencies:
      es5-ext: 0.10.53
      type: 1.2.0
    resolution:
      integrity: sha512-m62ShEObQ39CfralilEQRjH6oAMtNCV1xJyEx5LpRYUVN+EviphDgUc/F3hnYbADmkiNs67Y+3ylmlG7Lnu+FA==
  /dargs/5.1.0:
    engines:
      node: '>=4'
    resolution:
      integrity: sha1-7H6lDHhWTNNsnV7Bj2Yyn63ieCk=
  /dashdash/1.14.1:
    dependencies:
      assert-plus: 1.0.0
    engines:
      node: '>=0.10'
    resolution:
      integrity: sha1-hTz6D3y+L+1d4gMmuN1YEDX24vA=
  /data-urls/1.1.0:
    dependencies:
      abab: 2.0.3
      whatwg-mimetype: 2.3.0
      whatwg-url: 7.1.0
    resolution:
      integrity: sha512-YTWYI9se1P55u58gL5GkQHW4P6VJBJ5iBT+B5a7i2Tjadhv52paJG0qHX4A0OR6/t52odI64KP2YvFpkDOi3eQ==
  /dateformat/1.0.12:
    dependencies:
      get-stdin: 4.0.1
      meow: 3.7.0
    dev: false
    hasBin: true
    resolution:
      integrity: sha1-nxJLZ1lMk3/3BpMuSmQsyo27/uk=
  /dateformat/2.2.0:
    resolution:
      integrity: sha1-QGXiATz5+5Ft39gu+1Bq1MZ2kGI=
  /deasync/0.1.20:
    dependencies:
      bindings: 1.5.0
      node-addon-api: 1.7.2
    dev: false
    engines:
      node: '>=0.11.0'
    requiresBuild: true
    resolution:
      integrity: sha512-E1GI7jMI57hL30OX6Ht/hfQU8DO4AuB9m72WFm4c38GNbUD4Q03//XZaOIHZiY+H1xUaomcot5yk2q/qIZQkGQ==
  /debug/2.2.0:
    dependencies:
      ms: 0.7.1
    dev: false
    resolution:
      integrity: sha1-+HBX6ZWxofauaklgZkE3vFbwOdo=
  /debug/2.6.9:
    dependencies:
      ms: 2.0.0
    resolution:
      integrity: sha512-bC7ElrdJaJnPbAP+1EotYvqZsb3ecl5wi6Bfi6BJTUcNowp6cvspg0jXznRTKDjm/E7AdgFBVeAPVMNcKGsHMA==
  /debug/3.1.0:
    dependencies:
      ms: 2.0.0
    resolution:
      integrity: sha512-OX8XqP7/1a9cqkxYw2yXss15f26NKWBpDXQd0/uK/KPqdQhxbPa994hnzjcE2VqQpDslf55723cKPUOGSmMY3g==
  /debug/3.2.6:
    dependencies:
      ms: 2.1.2
    resolution:
      integrity: sha512-mel+jf7nrtEl5Pn1Qx46zARXKDpBbvzezse7p7LqINmdoIk8PYP5SySaxEmYv6TZ0JyEKA1hsCId6DIhgITtWQ==
  /debug/4.1.1:
    dependencies:
      ms: 2.1.2
    resolution:
      integrity: sha512-pYAIzeRo8J6KPEaJ0VWOh5Pzkbw/RetuzehGM7QRRX5he4fPHx2rdKMB256ehJCkX+XRQm16eZLqLNS8RSZXZw==
  /debuglog/1.0.1:
    dev: false
    resolution:
      integrity: sha1-qiT/uaw9+aI1GDfPstJ5NgzXhJI=
  /decache/4.5.1:
    dependencies:
      callsite: 1.0.0
    dev: false
    resolution:
      integrity: sha512-5J37nATc6FmOTLbcsr9qx7Nm28qQyg1SK4xyEHqM0IBkNhWFp0Sm+vKoWYHD8wq+OUEb9jLyaKFfzzd1A9hcoA==
  /decamelize/1.2.0:
    engines:
      node: '>=0.10.0'
    resolution:
      integrity: sha1-9lNNFRSCabIDUue+4m9QH5oZEpA=
  /decode-uri-component/0.2.0:
    engines:
      node: '>=0.10'
    resolution:
      integrity: sha1-6zkTMzRYd1y4TNGh+uBiEGu4dUU=
  /decomment/0.9.2:
    dependencies:
      esprima: 4.0.1
    engines:
      node: '>=6.4'
      npm: '>=2.15'
    resolution:
      integrity: sha512-sblyUmOJZxiL7oJ2ogJS6jtl/67+CTOW87SrYE/96u3PhDYikYoLCdLzcnceToiQejOLlqNnLCkaxx/+nE/ehg==
  /deep-eql/0.1.3:
    dependencies:
      type-detect: 0.1.1
    dev: true
    resolution:
      integrity: sha1-71WKyrjeJSBs1xOQbXTlaTDrafI=
  /deep-equal/1.1.1:
    dependencies:
      is-arguments: 1.0.4
      is-date-object: 1.0.2
      is-regex: 1.1.0
      object-is: 1.1.2
      object-keys: 1.1.1
      regexp.prototype.flags: 1.3.0
    resolution:
      integrity: sha512-yd9c5AdiqVcR+JjcwUQb9DkhJc8ngNr0MahEBGvDiJw8puWab2yZlh+nkasOnZP+EGTAP6rRp2JzJhJZzvNF8g==
  /deep-is/0.1.3:
    resolution:
      integrity: sha1-s2nW+128E+7PUk+RsHD+7cNXzzQ=
  /deepmerge/4.2.2:
    engines:
      node: '>=0.10.0'
    resolution:
      integrity: sha512-FJ3UgI4gIl+PHZm53knsuSFpE+nESMr7M4v9QcgB7S63Kj/6WqMiFQJpBBYz1Pt+66bZpP3Q7Lye0Oo9MPKEdg==
  /default-compare/1.0.0:
    dependencies:
      kind-of: 5.1.0
    engines:
      node: '>=0.10.0'
    resolution:
      integrity: sha512-QWfXlM0EkAbqOCbD/6HjdwT19j7WCkMyiRhWilc4H9/5h/RzTF9gv5LYh1+CmDV5d1rki6KAWLtQale0xt20eQ==
  /default-gateway/4.2.0:
    dependencies:
      execa: 1.0.0
      ip-regex: 2.1.0
    engines:
      node: '>=6'
    resolution:
      integrity: sha512-h6sMrVB1VMWVrW13mSc6ia/DwYYw5MN6+exNu1OaJeFac5aSAvwM7lZ0NVfTABuSkQelr4h5oebg3KB1XPdjgA==
  /default-resolution/2.0.0:
    engines:
      node: '>= 0.10'
    resolution:
      integrity: sha1-vLgrqnKtebQmp2cy8aga1t8m1oQ=
  /define-properties/1.1.3:
    dependencies:
      object-keys: 1.1.1
    engines:
      node: '>= 0.4'
    resolution:
      integrity: sha512-3MqfYKj2lLzdMSf8ZIZE/V+Zuy+BgD6f164e8K2w7dgnpKArBDerGYpM46IYYcjnkdPNMjPk9A6VFB8+3SKlXQ==
  /define-property/0.2.5:
    dependencies:
      is-descriptor: 0.1.6
    engines:
      node: '>=0.10.0'
    resolution:
      integrity: sha1-w1se+RjsPJkPmlvFe+BKrOxcgRY=
  /define-property/1.0.0:
    dependencies:
      is-descriptor: 1.0.2
    engines:
      node: '>=0.10.0'
    resolution:
      integrity: sha1-dp66rz9KY6rTr56NMEybvnm/sOY=
  /define-property/2.0.2:
    dependencies:
      is-descriptor: 1.0.2
      isobject: 3.0.1
    engines:
      node: '>=0.10.0'
    resolution:
      integrity: sha512-jwK2UV4cnPpbcG7+VRARKTZPUWowwXA8bzH5NP6ud0oeAxyYPuGZUAC7hMugpCdz4BeSZl2Dl9k66CHJ/46ZYQ==
  /del/2.2.2:
    dependencies:
      globby: 5.0.0
      is-path-cwd: 1.0.0
      is-path-in-cwd: 1.0.1
      object-assign: 4.1.1
      pify: 2.3.0
      pinkie-promise: 2.0.1
      rimraf: 2.7.1
    engines:
      node: '>=0.10.0'
    resolution:
      integrity: sha1-wSyYHQZ4RshLyvhiz/kw2Qf/0ag=
  /del/4.1.1:
    dependencies:
      '@types/glob': 7.1.1
      globby: 6.1.0
      is-path-cwd: 2.2.0
      is-path-in-cwd: 2.1.0
      p-map: 2.1.0
      pify: 4.0.1
      rimraf: 2.7.1
    engines:
      node: '>=6'
    resolution:
      integrity: sha512-QwGuEUouP2kVwQenAsOof5Fv8K9t3D8Ca8NxcXKrIpEHjTXK5J2nXLdP+ALI1cgv8wj7KuwBhTwBkOZSJKM5XQ==
  /delayed-stream/1.0.0:
    engines:
      node: '>=0.4.0'
    resolution:
      integrity: sha1-3zrhmayt+31ECqrgsp4icrJOxhk=
  /delegates/1.0.0:
    dev: false
    resolution:
      integrity: sha1-hMbhWbgZBP3KWaDvRM2HDTElD5o=
  /depd/1.1.2:
    engines:
      node: '>= 0.6'
    resolution:
      integrity: sha1-m81S4UwJd2PnSbJ0xDRu0uVgtak=
  /des.js/1.0.1:
    dependencies:
      inherits: 2.0.4
      minimalistic-assert: 1.0.1
    resolution:
      integrity: sha512-Q0I4pfFrv2VPd34/vfLrFOoRmlYj3OV50i7fskps1jZWK1kApMWWT9G6RRUeYedLcBDIhnSDaUvJMb3AhUlaEA==
  /destroy/1.0.4:
    resolution:
      integrity: sha1-l4hXRCxEdJ5CBmE+N5RiBYJqvYA=
  /detect-file/1.0.0:
    engines:
      node: '>=0.10.0'
    resolution:
      integrity: sha1-8NZtA2cqglyxtzvbP+YjEMjlUrc=
  /detect-indent/6.0.0:
    dev: false
    engines:
      node: '>=8'
    resolution:
      integrity: sha512-oSyFlqaTHCItVRGK5RmrmjB+CmaMOW7IaNA/kdxqhoa6d17j/5ce9O9eWXmV/KEdRwqpQA+Vqe8a8Bsybu4YnA==
  /detect-newline/3.1.0:
    engines:
      node: '>=8'
    resolution:
      integrity: sha512-TLz+x/vEXm/Y7P7wn1EJFNLxYpUD4TgMosxY6fAVJUnJMbupHBOncxyWUG9OpTaH9EBD7uFI5LfEgmMOc54DsA==
  /detect-node/2.0.4:
    resolution:
      integrity: sha512-ZIzRpLJrOj7jjP2miAtgqIfmzbxa4ZOr5jJc601zklsfEx9oTzmmj2nVpIPRpNlRTIh8lc1kyViIY7BWSGNmKw==
  /dezalgo/1.0.3:
    dependencies:
      asap: 2.0.6
      wrappy: 1.0.2
    dev: false
    resolution:
      integrity: sha1-f3Qt4Gb8dIvI24IFad3c5Jvw1FY=
  /diff-sequences/25.2.6:
    engines:
      node: '>= 8.3'
    resolution:
      integrity: sha512-Hq8o7+6GaZeoFjtpgvRBUknSXNeJiCx7V9Fr94ZMljNiCr9n9L8H8aJqgWOQiDDGdyn29fRNcDdRVJ5fdyihfg==
  /diff/3.5.0:
    engines:
      node: '>=0.3.1'
    resolution:
      integrity: sha512-A46qtFgd+g7pDZinpnwiRJtxbC1hpgf0uzP3iG89scHk0AUC7A1TGxf5OiiOUv/JMZR8GOt8hL900hV0bOy5xA==
  /diff/4.0.2:
    engines:
      node: '>=0.3.1'
    resolution:
      integrity: sha512-58lmxKSA4BNyLz+HHMUzlOEpg09FV+ev6ZMe3vJihgdxzgcwZ8VoEEPmALCZG9LmqfVoNMMKpttIYTVG6uDY7A==
  /diffie-hellman/5.0.3:
    dependencies:
      bn.js: 4.11.9
      miller-rabin: 4.0.1
      randombytes: 2.1.0
    resolution:
      integrity: sha512-kqag/Nl+f3GwyK25fhUMYj81BUOrZ9IuJsjIcDE5icNM9FJHAVm3VcUDxdLPoQtTuUylWm6ZIknYJwwaPxsUzg==
  /dns-equal/1.0.0:
    resolution:
      integrity: sha1-s55/HabrCnW6nBcySzR1PEfgZU0=
  /dns-packet/1.3.1:
    dependencies:
      ip: 1.1.5
      safe-buffer: 5.2.1
    resolution:
      integrity: sha512-0UxfQkMhYAUaZI+xrNZOz/as5KgDU0M/fQ9b6SpkyLbk3GEswDi6PADJVaYJradtRVsRIlF1zLyOodbcTCDzUg==
  /dns-txt/2.0.2:
    dependencies:
      buffer-indexof: 1.1.1
    resolution:
      integrity: sha1-uR2Ab10nGI5Ks+fRB9iBocxGQrY=
  /doctrine/2.1.0:
    dependencies:
      esutils: 2.0.3
    engines:
      node: '>=0.10.0'
    resolution:
      integrity: sha512-35mSku4ZXK0vfCuHEDAwt55dg2jNajHZ1odvF+8SSr82EsZY4QmXfuWso8oEd8zRhVObSN18aM0CjSdoBX7zIw==
  /doctrine/3.0.0:
    dependencies:
      esutils: 2.0.3
    engines:
      node: '>=6.0.0'
    resolution:
      integrity: sha512-yS+Q5i3hBf7GBkd4KG8a7eBNNWNGLTaEwwYWUijIYM7zrlYDM0BFXHjjPWlWZ1Rg7UaddZeIDmi9jF3HmqiQ2w==
  /dom-converter/0.2.0:
    dependencies:
      utila: 0.4.0
    dev: false
    resolution:
      integrity: sha512-gd3ypIPfOMr9h5jIKq8E3sHOTCjeirnl0WK5ZdS1AW0Odt0b1PaWaHdJ4Qk4klv+YB9aJBS7mESXjFoDQPu6DA==
  /dom-serializer/0.2.2:
    dependencies:
      domelementtype: 2.0.1
      entities: 2.0.3
    dev: false
    resolution:
      integrity: sha512-2/xPb3ORsQ42nHYiSunXkDjPLBaEj/xTwUO4B7XCZQTRk7EBtTOPaygh10YAAh2OI1Qrp6NWfpAhzswj0ydt9g==
  /domain-browser/1.2.0:
    engines:
      node: '>=0.4'
      npm: '>=1.2'
    resolution:
      integrity: sha512-jnjyiM6eRyZl2H+W8Q/zLMA481hzi0eszAaBUzIVnmYVDBbnLxVNnfu1HgEBvCbL+71FrxMl3E6lpKH7Ge3OXA==
  /domelementtype/1.3.1:
    dev: false
    resolution:
      integrity: sha512-BSKB+TSpMpFI/HOxCNr1O8aMOTZ8hT3pM3GQ0w/mWRmkhEDSFJkkyzz4XQsBV44BChwGkrDfMyjVD0eA2aFV3w==
  /domelementtype/2.0.1:
    dev: false
    resolution:
      integrity: sha512-5HOHUDsYZWV8FGWN0Njbr/Rn7f/eWSQi1v7+HsUVwXgn8nWWlL64zKDkS0n8ZmQ3mlWOMuXOnR+7Nx/5tMO5AQ==
  /domexception/1.0.1:
    dependencies:
      webidl-conversions: 4.0.2
    resolution:
      integrity: sha512-raigMkn7CJNNo6Ihro1fzG7wr3fHuYVytzquZKX5n0yizGsTcYgzdIUwj1X9pK0VvjeihV+XiclP+DjwbsSKug==
  /domhandler/2.4.2:
    dependencies:
      domelementtype: 1.3.1
    dev: false
    resolution:
      integrity: sha512-JiK04h0Ht5u/80fdLMCEmV4zkNh2BcoMFBmZ/91WtYZ8qVXSKjiw7fXMgFPnHcSZgOo3XdinHvmnDUeMf5R4wA==
  /domutils/1.5.1:
    dependencies:
      dom-serializer: 0.2.2
      domelementtype: 1.3.1
    dev: false
    resolution:
      integrity: sha1-3NhIiib1Y9YQeeSMn3t+Mjc2gs8=
  /domutils/1.7.0:
    dependencies:
      dom-serializer: 0.2.2
      domelementtype: 1.3.1
    dev: false
    resolution:
      integrity: sha512-Lgd2XcJ/NjEw+7tFvfKxOzCYKZsdct5lczQ2ZaQY8Djz7pfAD3Gbp8ySJWtreII/vDlMVmxwa6pHmdxIYgttDg==
  /duplexer/0.1.1:
    dev: false
    resolution:
      integrity: sha1-rOb/gIwc5mtX0ev5eXessCM0z8E=
  /duplexer2/0.0.2:
    dependencies:
      readable-stream: 1.1.14
    resolution:
      integrity: sha1-xhTc9n4vsUmVqRcR5aYX6KYKMds=
  /duplexify/3.7.1:
    dependencies:
      end-of-stream: 1.1.0
      inherits: 2.0.4
      readable-stream: 2.3.7
      stream-shift: 1.0.1
    resolution:
      integrity: sha512-07z8uv2wMyS51kKhD1KsdXJg5WQ6t93RneqRxUHnskXVtlYYkLqM0gqStQZ3pj073g687jPCHrqNfCzawLYh5g==
  /each-props/1.3.2:
    dependencies:
      is-plain-object: 2.0.4
      object.defaults: 1.1.0
    resolution:
      integrity: sha512-vV0Hem3zAGkJAyU7JSjixeU66rwdynTAa1vofCrSA5fEln+m67Az9CcnkVD776/fsN/UjIWmBDoNRS6t6G9RfA==
  /ecc-jsbn/0.1.2:
    dependencies:
      jsbn: 0.1.1
      safer-buffer: 2.1.2
    resolution:
      integrity: sha1-OoOpBOVDUyh4dMVkt1SThoSamMk=
  /ee-first/1.1.1:
    resolution:
      integrity: sha1-WQxhFWsK4vTwJVcyoViyZrxWsh0=
  /ejs/2.7.4:
    dev: false
    engines:
      node: '>=0.10.0'
    requiresBuild: true
    resolution:
      integrity: sha512-7vmuyh5+kuUyJKePhQfRQBhXV5Ce+RnaeeQArKu1EAMpL3WbgMt5WG6uQZpEVvYSSsxMXRKOewtDk9RaTKXRlA==
  /electron-to-chromium/1.3.498:
    dev: false
    resolution:
      integrity: sha512-W1hGwaQEU8j9su2jeAr3aabkPuuXw+j8t73eajGAkEJWbfWiwbxBwQN/8Qmv2qCy3uCDm2rOAaZneYQM8VGC4w==
  /elliptic/6.5.3:
    dependencies:
      bn.js: 4.11.9
      brorand: 1.1.0
      hash.js: 1.1.7
      hmac-drbg: 1.0.1
      inherits: 2.0.4
      minimalistic-assert: 1.0.1
      minimalistic-crypto-utils: 1.0.1
    resolution:
      integrity: sha512-IMqzv5wNQf+E6aHeIqATs0tOLeOTwj1QKbRcS3jBbYkl5oLAserA8yJTT7/VyHUYG91PRmPyeQDObKLPpeS4dw==
  /emoji-regex/7.0.3:
    resolution:
      integrity: sha512-CwBLREIQ7LvYFB0WyRvwhq5N5qPhc6PMjD6bYggFlI5YyDgl+0vxq5VHbMOFqLg7hfWzmu8T5Z1QofhmTIhItA==
  /emoji-regex/8.0.0:
    resolution:
      integrity: sha512-MSjYzcWNOA0ewAHpz0MxpYFvwg6yjy1NG3xteoqz644VCo/RPgnr1/GGt+ic3iJTzQ8Eu3TdM14SawnVUmGE6A==
  /emojis-list/2.1.0:
    engines:
      node: '>= 0.10'
    resolution:
      integrity: sha1-TapNnbAPmBmIDHn6RXrlsJof04k=
  /emojis-list/3.0.0:
    dev: false
    engines:
      node: '>= 4'
    resolution:
      integrity: sha512-/kyM18EfinwXZbno9FyUGeFh87KC8HRQBQGildHZbEuRyWFOmv1U10o9BBp8XVZDVNNuQKyIGIu5ZYAAXJ0V2Q==
  /encodeurl/1.0.2:
    engines:
      node: '>= 0.8'
    resolution:
      integrity: sha1-rT/0yG7C0CkyL1oCw6mmBslbP1k=
  /end-of-stream/0.1.5:
    dependencies:
      once: 1.3.3
    resolution:
      integrity: sha1-jhdyBsPICDfYVjLouTWd/osvbq8=
  /end-of-stream/1.1.0:
    dependencies:
      once: 1.3.3
    resolution:
      integrity: sha1-6TUyWLqpEIll78QcsO+K3i88+wc=
  /enhanced-resolve/4.3.0:
    dependencies:
      graceful-fs: 4.2.4
      memory-fs: 0.5.0
      tapable: 1.1.3
    engines:
      node: '>=6.9.0'
    resolution:
      integrity: sha512-3e87LvavsdxyoCfGusJnrZ5G8SLPOFeHSNpZI/ATL9a5leXo2k0w6MKnbqhdBad9qTobSfB20Ld7UmgoNbAZkQ==
  /entities/1.1.2:
    dev: false
    resolution:
      integrity: sha512-f2LZMYl1Fzu7YSBKg+RoROelpOaNrcGmE9AZubeDfrCEia483oW4MI4VyFd5VNHIgQ/7qm1I0wUHK1eJnn2y2w==
  /entities/2.0.3:
    dev: false
    resolution:
      integrity: sha512-MyoZ0jgnLvB2X3Lg5HqpFmn1kybDiIfEQmKzTb5apr51Rb+T3KdmMiqa70T+bhGnyv7bQ6WMj2QMHpGMmlrUYQ==
  /errno/0.1.7:
    dependencies:
      prr: 1.0.1
    hasBin: true
    resolution:
      integrity: sha512-MfrRBDWzIWifgq6tJj60gkAwtLNb6sQPlcFrSOflcP1aFmmruKQ2wRnze/8V6kgyz7H3FF8Npzv78mZ7XLLflg==
  /error-ex/1.3.2:
    dependencies:
      is-arrayish: 0.2.1
    resolution:
      integrity: sha512-7dFHNmqeFSEt2ZBsCriorKnn3Z2pj+fd9kmI6QoWw4//DL+icEBfc0U7qJCisqrTsKTjw4fNFy2pW9OqStD84g==
  /es-abstract/1.17.6:
    dependencies:
      es-to-primitive: 1.2.1
      function-bind: 1.1.1
      has: 1.0.3
      has-symbols: 1.0.1
      is-callable: 1.2.0
      is-regex: 1.1.0
      object-inspect: 1.8.0
      object-keys: 1.1.1
      object.assign: 4.1.0
      string.prototype.trimend: 1.0.1
      string.prototype.trimstart: 1.0.1
    engines:
      node: '>= 0.4'
    resolution:
      integrity: sha512-Fr89bON3WFyUi5EvAeI48QTWX0AyekGgLA8H+c+7fbfCkJwRWRMLd8CQedNEyJuoYYhmtEqY92pgte1FAhBlhw==
  /es-to-primitive/1.2.1:
    dependencies:
      is-callable: 1.2.0
      is-date-object: 1.0.2
      is-symbol: 1.0.3
    engines:
      node: '>= 0.4'
    resolution:
      integrity: sha512-QCOllgZJtaUo9miYBcLChTUaHNjJF3PYs1VidD7AwiEj1kYxKeQTctLAezAOH5ZKRH0g2IgPn6KwB4IT8iRpvA==
  /es5-ext/0.10.53:
    dependencies:
      es6-iterator: 2.0.3
      es6-symbol: 3.1.3
      next-tick: 1.0.0
    resolution:
      integrity: sha512-Xs2Stw6NiNHWypzRTY1MtaG/uJlwCk8kH81920ma8mvN8Xq1gsfhZvpkImLQArw8AHnv8MT2I45J3c0R8slE+Q==
  /es6-iterator/2.0.3:
    dependencies:
      d: 1.0.1
      es5-ext: 0.10.53
      es6-symbol: 3.1.3
    resolution:
      integrity: sha1-p96IkUGgWpSwhUQDstCg+/qY87c=
  /es6-promise/4.2.8:
    dev: false
    resolution:
      integrity: sha512-HJDGx5daxeIvxdBxvG2cb9g4tEvwIk3i8+nhX0yGrYmZUzbkdg8QbDevheDB8gd0//uPj4c1EQua8Q+MViT0/w==
  /es6-promisify/5.0.0:
    dependencies:
      es6-promise: 4.2.8
    dev: false
    resolution:
      integrity: sha1-UQnWLz5W6pZ8S2NQWu8IKRyKUgM=
  /es6-symbol/3.1.3:
    dependencies:
      d: 1.0.1
      ext: 1.4.0
    resolution:
      integrity: sha512-NJ6Yn3FuDinBaBRWl/q5X/s4koRHBrgKAu+yGI6JCBeiu3qrcbJhwT2GeR/EXVfylRk8dpQVJoLEFhK+Mu31NA==
  /es6-weak-map/2.0.3:
    dependencies:
      d: 1.0.1
      es5-ext: 0.10.53
      es6-iterator: 2.0.3
      es6-symbol: 3.1.3
    resolution:
      integrity: sha512-p5um32HOTO1kP+w7PRnB+5lQ43Z6muuMuIMffvDN8ZB4GcnjLBV6zGStpbASIMk4DCAvEaamhe2zhyCb/QXXsA==
  /escalade/3.0.2:
    dev: false
    engines:
      node: '>=6'
    resolution:
      integrity: sha512-gPYAU37hYCUhW5euPeR+Y74F7BL+IBsV93j5cvGriSaD1aG6MGsqsV1yamRdrWrb2j3aiZvb0X+UBOWpx3JWtQ==
  /escape-html/1.0.3:
    resolution:
      integrity: sha1-Aljq5NPQwJdN4cFpGI7wBR0dGYg=
  /escape-string-regexp/1.0.5:
    engines:
      node: '>=0.8.0'
    resolution:
      integrity: sha1-G2HAViGQqN/2rjuyzwIAyhMLhtQ=
  /escodegen/1.14.3:
    dependencies:
      esprima: 4.0.1
      estraverse: 4.3.0
      esutils: 2.0.3
      optionator: 0.8.3
    engines:
      node: '>=4.0'
    hasBin: true
    optionalDependencies:
      source-map: 0.6.1
    resolution:
      integrity: sha512-qFcX0XJkdg+PB3xjZZG/wKSuT1PnQWx57+TVSjIMmILd2yC/6ByYElPwJnslDsuWuSAp4AwJGumarAAmJch5Kw==
  /escodegen/1.7.1:
    dependencies:
      esprima: 1.2.5
      estraverse: 1.9.3
      esutils: 2.0.3
      optionator: 0.5.0
    engines:
      node: '>=0.12.0'
    hasBin: true
    optionalDependencies:
      source-map: 0.2.0
    resolution:
      integrity: sha1-MOz89mypjcZ80v0WKr626vqM5vw=
  /escodegen/1.8.1:
    dependencies:
      esprima: 2.7.3
      estraverse: 1.9.3
      esutils: 2.0.3
      optionator: 0.8.3
    engines:
      node: '>=0.12.0'
    hasBin: true
    optionalDependencies:
      source-map: 0.2.0
    resolution:
      integrity: sha1-WltTr0aTEQvrsIZ6o0MN07cKEBg=
  /eslint-plugin-promise/4.2.1:
    engines:
      node: '>=6'
    resolution:
      integrity: sha512-VoM09vT7bfA7D+upt+FjeBO5eHIJQBUWki1aPvB+vbNiHS3+oGIJGIeyBtKQTME6UPXXy3vV07OL1tHd3ANuDw==
  /eslint-plugin-react/7.16.0_eslint@6.5.1:
    dependencies:
      array-includes: 3.1.1
      doctrine: 2.1.0
      eslint: 6.5.1
      has: 1.0.3
      jsx-ast-utils: 2.4.1
      object.entries: 1.1.2
      object.fromentries: 2.0.2
      object.values: 1.1.1
      prop-types: 15.7.2
      resolve: 1.17.0
    dev: true
    engines:
      node: '>=4'
    peerDependencies:
      eslint: ^3.0.0 || ^4.0.0 || ^5.0.0 || ^6.0.0
    resolution:
      integrity: sha512-GacBAATewhhptbK3/vTP09CbFrgUJmBSaaRcWdbQLFvUZy9yVcQxigBNHGPU/KE2AyHpzj3AWXpxoMTsIDiHug==
  /eslint-plugin-react/7.20.3_eslint@7.2.0:
    dependencies:
      array-includes: 3.1.1
      array.prototype.flatmap: 1.2.3
      doctrine: 2.1.0
      eslint: 7.2.0
      has: 1.0.3
      jsx-ast-utils: 2.4.1
      object.entries: 1.1.2
      object.fromentries: 2.0.2
      object.values: 1.1.1
      prop-types: 15.7.2
      resolve: 1.17.0
      string.prototype.matchall: 4.0.2
    engines:
      node: '>=4'
    peerDependencies:
      eslint: ^3 || ^4 || ^5 || ^6 || ^7
    resolution:
      integrity: sha512-txbo090buDeyV0ugF3YMWrzLIUqpYTsWSDZV9xLSmExE1P/Kmgg9++PD931r+KEWS66O1c9R4srLVVHmeHpoAg==
  /eslint-plugin-security/1.4.0:
    dependencies:
      safe-regex: 1.1.0
    resolution:
      integrity: sha512-xlS7P2PLMXeqfhyf3NpqbvbnW04kN8M9NtmhpR3XGyOvt/vNKS7XPXT5EDbwKW9vCjWH4PpfQvgD/+JgN0VJKA==
  /eslint-plugin-tsdoc/0.2.5:
    dependencies:
      '@microsoft/tsdoc': 0.12.20
      '@microsoft/tsdoc-config': 0.13.4
    resolution:
      integrity: sha512-KXquQlf/3u2U7A3LebYdcmAMtMxmUW3HN4JtOluq+iRuRPbBNVeUlg4SOXrnqSuQCOpSITHlPhP418IwjExA+w==
  /eslint-scope/4.0.3:
    dependencies:
      esrecurse: 4.2.1
      estraverse: 4.3.0
    engines:
      node: '>=4.0.0'
    resolution:
      integrity: sha512-p7VutNr1O/QrxysMo3E45FjYDTeXBy0iTltPFNSqKAIfjDSXC+4dj+qfyuD8bfAXrW/y6lW3O76VaYNPKfpKrg==
  /eslint-scope/5.1.0:
    dependencies:
      esrecurse: 4.2.1
      estraverse: 4.3.0
    engines:
      node: '>=8.0.0'
    resolution:
      integrity: sha512-iiGRvtxWqgtx5m8EyQUJihBloE4EnYeGE/bz1wSPwJE6tZuJUtHlhqDM4Xj2ukE8Dyy1+HCZ4hE0fzIVMzb58w==
  /eslint-utils/1.4.3:
    dependencies:
      eslint-visitor-keys: 1.3.0
    dev: true
    engines:
      node: '>=6'
    resolution:
      integrity: sha512-fbBN5W2xdY45KulGXmLHZ3c3FHfVYmKg0IrAKGOkT/464PQsx2UeIzfz1RmEci+KLm1bBaAzZAh8+/E+XAeZ8Q==
  /eslint-utils/2.1.0:
    dependencies:
      eslint-visitor-keys: 1.3.0
    engines:
      node: '>=6'
    resolution:
      integrity: sha512-w94dQYoauyvlDc43XnGB8lU3Zt713vNChgt4EWwhXAP2XkBvndfxF0AgIqKOOasjPIPzj9JqgwkwbCYD0/V3Zg==
  /eslint-visitor-keys/1.3.0:
    engines:
      node: '>=4'
    resolution:
      integrity: sha512-6J72N8UNa462wa/KFODt/PJ3IU60SDpC3QXC1Hjc1BXXpfL2C9R5+AU7jhe0F6GREqVMh4Juu+NY7xn+6dipUQ==
  /eslint/6.5.1:
    dependencies:
      '@babel/code-frame': 7.10.4
      ajv: 6.12.3
      chalk: 2.4.2
      cross-spawn: 6.0.5
      debug: 4.1.1
      doctrine: 3.0.0
      eslint-scope: 5.1.0
      eslint-utils: 1.4.3
      eslint-visitor-keys: 1.3.0
      espree: 6.2.1
      esquery: 1.3.1
      esutils: 2.0.3
      file-entry-cache: 5.0.1
      functional-red-black-tree: 1.0.1
      glob-parent: 5.1.1
      globals: 11.12.0
      ignore: 4.0.6
      import-fresh: 3.2.1
      imurmurhash: 0.1.4
      inquirer: 6.5.2
      is-glob: 4.0.1
      js-yaml: 3.13.1
      json-stable-stringify-without-jsonify: 1.0.1
      levn: 0.3.0
      lodash: 4.17.19
      minimatch: 3.0.4
      mkdirp: 0.5.5
      natural-compare: 1.4.0
      optionator: 0.8.3
      progress: 2.0.3
      regexpp: 2.0.1
      semver: 6.3.0
      strip-ansi: 5.2.0
      strip-json-comments: 3.1.1
      table: 5.4.6
      text-table: 0.2.0
      v8-compile-cache: 2.1.1
    dev: true
    engines:
      node: ^8.10.0 || ^10.13.0 || >=11.10.1
    hasBin: true
    resolution:
      integrity: sha512-32h99BoLYStT1iq1v2P9uwpyznQ4M2jRiFB6acitKz52Gqn+vPaMDUTB1bYi1WN4Nquj2w+t+bimYUG83DC55A==
  /eslint/7.2.0:
    dependencies:
      '@babel/code-frame': 7.10.4
      ajv: 6.12.3
      chalk: 4.1.0
      cross-spawn: 7.0.3
      debug: 4.1.1
      doctrine: 3.0.0
      eslint-scope: 5.1.0
      eslint-utils: 2.1.0
      eslint-visitor-keys: 1.3.0
      espree: 7.1.0
      esquery: 1.3.1
      esutils: 2.0.3
      file-entry-cache: 5.0.1
      functional-red-black-tree: 1.0.1
      glob-parent: 5.1.1
      globals: 12.4.0
      ignore: 4.0.6
      import-fresh: 3.2.1
      imurmurhash: 0.1.4
      inquirer: 7.3.2
      is-glob: 4.0.1
      js-yaml: 3.13.1
      json-stable-stringify-without-jsonify: 1.0.1
      levn: 0.4.1
      lodash: 4.17.19
      minimatch: 3.0.4
      natural-compare: 1.4.0
      optionator: 0.9.1
      progress: 2.0.3
      regexpp: 3.1.0
      semver: 7.3.2
      strip-ansi: 6.0.0
      strip-json-comments: 3.1.1
      table: 5.4.6
      text-table: 0.2.0
      v8-compile-cache: 2.1.1
    engines:
      node: ^10.12.0 || >=12.0.0
    hasBin: true
    resolution:
      integrity: sha512-B3BtEyaDKC5MlfDa2Ha8/D6DsS4fju95zs0hjS3HdGazw+LNayai38A25qMppK37wWGWNYSPOR6oYzlz5MHsRQ==
  /espree/6.2.1:
    dependencies:
      acorn: 7.3.1
      acorn-jsx: 5.2.0_acorn@7.3.1
      eslint-visitor-keys: 1.3.0
    dev: true
    engines:
      node: '>=6.0.0'
    resolution:
      integrity: sha512-ysCxRQY3WaXJz9tdbWOwuWr5Y/XrPTGX9Kiz3yoUXwW0VZ4w30HTkQLaGx/+ttFjF8i+ACbArnB4ce68a9m5hw==
  /espree/7.1.0:
    dependencies:
      acorn: 7.3.1
      acorn-jsx: 5.2.0_acorn@7.3.1
      eslint-visitor-keys: 1.3.0
    engines:
      node: ^10.12.0 || >=12.0.0
    resolution:
      integrity: sha512-dcorZSyfmm4WTuTnE5Y7MEN1DyoPYy1ZR783QW1FJoenn7RailyWFsq/UL6ZAAA7uXurN9FIpYyUs3OfiIW+Qw==
  /esprima/1.2.5:
    engines:
      node: '>=0.4.0'
    hasBin: true
    resolution:
      integrity: sha1-CZNQL+r2aBODJXVvMPmlH+7sEek=
  /esprima/2.5.0:
    engines:
      node: '>=0.10.0'
    hasBin: true
    resolution:
      integrity: sha1-84ekb9NEwbGjm6+MIL+0O20AWMw=
  /esprima/2.7.3:
    engines:
      node: '>=0.10.0'
    hasBin: true
    resolution:
      integrity: sha1-luO3DVd59q1JzQMmc9HDEnZ7pYE=
  /esprima/4.0.1:
    engines:
      node: '>=4'
    hasBin: true
    resolution:
      integrity: sha512-eGuFFw7Upda+g4p+QHvnW0RyTX/SVeJBDM/gCtMARO0cLuT2HcEKnTPvhjV6aGeqrCB/sbNop0Kszm0jsaWU4A==
  /esquery/1.3.1:
    dependencies:
      estraverse: 5.1.0
    engines:
      node: '>=0.10'
    resolution:
      integrity: sha512-olpvt9QG0vniUBZspVRN6lwB7hOZoTRtT+jzR+tS4ffYx2mzbw+z0XCOk44aaLYKApNX5nMm+E+P6o25ip/DHQ==
  /esrecurse/4.2.1:
    dependencies:
      estraverse: 4.3.0
    engines:
      node: '>=4.0'
    resolution:
      integrity: sha512-64RBB++fIOAXPw3P9cy89qfMlvZEXZkqqJkjqqXIvzP5ezRZjW+lPWjw35UX/3EhUPFYbg5ER4JYgDw4007/DQ==
  /estraverse/1.9.3:
    engines:
      node: '>=0.10.0'
    resolution:
      integrity: sha1-r2fy3JIlgkFZUJJgkaQAXSnJu0Q=
  /estraverse/4.3.0:
    engines:
      node: '>=4.0'
    resolution:
      integrity: sha512-39nnKffWz8xN1BU/2c79n9nB9HDzo0niYUqx6xyqUnyoAnQyyWpOTdZEeiCch8BBu515t4wp9ZmgVfVhn9EBpw==
  /estraverse/5.1.0:
    engines:
      node: '>=4.0'
    resolution:
      integrity: sha512-FyohXK+R0vE+y1nHLoBM7ZTyqRpqAlhdZHCWIWEviFLiGB8b04H6bQs8G+XTthacvT8VuwvteiP7RJSxMs8UEw==
  /esutils/2.0.3:
    engines:
      node: '>=0.10.0'
    resolution:
      integrity: sha512-kVscqXk4OCp68SZ0dkgEKVi6/8ij300KBWTJq32P/dYeWTSwK41WyTxalN1eRmA5Z9UU/LX9D7FWSmV9SAYx6g==
  /etag/1.7.0:
    dev: false
    engines:
      node: '>= 0.6'
    resolution:
      integrity: sha1-A9MLX2fdbmMtKUXTDWZScxo01dg=
  /etag/1.8.1:
    engines:
      node: '>= 0.6'
    resolution:
      integrity: sha1-Qa4u62XvpiJorr/qg6x9eSmbCIc=
  /event-stream/3.3.5:
    dependencies:
      duplexer: 0.1.1
      from: 0.1.7
      map-stream: 0.0.7
      pause-stream: 0.0.11
      split: 1.0.1
      stream-combiner: 0.2.2
      through: 2.3.8
    dev: false
    resolution:
      integrity: sha512-vyibDcu5JL20Me1fP734QBH/kenBGLZap2n0+XXM7mvuUPzJ20Ydqj1aKcIeMdri1p+PU+4yAKugjN8KCVst+g==
  /eventemitter3/4.0.4:
    resolution:
      integrity: sha512-rlaVLnVxtxvoyLsQQFBx53YmXHDxRIzzTLbdfxqi4yocpSjAxXwkU0cScM5JgSKMqEhrZpnvQ2D9gjylR0AimQ==
  /events/3.1.0:
    engines:
      node: '>=0.8.x'
    resolution:
      integrity: sha512-Rv+u8MLHNOdMjTAFeT3nCjHn2aGlx435FP/sDHNaRhDEMwyI/aB22Kj2qIN8R0cw3z28psEQLYwxVKLsKrMgWg==
  /eventsource/1.0.7:
    dependencies:
      original: 1.0.2
    engines:
      node: '>=0.12.0'
    resolution:
      integrity: sha512-4Ln17+vVT0k8aWq+t/bF5arcS3EpT9gYtW66EPacdj/mAFevznsnyoHLPy2BA8gbIQeIHoPsvwmfBftfcG//BQ==
  /evp_bytestokey/1.0.3:
    dependencies:
      md5.js: 1.3.5
      safe-buffer: 5.2.1
    resolution:
      integrity: sha512-/f2Go4TognH/KvCISP7OUsHn85hT9nUkxxA9BEWxFn+Oj9o8ZNLm/40hdlgSLyuOimsrTKLUMEorQexp/aPQeA==
  /exec-sh/0.3.4:
    resolution:
      integrity: sha512-sEFIkc61v75sWeOe72qyrqg2Qg0OuLESziUDk/O/z2qgS15y2gWVFrI6f2Qn/qw/0/NCfCEsmNA4zOjkwEZT1A==
  /execa/0.10.0:
    dependencies:
      cross-spawn: 6.0.5
      get-stream: 3.0.0
      is-stream: 1.1.0
      npm-run-path: 2.0.2
      p-finally: 1.0.0
      signal-exit: 3.0.3
      strip-eof: 1.0.0
    engines:
      node: '>=4'
    resolution:
      integrity: sha512-7XOMnz8Ynx1gGo/3hyV9loYNPWM94jG3+3T3Y8tsfSstFmETmENCMU/A/zj8Lyaj1lkgEepKepvd6240tBRvlw==
  /execa/1.0.0:
    dependencies:
      cross-spawn: 6.0.5
      get-stream: 4.1.0
      is-stream: 1.1.0
      npm-run-path: 2.0.2
      p-finally: 1.0.0
      signal-exit: 3.0.3
      strip-eof: 1.0.0
    engines:
      node: '>=6'
    resolution:
      integrity: sha512-adbxcyWV46qiHyvSp50TKt05tB4tK3HcmF7/nxfAdhnox83seTDbwnaqKO4sXRy7roHAIFqJP/Rw/AuEbX61LA==
  /execa/3.4.0:
    dependencies:
      cross-spawn: 7.0.3
      get-stream: 5.1.0
      human-signals: 1.1.1
      is-stream: 2.0.0
      merge-stream: 2.0.0
      npm-run-path: 4.0.1
      onetime: 5.1.0
      p-finally: 2.0.1
      signal-exit: 3.0.3
      strip-final-newline: 2.0.0
    engines:
      node: ^8.12.0 || >=9.7.0
    resolution:
      integrity: sha512-r9vdGQk4bmCuK1yKQu1KTwcT2zwfWdbdaXfCtAh+5nU/4fSX+JAb7vZGvI5naJrQlvONrEB20jeruESI69530g==
  /exit/0.1.2:
    engines:
      node: '>= 0.8.0'
    resolution:
      integrity: sha1-BjJjj42HfMghB9MKD/8aF8uhzQw=
  /expand-brackets/2.1.4:
    dependencies:
      debug: 2.6.9
      define-property: 0.2.5
      extend-shallow: 2.0.1
      posix-character-classes: 0.1.1
      regex-not: 1.0.2
      snapdragon: 0.8.2
      to-regex: 3.0.2
    engines:
      node: '>=0.10.0'
    resolution:
      integrity: sha1-t3c14xXOMPa27/D4OwQVGiJEliI=
  /expand-tilde/2.0.2:
    dependencies:
      homedir-polyfill: 1.0.3
    engines:
      node: '>=0.10.0'
    resolution:
      integrity: sha1-l+gBqgUt8CRU3kawK/YhZCzchQI=
  /expect/25.5.0:
    dependencies:
      '@jest/types': 25.5.0
      ansi-styles: 4.2.1
      jest-get-type: 25.2.6
      jest-matcher-utils: 25.5.0
      jest-message-util: 25.5.0
      jest-regex-util: 25.2.6
    engines:
      node: '>= 8.3'
    resolution:
      integrity: sha512-w7KAXo0+6qqZZhovCaBVPSIqQp7/UTcx4M9uKt2m6pd2VB1voyC8JizLRqeEqud3AAVP02g+hbErDu5gu64tlA==
  /express/4.16.4:
    dependencies:
      accepts: 1.3.7
      array-flatten: 1.1.1
      body-parser: 1.18.3
      content-disposition: 0.5.2
      content-type: 1.0.4
      cookie: 0.3.1
      cookie-signature: 1.0.6
      debug: 2.6.9
      depd: 1.1.2
      encodeurl: 1.0.2
      escape-html: 1.0.3
      etag: 1.8.1
      finalhandler: 1.1.1
      fresh: 0.5.2
      merge-descriptors: 1.0.1
      methods: 1.1.2
      on-finished: 2.3.0
      parseurl: 1.3.3
      path-to-regexp: 0.1.7
      proxy-addr: 2.0.6
      qs: 6.5.2
      range-parser: 1.2.1
      safe-buffer: 5.1.2
      send: 0.16.2
      serve-static: 1.13.2
      setprototypeof: 1.1.0
      statuses: 1.4.0
      type-is: 1.6.18
      utils-merge: 1.0.1
      vary: 1.1.2
    dev: false
    engines:
      node: '>= 0.10.0'
    resolution:
      integrity: sha512-j12Uuyb4FMrd/qQAm6uCHAkPtO8FDTRJZBDd5D2KOL2eLaz1yUNdUB/NOIyq0iU4q4cFarsUCrnFDPBcnksuOg==
  /express/4.17.1:
    dependencies:
      accepts: 1.3.7
      array-flatten: 1.1.1
      body-parser: 1.19.0
      content-disposition: 0.5.3
      content-type: 1.0.4
      cookie: 0.4.0
      cookie-signature: 1.0.6
      debug: 2.6.9
      depd: 1.1.2
      encodeurl: 1.0.2
      escape-html: 1.0.3
      etag: 1.8.1
      finalhandler: 1.1.2
      fresh: 0.5.2
      merge-descriptors: 1.0.1
      methods: 1.1.2
      on-finished: 2.3.0
      parseurl: 1.3.3
      path-to-regexp: 0.1.7
      proxy-addr: 2.0.6
      qs: 6.7.0
      range-parser: 1.2.1
      safe-buffer: 5.1.2
      send: 0.17.1
      serve-static: 1.14.1
      setprototypeof: 1.1.1
      statuses: 1.5.0
      type-is: 1.6.18
      utils-merge: 1.0.1
      vary: 1.1.2
    engines:
      node: '>= 0.10.0'
    resolution:
      integrity: sha512-mHJ9O79RqluphRrcw2X/GTh3k9tVv8YcoyY4Kkh4WDMUYKRZUq0h1o0w2rrrxBqM7VoeUVqgb27xlEMXTnYt4g==
  /ext/1.4.0:
    dependencies:
      type: 2.0.0
    resolution:
      integrity: sha512-Key5NIsUxdqKg3vIsdw9dSuXpPCQ297y6wBjL30edxwPgt2E44WcWBZey/ZvUc6sERLTxKdyCu4gZFmUbk1Q7A==
  /extend-shallow/2.0.1:
    dependencies:
      is-extendable: 0.1.1
    engines:
      node: '>=0.10.0'
    resolution:
      integrity: sha1-Ua99YUrZqfYQ6huvu5idaxxWiQ8=
  /extend-shallow/3.0.2:
    dependencies:
      assign-symbols: 1.0.0
      is-extendable: 1.0.1
    engines:
      node: '>=0.10.0'
    resolution:
      integrity: sha1-Jqcarwc7OfshJxcnRhMcJwQCjbg=
  /extend/3.0.2:
    resolution:
      integrity: sha512-fjquC59cD7CyW6urNXK0FBufkZcoiGG80wTuPujX590cB5Ttln20E2UB4S/WARVqhXffZl2LNgS+gQdPIIim/g==
  /external-editor/3.1.0:
    dependencies:
      chardet: 0.7.0
      iconv-lite: 0.4.24
      tmp: 0.0.33
    engines:
      node: '>=4'
    resolution:
      integrity: sha512-hMQ4CX1p1izmuLYyZqLMO/qGNw10wSv9QDCPfzXfyFrOaCSSoRfqE1Kf1s5an66J5JZC62NewG+mK49jOCtQew==
  /extglob/2.0.4:
    dependencies:
      array-unique: 0.3.2
      define-property: 1.0.0
      expand-brackets: 2.1.4
      extend-shallow: 2.0.1
      fragment-cache: 0.2.1
      regex-not: 1.0.2
      snapdragon: 0.8.2
      to-regex: 3.0.2
    engines:
      node: '>=0.10.0'
    resolution:
      integrity: sha512-Nmb6QXkELsuBr24CJSkilo6UHHgbekK5UiZgfE6UHD3Eb27YC6oD+bhcT+tJ6cl8dmsgdQxnWlcry8ksBIBLpw==
  /extsprintf/1.3.0:
    engines:
      '0': node >=0.6.0
    resolution:
      integrity: sha1-lpGEQOMEGnpBT4xS48V06zw+HgU=
  /fancy-log/1.3.3:
    dependencies:
      ansi-gray: 0.1.1
      color-support: 1.1.3
      parse-node-version: 1.0.1
      time-stamp: 1.1.0
    engines:
      node: '>= 0.10'
    resolution:
      integrity: sha512-k9oEhlyc0FrVh25qYuSELjr8oxsCoc4/LEZfg2iJJrfEk/tZL9bCoJE47gqAvI2m/AUjluCS4+3I0eTx8n3AEw==
  /fast-deep-equal/2.0.1:
    resolution:
      integrity: sha1-ewUhjd+WZ79/Nwv3/bLLFf3Qqkk=
  /fast-deep-equal/3.1.3:
    resolution:
      integrity: sha512-f3qQ9oQy9j2AhBe/H9VC91wLmKBCCU/gDOnKNAYG5hswO7BLKj09Hc5HYNz9cGI++xlpDCIgDaitVs03ATR84Q==
  /fast-json-stable-stringify/2.1.0:
    resolution:
      integrity: sha512-lhd/wF+Lk98HZoTCtlVraHtfh5XYijIjalXck7saUtuanSDyLMxnHhSXEDJqHxD7msR8D0uCmqlkwjCV8xvwHw==
  /fast-levenshtein/1.0.7:
    resolution:
      integrity: sha1-AXjc3uAjuSkFGTrwlZ6KdjnP3Lk=
  /fast-levenshtein/2.0.6:
    resolution:
      integrity: sha1-PYpcZog6FqMMqGQ+hR8Zuqd5eRc=
  /fastparse/1.1.2:
    dev: false
    resolution:
      integrity: sha512-483XLLxTVIwWK3QTrMGRqUfUpoOs/0hbQrl2oz4J0pAcm3A3bu84wxTFqGqkJzewCLdME38xJLJAxBABfQT8sQ==
  /faye-websocket/0.10.0:
    dependencies:
      websocket-driver: 0.7.4
    engines:
      node: '>=0.4.0'
    resolution:
      integrity: sha1-TkkvjQTftviQA1B/btvy1QHnxvQ=
  /faye-websocket/0.11.3:
    dependencies:
      websocket-driver: 0.7.4
    engines:
      node: '>=0.8.0'
    resolution:
      integrity: sha512-D2y4bovYpzziGgbHYtGCMjlJM36vAl/y+xUyn1C+FVx8szd1E+86KwVw6XvYSzOP8iMpm1X0I4xJD+QtUb36OA==
  /fb-watchman/2.0.1:
    dependencies:
      bser: 2.1.1
    resolution:
      integrity: sha512-DkPJKQeY6kKwmuMretBhr7G6Vodr7bFwDYTXIkfG1gjvNpaxBTQV3PbXg6bR1c1UP4jPOX0jHUbbHANL9vRjVg==
  /figgy-pudding/3.5.2:
    resolution:
      integrity: sha512-0btnI/H8f2pavGMN8w40mlSKOfTK2SVJmBfBeVIj3kNw0swwgzyRq0d5TJVOwodFmtvpPeWPN/MCcfuWF0Ezbw==
  /figures/2.0.0:
    dependencies:
      escape-string-regexp: 1.0.5
    engines:
      node: '>=4'
    resolution:
      integrity: sha1-OrGi0qYsi/tDGgyUy3l6L84nyWI=
  /figures/3.2.0:
    dependencies:
      escape-string-regexp: 1.0.5
    engines:
      node: '>=8'
    resolution:
      integrity: sha512-yaduQFRKLXYOGgEn6AZau90j3ggSOyiqXU0F9JZfeXYhNa+Jk4X+s45A2zg5jns87GAFa34BBm2kXw4XpNcbdg==
  /file-entry-cache/5.0.1:
    dependencies:
      flat-cache: 2.0.1
    engines:
      node: '>=4'
    resolution:
      integrity: sha512-bCg29ictuBaKUwwArK4ouCaqDgLZcysCFLmM/Yn/FDoqndh/9vNuQfXRDvTuXKLxfD/JtZQGKFT8MGcJBK644g==
  /file-uri-to-path/1.0.0:
    resolution:
      integrity: sha512-0Zt+s3L7Vf1biwWZ29aARiVYLx7iMGnEUl9x33fbB/j3jR81u/O2LbqK+Bm1CDSNDKVtJ/YjwY7TUd5SkeLQLw==
  /fileset/0.2.1:
    dependencies:
      glob: 5.0.15
      minimatch: 2.0.10
    resolution:
      integrity: sha1-WI74lzxmI7KnbfRlEFaWuWqsgGc=
  /filesize/3.6.1:
    dev: false
    engines:
      node: '>= 0.4.0'
    resolution:
      integrity: sha512-7KjR1vv6qnicaPMi1iiTcI85CyYwRO/PSFCu6SvqL8jN2Wjt/NIYQTFtFs7fSDCYOstUkEWIQGFUg5YZQfjlcg==
  /fill-range/4.0.0:
    dependencies:
      extend-shallow: 2.0.1
      is-number: 3.0.0
      repeat-string: 1.6.1
      to-regex-range: 2.1.1
    engines:
      node: '>=0.10.0'
    resolution:
      integrity: sha1-1USBHUKPmOsGpj3EAtJAPDKMOPc=
  /fill-range/7.0.1:
    dependencies:
      to-regex-range: 5.0.1
    engines:
      node: '>=8'
    resolution:
      integrity: sha512-qOo9F+dMUmC2Lcb4BbVvnKJxTPjCm+RRpe4gDuGrzkL7mEVl/djYSu2OdQ2Pa302N4oqkSg9ir6jaLWJ2USVpQ==
  /finalhandler/1.1.1:
    dependencies:
      debug: 2.6.9
      encodeurl: 1.0.2
      escape-html: 1.0.3
      on-finished: 2.3.0
      parseurl: 1.3.3
      statuses: 1.4.0
      unpipe: 1.0.0
    dev: false
    engines:
      node: '>= 0.8'
    resolution:
      integrity: sha512-Y1GUDo39ez4aHAw7MysnUD5JzYX+WaIj8I57kO3aEPT1fFRL4sr7mjei97FgnwhAyyzRYmQZaTHb2+9uZ1dPtg==
  /finalhandler/1.1.2:
    dependencies:
      debug: 2.6.9
      encodeurl: 1.0.2
      escape-html: 1.0.3
      on-finished: 2.3.0
      parseurl: 1.3.3
      statuses: 1.5.0
      unpipe: 1.0.0
    engines:
      node: '>= 0.8'
    resolution:
      integrity: sha512-aAWcW57uxVNrQZqFXjITpW3sIUQmHGG3qSb9mUah9MgMC4NeWhNOlNjXEYq3HjRAvL6arUviZGGJsBg6z0zsWA==
  /find-cache-dir/2.1.0:
    dependencies:
      commondir: 1.0.1
      make-dir: 2.1.0
      pkg-dir: 3.0.0
    engines:
      node: '>=6'
    resolution:
      integrity: sha512-Tq6PixE0w/VMFfCgbONnkiQIVol/JJL7nRMi20fqzA4NRs9AfeqMGeRdPi3wIhYkxjeBaWh2rxwapn5Tu3IqOQ==
  /find-up/1.1.2:
    dependencies:
      path-exists: 2.1.0
      pinkie-promise: 2.0.1
    engines:
      node: '>=0.10.0'
    resolution:
      integrity: sha1-ay6YIrGizgpgq2TWEOzK1TyyTQ8=
  /find-up/3.0.0:
    dependencies:
      locate-path: 3.0.0
    engines:
      node: '>=6'
    resolution:
      integrity: sha512-1yD6RmLI1XBfxugvORwlck6f75tYL+iR0jqwsOrOxMZyGYqUuDhJ0l4AXdO1iX/FTs9cBAMEk1gWSEx1kSbylg==
  /find-up/4.1.0:
    dependencies:
      locate-path: 5.0.0
      path-exists: 4.0.0
    engines:
      node: '>=8'
    resolution:
      integrity: sha512-PpOwAdQ/YlXQ2vj8a3h8IipDuYRi3wceVQQGYWxNINccq40Anw7BlsEXCMbt1Zt+OLA6Fq9suIpIWD0OsnISlw==
  /findup-sync/2.0.0:
    dependencies:
      detect-file: 1.0.0
      is-glob: 3.1.0
      micromatch: 3.1.10
      resolve-dir: 1.0.1
    engines:
      node: '>= 0.10'
    resolution:
      integrity: sha1-kyaxSIwi0aYIhlCoaQGy2akKLLw=
  /findup-sync/3.0.0:
    dependencies:
      detect-file: 1.0.0
      is-glob: 4.0.1
      micromatch: 3.1.10
      resolve-dir: 1.0.1
    engines:
      node: '>= 0.10'
    resolution:
      integrity: sha512-YbffarhcicEhOrm4CtrwdKBdCuz576RLdhJDsIfvNtxUuhdRet1qZcsMjqbePtAseKdAnDyM/IyXbu7PRPRLYg==
  /fined/1.2.0:
    dependencies:
      expand-tilde: 2.0.2
      is-plain-object: 2.0.4
      object.defaults: 1.1.0
      object.pick: 1.3.0
      parse-filepath: 1.0.2
    engines:
      node: '>= 0.10'
    resolution:
      integrity: sha512-ZYDqPLGxDkDhDZBjZBb+oD1+j0rA4E0pXY50eplAAOPg2N/gUBSSk5IM1/QhPfyVo19lJ+CvXpqfvk+b2p/8Ng==
  /flagged-respawn/1.0.1:
    engines:
      node: '>= 0.10'
    resolution:
      integrity: sha512-lNaHNVymajmk0OJMBn8fVUAU1BtDeKIqKoVhk4xAALB57aALg6b4W0MfJ/cUE0g9YBXy5XhSlPIpYIJ7HaY/3Q==
  /flat-cache/2.0.1:
    dependencies:
      flatted: 2.0.2
      rimraf: 2.6.3
      write: 1.0.3
    engines:
      node: '>=4'
    resolution:
      integrity: sha512-LoQe6yDuUMDzQAEH8sgmh4Md6oZnc/7PjtwjNFSzveXqSHt6ka9fPBuso7IGf9Rz4uqnSnWiFH2B/zj24a5ReA==
  /flatted/2.0.2:
    resolution:
      integrity: sha512-r5wGx7YeOwNWNlCA0wQ86zKyDLMQr+/RB8xy74M4hTphfmjlijTSSXGuH8rnvKZnfT9i+75zmd8jcKdMR4O6jA==
  /flush-write-stream/1.1.1:
    dependencies:
      inherits: 2.0.4
      readable-stream: 2.3.7
    resolution:
      integrity: sha512-3Z4XhFZ3992uIq0XOqb9AreonueSYphE6oYbpt5+3u06JWklbsPkNv3ZKkP9Bz/r+1MWCaMoSQ28P85+1Yc77w==
  /follow-redirects/1.12.1:
    engines:
      node: '>=4.0'
    resolution:
      integrity: sha512-tmRv0AVuR7ZyouUHLeNSiO6pqulF7dYa3s19c6t+wz9LD69/uSzdMxJ2S91nTI9U3rt/IldxpzMOFejp6f0hjg==
  /for-in/1.0.2:
    engines:
      node: '>=0.10.0'
    resolution:
      integrity: sha1-gQaNKVqBQuwKxybG4iAMMPttXoA=
  /for-own/1.0.0:
    dependencies:
      for-in: 1.0.2
    engines:
      node: '>=0.10.0'
    resolution:
      integrity: sha1-xjMy9BXO3EsE2/5wz4NklMU8tEs=
  /foreach/2.0.5:
    dev: true
    resolution:
      integrity: sha1-C+4AUBiusmDQo6865ljdATbsG5k=
  /forever-agent/0.6.1:
    resolution:
      integrity: sha1-+8cfDEGt6zf5bFd60e1C2P2sypE=
  /fork-stream/0.0.4:
    resolution:
      integrity: sha1-24Sfznf2cIpfjzhq5TOgkHtUrnA=
  /form-data/2.3.3:
    dependencies:
      asynckit: 0.4.0
      combined-stream: 1.0.8
      mime-types: 2.1.27
    engines:
      node: '>= 0.12'
    resolution:
      integrity: sha512-1lLKB2Mu3aGP1Q/2eCOx0fNbRMe7XdwktwOruhfqqd0rIJWwN4Dh+E3hrPSlDCXnSR7UtZ1N38rVXm+6+MEhJQ==
  /formatio/1.1.1:
    dependencies:
      samsam: 1.1.2
    deprecated: This package is unmaintained. Use @sinonjs/formatio instead
    dev: true
    resolution:
      integrity: sha1-XtPM1jZVEJc4NGXZlhmRAOhhYek=
  /forwarded/0.1.2:
    engines:
      node: '>= 0.6'
    resolution:
      integrity: sha1-mMI9qxF1ZXuMBXPozszZGw/xjIQ=
  /fragment-cache/0.2.1:
    dependencies:
      map-cache: 0.2.2
    engines:
      node: '>=0.10.0'
    resolution:
      integrity: sha1-QpD60n8T6Jvn8zeZxrxaCr//DRk=
  /fresh/0.3.0:
    dev: false
    engines:
      node: '>= 0.6'
    resolution:
      integrity: sha1-ZR+DjiJCTnVm3hYdg1jKoZn4PU8=
  /fresh/0.5.2:
    engines:
      node: '>= 0.6'
    resolution:
      integrity: sha1-PYyt2Q2XZWn6g1qx+OSyOhBWBac=
  /from/0.1.7:
    dev: false
    resolution:
      integrity: sha1-g8YK/Fi5xWmXAH7Rp2izqzA6RP4=
  /from2/2.3.0:
    dependencies:
      inherits: 2.0.4
      readable-stream: 2.3.7
    resolution:
      integrity: sha1-i/tVAr3kpNNs/e6gB/zKIdfjgq8=
  /fs-extra/7.0.1:
    dependencies:
      graceful-fs: 4.2.4
      jsonfile: 4.0.0
      universalify: 0.1.2
    engines:
      node: '>=6 <7 || >=8'
    resolution:
      integrity: sha512-YJDaCJZEnBmcbw13fvdAM9AwNOJwOzrE4pqMqBq5nFiEqXUqHwlK4B+3pUw6JNvfSPtX05xFHtYy/1ni01eGCw==
  /fs-minipass/2.1.0:
    dependencies:
      minipass: 3.1.3
    dev: false
    engines:
      node: '>= 8'
    resolution:
      integrity: sha512-V/JgOLFCS+R6Vcq0slCuaeWEdNC3ouDlJMNIsacH2VtALiu9mV4LPrHc5cDl8k5aw6J8jwgWWpiTo5RYhmIzvg==
  /fs-mkdirp-stream/1.0.0:
    dependencies:
      graceful-fs: 4.2.4
      through2: 2.0.5
    engines:
      node: '>= 0.10'
    resolution:
      integrity: sha1-C3gV/DIBxqaeFNuYzgmMFpNSWes=
  /fs-write-stream-atomic/1.0.10:
    dependencies:
      graceful-fs: 4.2.4
      iferr: 0.1.5
      imurmurhash: 0.1.4
      readable-stream: 2.3.7
    resolution:
      integrity: sha1-tH31NJPvkR33VzHnCp3tAYnbQMk=
  /fs.realpath/1.0.0:
    resolution:
      integrity: sha1-FQStJSMVjKpA20onh8sBQRmU6k8=
  /fsevents/1.2.13:
    dependencies:
      bindings: 1.5.0
      nan: 2.14.1
    deprecated: fsevents 1 will break on node v14+ and could be using insecure binaries. Upgrade to fsevents 2.
    engines:
      node: '>= 4.0'
    optional: true
    os:
      - darwin
    requiresBuild: true
    resolution:
      integrity: sha512-oWb1Z6mkHIskLzEJ/XWX0srkpkTQ7vaopMQkyaEIoq0fmtFVxOthb8cCxeT+p3ynTdkk/RZwbgG4brR5BeWECw==
  /fsevents/2.1.3:
    engines:
      node: ^8.16.0 || ^10.6.0 || >=11.0.0
    optional: true
    os:
      - darwin
    resolution:
      integrity: sha512-Auw9a4AxqWpa9GUfj370BMPzzyncfBABW8Mab7BGWBYDj4Isgq+cDKtx0i6u9jcX9pQDnswsaaOTgTmA5pEjuQ==
  /fstream/1.0.12:
    dependencies:
      graceful-fs: 4.2.4
      inherits: 2.0.4
      mkdirp: 0.5.5
      rimraf: 2.7.1
    dev: false
    engines:
      node: '>=0.6'
    resolution:
      integrity: sha512-WvJ193OHa0GHPEL+AycEJgxvBEwyfRkN1vhjca23OaPVMCaLCXTd5qAu82AjTcgP1UJmytkOKb63Ypde7raDIg==
  /function-bind/1.1.1:
    resolution:
      integrity: sha512-yIovAzMX49sF8Yl58fSCWJ5svSLuaibPxXQJFLmBObTuCr0Mf1KiPopGM9NiFjiYBCbfaa2Fh6breQ6ANVTI0A==
  /functional-red-black-tree/1.0.1:
    resolution:
      integrity: sha1-GwqzvVU7Kg1jmdKcDj6gslIHgyc=
  /gauge/2.7.4:
    dependencies:
      aproba: 1.2.0
      console-control-strings: 1.1.0
      has-unicode: 2.0.1
      object-assign: 4.1.1
      signal-exit: 3.0.3
      string-width: 1.0.2
      strip-ansi: 3.0.1
      wide-align: 1.1.3
    dev: false
    resolution:
      integrity: sha1-LANAXHU4w51+s3sxcCLjJfsBi/c=
  /gaze/1.1.3:
    dependencies:
      globule: 1.3.2
    dev: false
    engines:
      node: '>= 4.0.0'
    resolution:
      integrity: sha512-BRdNm8hbWzFzWHERTrejLqwHDfS4GibPoq5wjTPIoJHoBtKGPg3xAFfxmM+9ztbXelxcf2hwQcaz1PtmFeue8g==
  /generic-names/2.0.1:
    dependencies:
      loader-utils: 1.1.0
    dev: false
    resolution:
      integrity: sha512-kPCHWa1m9wGG/OwQpeweTwM/PYiQLrUIxXbt/P4Nic3LbGjCP0YwrALHW1uNLKZ0LIMg+RF+XRlj2ekT9ZlZAQ==
  /gensync/1.0.0-beta.1:
    engines:
      node: '>=6.9.0'
    resolution:
      integrity: sha512-r8EC6NO1sngH/zdD9fiRDLdcgnbayXah+mLgManTaIZJqEC1MZstmnox8KpnI2/fxQwrp5OpCOYWLp4rBl4Jcg==
  /get-caller-file/1.0.3:
    resolution:
      integrity: sha512-3t6rVToeoZfYSGd8YoLFR2DJkiQrIiUrGcjvFX2mDw3bn6k2OtwHN0TNCLbBO+w8qTvimhDkv+LSscbJY1vE6w==
  /get-caller-file/2.0.5:
    engines:
      node: 6.* || 8.* || >= 10.*
    resolution:
      integrity: sha512-DyFP3BM/3YHTQOCUL/w0OZHR0lpKeGrxotcHWcqNEdnltqFwXVfhEBQ94eIo34AfQpo0rGki4cyIiftY06h2Fg==
  /get-package-type/0.1.0:
    engines:
      node: '>=8.0.0'
    resolution:
      integrity: sha512-pjzuKtY64GYfWizNAJ0fr9VqttZkNiK2iS430LtIHzjBEr6bX8Am2zm4sW4Ro5wjWW5cAlRL1qAMTcXbjNAO2Q==
  /get-stdin/4.0.1:
    dev: false
    engines:
      node: '>=0.10.0'
    resolution:
      integrity: sha1-uWjGsKBDhDJJAui/Gl3zJXmkUP4=
  /get-stream/3.0.0:
    engines:
      node: '>=4'
    resolution:
      integrity: sha1-jpQ9E1jcN1VQVOy+LtsFqhdO3hQ=
  /get-stream/4.1.0:
    dependencies:
      pump: 3.0.0
    engines:
      node: '>=6'
    resolution:
      integrity: sha512-GMat4EJ5161kIy2HevLlr4luNjBgvmj413KaQA7jt4V8B4RDsfpHk7WQ9GVqfYyyx8OS/L66Kox+rJRNklLK7w==
  /get-stream/5.1.0:
    dependencies:
      pump: 3.0.0
    engines:
      node: '>=8'
    resolution:
      integrity: sha512-EXr1FOzrzTfGeL0gQdeFEvOMm2mzMOglyiOXSTpPC+iAjAKftbr3jpCMWynogwYnM+eSj9sHGc6wjIcDvYiygw==
  /get-value/2.0.6:
    engines:
      node: '>=0.10.0'
    resolution:
      integrity: sha1-3BXKHGcjh8p2vTesCjlbogQqLCg=
  /getpass/0.1.7:
    dependencies:
      assert-plus: 1.0.0
    resolution:
      integrity: sha1-Xv+OPmhNVprkyysSgmBOi6YhSfo=
  /git-repo-info/2.1.1:
    dev: false
    engines:
      node: '>= 4.0'
    resolution:
      integrity: sha512-8aCohiDo4jwjOwma4FmYFd3i97urZulL8XL24nIPxuE+GZnfsAyy/g2Shqx6OjUiFKUXZM+Yy+KHnOmmA3FVcg==
  /glob-escape/0.0.2:
    engines:
      node: '>= 0.10'
    resolution:
      integrity: sha1-nCf3gh7RwTd1gvPv2VWOP2dWKO0=
  /glob-parent/3.1.0:
    dependencies:
      is-glob: 3.1.0
      path-dirname: 1.0.2
    resolution:
      integrity: sha1-nmr2KZ2NO9K9QEMIMr0RPfkGxa4=
  /glob-parent/5.1.1:
    dependencies:
      is-glob: 4.0.1
    engines:
      node: '>= 6'
    resolution:
      integrity: sha512-FnI+VGOpnlGHWZxthPGR+QhR78fuiK0sNLkHQv+bL9fQi57lNNdquIbna/WrfROrolq8GK5Ek6BiMwqL/voRYQ==
  /glob-stream/6.1.0:
    dependencies:
      extend: 3.0.2
      glob: 7.1.6
      glob-parent: 3.1.0
      is-negated-glob: 1.0.0
      ordered-read-streams: 1.0.1
      pumpify: 1.5.1
      readable-stream: 2.3.7
      remove-trailing-separator: 1.1.0
      to-absolute-glob: 2.0.2
      unique-stream: 2.3.1
    engines:
      node: '>= 0.10'
    resolution:
      integrity: sha1-cEXJlBOz65SIjYOrRtC0BMx73eQ=
  /glob-watcher/5.0.3:
    dependencies:
      anymatch: 2.0.0
      async-done: 1.3.2
      chokidar: 2.1.8
      is-negated-glob: 1.0.0
      just-debounce: 1.0.0
      object.defaults: 1.1.0
    engines:
      node: '>= 0.10'
    resolution:
      integrity: sha512-8tWsULNEPHKQ2MR4zXuzSmqbdyV5PtwwCaWSGQ1WwHsJ07ilNeN1JB8ntxhckbnpSHaf9dXFUHzIWvm1I13dsg==
  /glob/5.0.15:
    dependencies:
      inflight: 1.0.6
      inherits: 2.0.4
      minimatch: 3.0.4
      once: 1.4.0
      path-is-absolute: 1.0.1
    resolution:
      integrity: sha1-G8k2ueAvSmA/zCIuz3Yz0wuLk7E=
  /glob/7.0.6:
    dependencies:
      fs.realpath: 1.0.0
      inflight: 1.0.6
      inherits: 2.0.4
      minimatch: 3.0.4
      once: 1.4.0
      path-is-absolute: 1.0.1
    resolution:
      integrity: sha1-IRuvr0nlJbjNkyYNFKsTYVKz9Xo=
  /glob/7.1.2:
    dependencies:
      fs.realpath: 1.0.0
      inflight: 1.0.6
      inherits: 2.0.4
      minimatch: 3.0.4
      once: 1.4.0
      path-is-absolute: 1.0.1
    resolution:
      integrity: sha512-MJTUg1kjuLeQCJ+ccE4Vpa6kKVXkPYJ2mOCQyUuKLcLQsdrMCpBPUi8qVE6+YuaJkozeA9NusTAw3hLr8Xe5EQ==
  /glob/7.1.6:
    dependencies:
      fs.realpath: 1.0.0
      inflight: 1.0.6
      inherits: 2.0.4
      minimatch: 3.0.4
      once: 1.4.0
      path-is-absolute: 1.0.1
    resolution:
      integrity: sha512-LwaxwyZ72Lk7vZINtNNrywX0ZuLyStrdDtabefZKAY5ZGJhVtgdznluResxNmPitE0SAO+O26sWTHeKSI2wMBA==
  /global-modules/1.0.0:
    dependencies:
      global-prefix: 1.0.2
      is-windows: 1.0.2
      resolve-dir: 1.0.1
    engines:
      node: '>=0.10.0'
    resolution:
      integrity: sha512-sKzpEkf11GpOFuw0Zzjzmt4B4UZwjOcG757PPvrfhxcLFbq0wpsgpOqxpxtxFiCG4DtG93M6XRVbF2oGdev7bg==
  /global-modules/2.0.0:
    dependencies:
      global-prefix: 3.0.0
    dev: false
    engines:
      node: '>=6'
    resolution:
      integrity: sha512-NGbfmJBp9x8IxyJSd1P+otYK8vonoJactOogrVfFRIAEY1ukil8RSKDz2Yo7wh1oihl51l/r6W4epkeKJHqL8A==
  /global-prefix/1.0.2:
    dependencies:
      expand-tilde: 2.0.2
      homedir-polyfill: 1.0.3
      ini: 1.3.5
      is-windows: 1.0.2
      which: 1.3.1
    engines:
      node: '>=0.10.0'
    resolution:
      integrity: sha1-2/dDxsFJklk8ZVVoy2btMsASLr4=
  /global-prefix/3.0.0:
    dependencies:
      ini: 1.3.5
      kind-of: 6.0.3
      which: 1.3.1
    dev: false
    engines:
      node: '>=6'
    resolution:
      integrity: sha512-awConJSVCHVGND6x3tmMaKcQvwXLhjdkmomy2W+Goaui8YPgYgXJZewhg3fWC+DlfqqQuWg8AwqjGTD2nAPVWg==
  /globals/11.12.0:
    engines:
      node: '>=4'
    resolution:
      integrity: sha512-WOBp/EEGUiIsJSp7wcv/y6MO+lV9UoncWqxuFfm8eBwzWNgyfBd6Gz+IeKQ9jCmyhoH99g15M3T+QaVHFjizVA==
  /globals/12.4.0:
    dependencies:
      type-fest: 0.8.1
    engines:
      node: '>=8'
    resolution:
      integrity: sha512-BWICuzzDvDoH54NHKCseDanAhE3CeDorgDL5MT6LMXXj2WCnd9UC2szdk4AWLfjdgNBCXLUanXYcpBBKOSWGwg==
  /globby/5.0.0:
    dependencies:
      array-union: 1.0.2
      arrify: 1.0.1
      glob: 7.0.6
      object-assign: 4.1.1
      pify: 2.3.0
      pinkie-promise: 2.0.1
    engines:
      node: '>=0.10.0'
    resolution:
      integrity: sha1-69hGZ8oNuzMLmbz8aOrCvFQ3Dg0=
  /globby/6.1.0:
    dependencies:
      array-union: 1.0.2
      glob: 7.0.6
      object-assign: 4.1.1
      pify: 2.3.0
      pinkie-promise: 2.0.1
    engines:
      node: '>=0.10.0'
    resolution:
      integrity: sha1-9abXDoOV4hyFj7BInWTfAkJNUGw=
  /globule/1.3.2:
    dependencies:
      glob: 7.1.6
      lodash: 4.17.19
      minimatch: 3.0.4
    dev: false
    engines:
      node: '>= 0.10'
    resolution:
      integrity: sha512-7IDTQTIu2xzXkT+6mlluidnWo+BypnbSoEVVQCGfzqnl5Ik8d3e1d4wycb8Rj9tWW+Z39uPWsdlquqiqPCd/pA==
  /glogg/1.0.2:
    dependencies:
      sparkles: 1.0.1
    engines:
      node: '>= 0.10'
    resolution:
      integrity: sha512-5mwUoSuBk44Y4EshyiqcH95ZntbDdTQqA3QYSrxmzj28Ai0vXBGMH1ApSANH14j2sIRtqCEyg6PfsuP7ElOEDA==
  /graceful-fs/4.2.4:
    resolution:
      integrity: sha512-WjKPNJF79dtJAVniUlGGWHYGz2jWxT6VhN/4m1NdkbZ2nOsEF+cI1Edgql5zCRhs/VsQYRvrXctxktVXZUkixw==
  /growl/1.10.5:
    engines:
      node: '>=4.x'
    resolution:
      integrity: sha512-qBr4OuELkhPenW6goKVXiv47US3clb3/IbuWF9KNKEijAy9oeHxU9IgzjvJhHkUzhaj7rOUD7+YGWqUjLp5oSA==
  /growly/1.3.0:
    resolution:
      integrity: sha1-8QdIy+dq+WS3yWyTxrzCivEgwIE=
  /gulp-cli/2.3.0:
    dependencies:
      ansi-colors: 1.1.0
      archy: 1.0.0
      array-sort: 1.0.0
      color-support: 1.1.3
      concat-stream: 1.6.2
      copy-props: 2.0.4
      fancy-log: 1.3.3
      gulplog: 1.0.0
      interpret: 1.4.0
      isobject: 3.0.1
      liftoff: 3.1.0
      matchdep: 2.0.0
      mute-stdout: 1.0.1
      pretty-hrtime: 1.0.3
      replace-homedir: 1.0.0
      semver-greatest-satisfied-range: 1.1.0
      v8flags: 3.2.0
      yargs: 7.1.1
    engines:
      node: '>= 0.10'
    hasBin: true
    resolution:
      integrity: sha512-zzGBl5fHo0EKSXsHzjspp3y5CONegCm8ErO5Qh0UzFzk2y4tMvzLWhoDokADbarfZRL2pGpRp7yt6gfJX4ph7A==
  /gulp-connect/5.5.0:
    dependencies:
      ansi-colors: 1.1.0
      connect: 3.7.0
      connect-livereload: 0.5.4
      event-stream: 3.3.5
      fancy-log: 1.3.3
      send: 0.13.2
      serve-index: 1.9.1
      serve-static: 1.14.1
      tiny-lr: 0.2.1
    dev: false
    engines:
      node: '>=0.10.0'
    resolution:
      integrity: sha512-oRBLjw/4EVaZb8g8OcxOVdGD8ZXYrRiWKcNxlrGjxb/6Cp0GDdqw7ieX7D8xJrQS7sbXT+G94u63pMJF3MMjQA==
  /gulp-flatten/0.2.0:
    dependencies:
      gulp-util: 3.0.8
      through2: 2.0.5
    engines:
      node: '>=0.10'
    resolution:
      integrity: sha1-iS1RfjjXkA/UVM+aHgIQMA6S6wY=
  /gulp-if/2.0.2:
    dependencies:
      gulp-match: 1.1.0
      ternary-stream: 2.1.1
      through2: 2.0.5
    engines:
      node: '>= 0.10.0'
    resolution:
      integrity: sha1-pJe351cwBQQcqivIt92jyARE1ik=
  /gulp-istanbul/0.10.4:
    dependencies:
      gulp-util: 3.0.8
      istanbul: 0.4.5
      istanbul-threshold-checker: 0.1.0
      lodash: 4.17.19
      through2: 2.0.5
    resolution:
      integrity: sha1-Kyoby+uWpix45pgh0QTW/KMu+wk=
  /gulp-match/1.1.0:
    dependencies:
      minimatch: 3.0.4
    resolution:
      integrity: sha512-DlyVxa1Gj24DitY2OjEsS+X6tDpretuxD6wTfhXE/Rw2hweqc1f6D/XtsJmoiCwLWfXgR87W9ozEityPCVzGtQ==
  /gulp-mocha/6.0.0:
    dependencies:
      dargs: 5.1.0
      execa: 0.10.0
      mocha: 5.2.0
      npm-run-path: 2.0.2
      plugin-error: 1.0.1
      supports-color: 5.5.0
      through2: 2.0.5
    engines:
      node: '>=6'
    resolution:
      integrity: sha512-FfBldW5ttnDpKf4Sg6/BLOOKCCbr5mbixDGK1t02/8oSrTCwNhgN/mdszG3cuQuYNzuouUdw4EH/mlYtgUscPg==
  /gulp-open/3.0.1:
    dependencies:
      colors: 1.2.5
      opn: 5.2.0
      plugin-log: 0.1.0
      through2: 2.0.5
    dev: false
    engines:
      node: '>=4'
    resolution:
      integrity: sha512-dohokw+npnt48AsD0hhvCLEHLnDMqM35F+amvIfJlX1H2nNHYUClR0Oy1rI0TvbL1/pHiHGNLmohhk+kvwIKjA==
  /gulp-replace/0.5.4:
    dependencies:
      istextorbinary: 1.0.2
      readable-stream: 2.3.7
      replacestream: 4.0.3
    dev: false
    engines:
      node: '>=0.10'
    resolution:
      integrity: sha1-aaZ5FLvRPFYr/xT1BKQDeWqg2qk=
  /gulp-util/3.0.8:
    dependencies:
      array-differ: 1.0.0
      array-uniq: 1.0.3
      beeper: 1.1.1
      chalk: 1.1.3
      dateformat: 2.2.0
      fancy-log: 1.3.3
      gulplog: 1.0.0
      has-gulplog: 0.1.0
      lodash._reescape: 3.0.0
      lodash._reevaluate: 3.0.0
      lodash._reinterpolate: 3.0.0
      lodash.template: 3.6.2
      minimist: 1.2.5
      multipipe: 0.1.2
      object-assign: 3.0.0
      replace-ext: 0.0.1
      through2: 2.0.5
      vinyl: 0.5.3
    deprecated: 'gulp-util is deprecated - replace it, following the guidelines at https://medium.com/gulpjs/gulp-util-ca3b1f9f9ac5'
    engines:
      node: '>=0.10'
    resolution:
      integrity: sha1-AFTh50RQLifATBh8PsxQXdVLu08=
  /gulp/4.0.2:
    dependencies:
      glob-watcher: 5.0.3
      gulp-cli: 2.3.0
      undertaker: 1.2.1
      vinyl-fs: 3.0.3
    engines:
      node: '>= 0.10'
    hasBin: true
    resolution:
      integrity: sha512-dvEs27SCZt2ibF29xYgmnwwCYZxdxhQ/+LFWlbAW8y7jt68L/65402Lz3+CKy0Ov4rOs+NERmDq7YlZaDqUIfA==
  /gulplog/1.0.0:
    dependencies:
      glogg: 1.0.2
    engines:
      node: '>= 0.10'
    resolution:
      integrity: sha1-4oxNRdBey77YGDY86PnFkmIp/+U=
  /gzip-size/5.1.1:
    dependencies:
      duplexer: 0.1.1
      pify: 4.0.1
    dev: false
    engines:
      node: '>=6'
    resolution:
      integrity: sha512-FNHi6mmoHvs1mxZAds4PpdCS6QG8B4C1krxJsMutgxl5t3+GlRTzzI3NEkifXx2pVsOvJdOGSmIgDhQ55FwdPA==
  /handle-thing/2.0.1:
    resolution:
      integrity: sha512-9Qn4yBxelxoh2Ow62nP+Ka/kMnOXRi8BXnRaUwezLNhqelnN49xKz4F/dPP8OYLxLxq6JDtZb2i9XznUQbNPTg==
  /handlebars/4.7.6:
    dependencies:
      minimist: 1.2.5
      neo-async: 2.6.2
      source-map: 0.6.1
      wordwrap: 1.0.0
    engines:
      node: '>=0.4.7'
    hasBin: true
    optionalDependencies:
      uglify-js: 3.10.0
    resolution:
      integrity: sha512-1f2BACcBfiwAfStCKZNrUCgqNZkGsAT7UM3kkYtXuLo0KnaVfjKOyf7PRzB6++aK9STyT1Pd2ZCPe3EGOXleXA==
  /har-schema/2.0.0:
    engines:
      node: '>=4'
    resolution:
      integrity: sha1-qUwiJOvKwEeCoNkDVSHyRzW37JI=
  /har-validator/5.1.3:
    dependencies:
      ajv: 6.12.3
      har-schema: 2.0.0
    engines:
      node: '>=6'
    resolution:
      integrity: sha512-sNvOCzEQNr/qrvJgc3UG/kD4QtlHycrzwS+6mfTrrSq97BvaYcPZZI1ZSqGSPR73Cxn4LKTD4PttRwfU7jWq5g==
  /has-ansi/2.0.0:
    dependencies:
      ansi-regex: 2.1.1
    engines:
      node: '>=0.10.0'
    resolution:
      integrity: sha1-NPUEnOHs3ysGSa8+8k5F7TVBbZE=
  /has-flag/1.0.0:
    engines:
      node: '>=0.10.0'
    resolution:
      integrity: sha1-nZ55MWXOAXoA8AQYxD+UKnsdEfo=
  /has-flag/3.0.0:
    engines:
      node: '>=4'
    resolution:
      integrity: sha1-tdRU3CGZriJWmfNGfloH87lVuv0=
  /has-flag/4.0.0:
    engines:
      node: '>=8'
    resolution:
      integrity: sha512-EykJT/Q1KjTWctppgIAgfSO0tKVuZUjhgMr17kqTumMl6Afv3EISleU7qZUzoXDFTAHTDC4NOoG/ZxU3EvlMPQ==
  /has-gulplog/0.1.0:
    dependencies:
      sparkles: 1.0.1
    engines:
      node: '>= 0.10'
    resolution:
      integrity: sha1-ZBTIKRNpfaUVkDl9r7EvIpZ4Ec4=
  /has-symbols/1.0.1:
    engines:
      node: '>= 0.4'
    resolution:
      integrity: sha512-PLcsoqu++dmEIZB+6totNFKq/7Do+Z0u4oT0zKOJNl3lYK6vGwwu2hjHs+68OEZbTjiUE9bgOABXbP/GvrS0Kg==
  /has-unicode/2.0.1:
    dev: false
    resolution:
      integrity: sha1-4Ob+aijPUROIVeCG0Wkedx3iqLk=
  /has-value/0.3.1:
    dependencies:
      get-value: 2.0.6
      has-values: 0.1.4
      isobject: 2.1.0
    engines:
      node: '>=0.10.0'
    resolution:
      integrity: sha1-ex9YutpiyoJ+wKIHgCVlSEWZXh8=
  /has-value/1.0.0:
    dependencies:
      get-value: 2.0.6
      has-values: 1.0.0
      isobject: 3.0.1
    engines:
      node: '>=0.10.0'
    resolution:
      integrity: sha1-GLKB2lhbHFxR3vJMkw7SmgvmsXc=
  /has-values/0.1.4:
    engines:
      node: '>=0.10.0'
    resolution:
      integrity: sha1-bWHeldkd/Km5oCCJrThL/49it3E=
  /has-values/1.0.0:
    dependencies:
      is-number: 3.0.0
      kind-of: 4.0.0
    engines:
      node: '>=0.10.0'
    resolution:
      integrity: sha1-lbC2P+whRmGab+V/51Yo1aOe/k8=
  /has/1.0.3:
    dependencies:
      function-bind: 1.1.1
    engines:
      node: '>= 0.4.0'
    resolution:
      integrity: sha512-f2dvO0VU6Oej7RkWJGrehjbzMAjFp5/VKPp5tTpWIV4JHHZK1/BxbFRtf/siA2SWTe09caDmVtYYzWEIbBS4zw==
  /hash-base/3.1.0:
    dependencies:
      inherits: 2.0.4
      readable-stream: 3.6.0
      safe-buffer: 5.2.1
    engines:
      node: '>=4'
    resolution:
      integrity: sha512-1nmYp/rhMDiE7AYkDw+lLwlAzz0AntGIe51F3RfFfEqyQ3feY2eI/NcwC6umIQVOASPMsWJLJScWKSSvzL9IVA==
  /hash.js/1.1.7:
    dependencies:
      inherits: 2.0.4
      minimalistic-assert: 1.0.1
    resolution:
      integrity: sha512-taOaskGt4z4SOANNseOviYDvjEJinIkRgmp7LbKP2YTTmVxWBl87s/uzK9r+44BclBSp2X7K1hqeNfz9JbBeXA==
  /he/1.1.1:
    hasBin: true
    resolution:
      integrity: sha1-k0EP0hsAlzUVH4howvJx80J+I/0=
  /he/1.2.0:
    dev: false
    hasBin: true
    resolution:
      integrity: sha512-F/1DnUGPopORZi0ni+CvrCgHQ5FyEAHRLSApuYWMmrbSwoN2Mn/7k+Gl38gJnR7yyDZk6WLXwiGod1JOWNDKGw==
  /hmac-drbg/1.0.1:
    dependencies:
      hash.js: 1.1.7
      minimalistic-assert: 1.0.1
      minimalistic-crypto-utils: 1.0.1
    resolution:
      integrity: sha1-0nRXAQJabHdabFRXk+1QL8DGSaE=
  /homedir-polyfill/1.0.3:
    dependencies:
      parse-passwd: 1.0.0
    engines:
      node: '>=0.10.0'
    resolution:
      integrity: sha512-eSmmWE5bZTK2Nou4g0AI3zZ9rswp7GRKoKXS1BLUkvPviOqs4YTN1djQIqrXy9k5gEtdLPy86JjRwsNM9tnDcA==
  /hoopy/0.1.4:
    dev: false
    engines:
      node: '>= 6.0.0'
    resolution:
      integrity: sha512-HRcs+2mr52W0K+x8RzcLzuPPmVIKMSv97RGHy0Ea9y/mpcaK+xTrjICA04KAHi4GRzxliNqNJEFYWHghy3rSfQ==
  /hosted-git-info/2.8.8:
    resolution:
      integrity: sha512-f/wzC2QaWBs7t9IYqB4T3sR1xviIViXJRJTWBlx2Gf3g0Xi5vI7Yy4koXQ1c9OYDGHN9sBy1DQ2AB8fqZBWhUg==
  /hpack.js/2.1.6:
    dependencies:
      inherits: 2.0.4
      obuf: 1.1.2
      readable-stream: 2.3.7
      wbuf: 1.7.3
    resolution:
      integrity: sha1-h3dMCUnlE/QuhFdbPEVoH63ioLI=
  /html-encoding-sniffer/1.0.2:
    dependencies:
      whatwg-encoding: 1.0.5
    resolution:
      integrity: sha512-71lZziiDnsuabfdYiUeWdCVyKuqwWi23L8YeIgV9jSSZHCtb6wB1BKWooH7L3tn4/FuZJMVWyNaIDr4RGmaSYw==
  /html-entities/1.3.1:
    resolution:
      integrity: sha512-rhE/4Z3hIhzHAUKbW8jVcCyuT5oJCXXqhN/6mXXVCpzTmvJnoH2HL/bt3EZ6p55jbFJBeAe1ZNpL5BugLujxNA==
  /html-escaper/2.0.2:
    resolution:
      integrity: sha512-H2iMtd0I4Mt5eYiapRdIDjp+XzelXQ0tFE4JS7YFwFevXXMmOp9myNrUvCg0D6ws8iqkRPBfKHgbwig1SmlLfg==
  /html-minifier/3.5.21:
    dependencies:
      camel-case: 3.0.0
      clean-css: 4.2.1
      commander: 2.17.1
      he: 1.2.0
      param-case: 2.1.1
      relateurl: 0.2.7
      uglify-js: 3.4.10
    dev: false
    engines:
      node: '>=4'
    hasBin: true
    resolution:
      integrity: sha512-LKUKwuJDhxNa3uf/LPR/KVjm/l3rBqtYeCOAekvG8F1vItxMUpueGd94i/asDDr8/1u7InxzFA5EeGjhhG5mMA==
  /html-webpack-plugin/3.2.0_webpack@4.31.0:
    dependencies:
      html-minifier: 3.5.21
      loader-utils: 0.2.17
      lodash: 4.17.19
      pretty-error: 2.1.1
      tapable: 1.1.3
      toposort: 1.0.7
      util.promisify: 1.0.0
      webpack: 4.31.0_webpack@4.31.0
    dev: false
    engines:
      node: '>=6.9'
    peerDependencies:
      webpack: ^1.0.0 || ^2.0.0 || ^3.0.0 || ^4.0.0
    resolution:
      integrity: sha1-sBq71yOsqqeze2r0SS69oD2d03s=
  /htmlparser2/3.10.1:
    dependencies:
      domelementtype: 1.3.1
      domhandler: 2.4.2
      domutils: 1.7.0
      entities: 1.1.2
      inherits: 2.0.4
      readable-stream: 3.6.0
    dev: false
    resolution:
      integrity: sha512-IgieNijUMbkDovyoKObU1DUhm1iwNYE/fuifEoEHfd1oZKZDaONBSkal7Y01shxsM49R4XaMdGez3WnF9UfiCQ==
  /http-deceiver/1.2.7:
    resolution:
      integrity: sha1-+nFolEq5pRnTN8sL7HKE3D5yPYc=
  /http-errors/1.3.1:
    dependencies:
      inherits: 2.0.4
      statuses: 1.2.1
    dev: false
    engines:
      node: '>= 0.6'
    resolution:
      integrity: sha1-GX4izevUGYWF6GlO9nhhl7ke2UI=
  /http-errors/1.6.3:
    dependencies:
      depd: 1.1.2
      inherits: 2.0.3
      setprototypeof: 1.1.0
<<<<<<< HEAD
      statuses: 1.4.0
    dev: false
=======
      statuses: 1.5.0
>>>>>>> bdd3ee54
    engines:
      node: '>= 0.6'
    resolution:
      integrity: sha1-i1VoC7S+KDoLW/TqLjhYC+HZMg0=
  /http-errors/1.7.2:
    dependencies:
      depd: 1.1.2
      inherits: 2.0.3
      setprototypeof: 1.1.1
      statuses: 1.5.0
      toidentifier: 1.0.0
    engines:
      node: '>= 0.6'
    resolution:
      integrity: sha512-uUQBt3H/cSIVfch6i1EuPNy/YsRSOUBXTVfZ+yR7Zjez3qjBz6i9+i4zjNaoqcoFVI4lQJ5plg63TvGfRSDCRg==
  /http-errors/1.7.3:
    dependencies:
      depd: 1.1.2
      inherits: 2.0.4
      setprototypeof: 1.1.1
      statuses: 1.5.0
      toidentifier: 1.0.0
    engines:
      node: '>= 0.6'
    resolution:
      integrity: sha512-ZTTX0MWrsQ2ZAhA1cejAwDLycFsd7I7nVtnkT3Ol0aqodaKW+0CTZDQ1uBv5whptCnc8e8HeRRJxRs0kmm/Qfw==
  /http-parser-js/0.5.2:
    resolution:
      integrity: sha512-opCO9ASqg5Wy2FNo7A0sxy71yGbbkJJXLdgMK04Tcypw9jr2MgWbyubb0+WdmDmGnFflO7fRbqbaihh/ENDlRQ==
  /http-proxy-middleware/0.19.1:
    dependencies:
      http-proxy: 1.18.1
      is-glob: 4.0.1
      lodash: 4.17.19
      micromatch: 3.1.10
    engines:
      node: '>=4.0.0'
    resolution:
      integrity: sha512-yHYTgWMQO8VvwNS22eLLloAkvungsKdKTLO8AJlftYIKNfJr3GK3zK0ZCfzDDGUBttdGc8xFy1mCitvNKQtC3Q==
  /http-proxy/1.18.1:
    dependencies:
      eventemitter3: 4.0.4
      follow-redirects: 1.12.1
      requires-port: 1.0.0
    engines:
      node: '>=8.0.0'
    resolution:
      integrity: sha512-7mz/721AbnJwIVbnaSv1Cz3Am0ZLT/UBwkC92VlxhXv/k/BBQfM2fXElQNC27BVGr0uwUpplYPQM9LnaBMR5NQ==
  /http-signature/1.2.0:
    dependencies:
      assert-plus: 1.0.0
      jsprim: 1.4.1
      sshpk: 1.16.1
    engines:
      node: '>=0.8'
      npm: '>=1.3.7'
    resolution:
      integrity: sha1-muzZJRFHcvPZW2WmCruPfBj7rOE=
  /https-browserify/1.0.0:
    resolution:
      integrity: sha1-7AbBDgo0wPL68Zn3/X/Hj//QPHM=
  /https-proxy-agent/2.2.4:
    dependencies:
      agent-base: 4.3.0
      debug: 3.2.6
    dev: false
    engines:
      node: '>= 4.5.0'
    resolution:
      integrity: sha512-OmvfoQ53WLjtA9HeYP9RNrWMJzzAz1JGaSFr1nijg0PVR1JaD/xbJq1mdEIIlxGpXp9eSe/O2LgU9DJmTPd0Eg==
  /human-signals/1.1.1:
    engines:
      node: '>=8.12.0'
    resolution:
      integrity: sha512-SEQu7vl8KjNL2eoGBLF3+wAjpsNfA9XMlXAYj/3EdaNfAlxKthD1xjEQfGOUhllCGGJVNY34bRr6lPINhNjyZw==
  /iconv-lite/0.4.13:
    dev: false
    engines:
      node: '>=0.8.0'
    resolution:
      integrity: sha1-H4irpKsLFQjoMSrMOTRfNumS4vI=
  /iconv-lite/0.4.23:
    dependencies:
      safer-buffer: 2.1.2
    dev: false
    engines:
      node: '>=0.10.0'
    resolution:
      integrity: sha512-neyTUVFtahjf0mB3dZT77u+8O0QB89jFdnBkd5P1JgYPbPaia3gXXOVL2fq8VyU2gMMD7SaN7QukTB/pmXYvDA==
  /iconv-lite/0.4.24:
    dependencies:
      safer-buffer: 2.1.2
    engines:
      node: '>=0.10.0'
    resolution:
      integrity: sha512-v3MXnZAcvnywkTUEZomIActle7RXXeedOR31wwl7VlyoXO4Qi9arvSenNQWne1TcRwhCL1HwLI21bEqdpj8/rA==
  /icss-replace-symbols/1.1.0:
    dev: false
    resolution:
      integrity: sha1-Bupvg2ead0njhs/h/oEq5dsiPe0=
  /ieee754/1.1.13:
    resolution:
      integrity: sha512-4vf7I2LYV/HaWerSo3XmlMkp5eZ83i+/CDluXi/IGTs/O1sejBNhTtnxzmRZfvOUqj7lZjqHkeTvpgSFDlWZTg==
  /iferr/0.1.5:
    resolution:
      integrity: sha1-xg7taebY/bazEEofy8ocGS3FtQE=
  /ignore-walk/3.0.3:
    dependencies:
      minimatch: 3.0.4
    dev: false
    resolution:
      integrity: sha512-m7o6xuOaT1aqheYHKf8W6J5pYH85ZI9w077erOzLje3JsB1gkafkAhHHY19dqjulgIZHFm32Cp5uNZgcQqdJKw==
  /ignore/4.0.6:
    engines:
      node: '>= 4'
    resolution:
      integrity: sha512-cyFDKrqc/YdcWFniJhzI42+AzS+gNwmUzOSFcRCQYwySuBBBy/KjuxWLZ/FHEH6Moq1NizMOBWyTcv8O4OZIMg==
  /ignore/5.1.8:
    dev: false
    engines:
      node: '>= 4'
    resolution:
      integrity: sha512-BMpfD7PpiETpBl/A6S498BaIJ6Y/ABT93ETbby2fP00v4EbvPBXWEoaR1UBPKs3iR53pJY7EtZk5KACI57i1Uw==
  /immediate/3.0.6:
    dev: false
    resolution:
      integrity: sha1-nbHb0Pr43m++D13V5Wu2BigN5ps=
  /import-fresh/3.2.1:
    dependencies:
      parent-module: 1.0.1
      resolve-from: 4.0.0
    engines:
      node: '>=6'
    resolution:
      integrity: sha512-6e1q1cnWP2RXD9/keSkxHScg508CdXqXWgWBaETNhyuBFz+kUZlKboh+ISK+bU++DmbHimVBrOz/zzPe0sZ3sQ==
  /import-lazy/4.0.0:
    engines:
      node: '>=8'
    resolution:
      integrity: sha512-rKtvo6a868b5Hu3heneU+L4yEQ4jYKLtjpnPeUdK7h0yzXGmyBTypknlkCvHFBqfX9YlorEiMM6Dnq/5atfHkw==
  /import-local/2.0.0:
    dependencies:
      pkg-dir: 3.0.0
      resolve-cwd: 2.0.0
    engines:
      node: '>=6'
    hasBin: true
    resolution:
      integrity: sha512-b6s04m3O+s3CGSbqDIyP4R6aAwAeYlVq9+WUWep6iHa8ETRf9yei1U48C5MmfJmV9AiLYYBKPMq/W+/WRpQmCQ==
  /import-local/3.0.2:
    dependencies:
      pkg-dir: 4.2.0
      resolve-cwd: 3.0.0
    engines:
      node: '>=8'
    hasBin: true
    resolution:
      integrity: sha512-vjL3+w0oulAVZ0hBHnxa/Nm5TAurf9YLQJDhqRZyqb+VKGOB6LU8t9H1Nr5CIo16vh9XfJTOoHwU0B71S557gA==
  /imurmurhash/0.1.4:
    engines:
      node: '>=0.8.19'
    resolution:
      integrity: sha1-khi5srkoojixPcT7a21XbyMUU+o=
  /in-publish/2.0.1:
    dev: false
    hasBin: true
    resolution:
      integrity: sha512-oDM0kUSNFC31ShNxHKUyfZKy8ZeXZBWMjMdZHKLOk13uvT27VTL/QzRGfRUcevJhpkZAvlhPYuXkF7eNWrtyxQ==
  /indent-string/2.1.0:
    dependencies:
      repeating: 2.0.1
    dev: false
    engines:
      node: '>=0.10.0'
    resolution:
      integrity: sha1-ji1INIdCEhtKghi3oTfppSBJ3IA=
  /infer-owner/1.0.4:
    resolution:
      integrity: sha512-IClj+Xz94+d7irH5qRyfJonOdfTzuDaifE6ZPWfx0N0+/ATZCbuTPq2prFl526urkQd90WyUKIh1DfBQ2hMz9A==
  /inflight/1.0.6:
    dependencies:
      once: 1.4.0
      wrappy: 1.0.2
    resolution:
      integrity: sha1-Sb1jMdfQLQwJvJEKEHW6gWW1bfk=
  /inherits/2.0.1:
    resolution:
      integrity: sha1-sX0I0ya0Qj5Wjv9xn5GwscvfafE=
  /inherits/2.0.3:
    resolution:
      integrity: sha1-Yzwsg+PaQqUC9SRmAiSA9CCCYd4=
  /inherits/2.0.4:
    resolution:
      integrity: sha512-k/vGaX4/Yla3WzyMCvTQOXYeIHvqOKtnqBduzTHpzpQZzAskKMhZ2K+EnBiSM9zGSoIFeMpXKxa4dYeZIQqewQ==
  /ini/1.3.5:
    resolution:
      integrity: sha512-RZY5huIKCMRWDUqZlEi72f/lmXKMvuszcMBduliQ3nnWbx9X/ZBQO7DijMEYS9EhHBb2qacRUMtC7svLwe0lcw==
  /inpath/1.0.2:
    dev: false
    resolution:
      integrity: sha1-SsIZcQ7Hpy9GD/lL9CTdPvDlKBc=
  /inquirer/6.2.2:
    dependencies:
      ansi-escapes: 3.2.0
      chalk: 2.4.2
      cli-cursor: 2.1.0
      cli-width: 2.2.1
      external-editor: 3.1.0
      figures: 2.0.0
      lodash: 4.17.19
      mute-stream: 0.0.7
      run-async: 2.4.1
      rxjs: 6.6.0
      string-width: 2.1.1
      strip-ansi: 5.2.0
      through: 2.3.8
    dev: false
    engines:
      node: '>=6.0.0'
    resolution:
      integrity: sha512-Z2rREiXA6cHRR9KBOarR3WuLlFzlIfAEIiB45ll5SSadMg7WqOh1MKEjjndfuH5ewXdixWCxqnVfGOQzPeiztA==
  /inquirer/6.5.2:
    dependencies:
      ansi-escapes: 3.2.0
      chalk: 2.4.2
      cli-cursor: 2.1.0
      cli-width: 2.2.1
      external-editor: 3.1.0
      figures: 2.0.0
      lodash: 4.17.19
      mute-stream: 0.0.7
      run-async: 2.4.1
      rxjs: 6.6.0
      string-width: 2.1.1
      strip-ansi: 5.2.0
      through: 2.3.8
    dev: true
    engines:
      node: '>=6.0.0'
    resolution:
      integrity: sha512-cntlB5ghuB0iuO65Ovoi8ogLHiWGs/5yNrtUcKjFhSSiVeAIVpD7koaSU9RM8mpXw5YDi9RdYXGQMaOURB7ycQ==
  /inquirer/7.3.2:
    dependencies:
      ansi-escapes: 4.3.1
      chalk: 4.1.0
      cli-cursor: 3.1.0
      cli-width: 3.0.0
      external-editor: 3.1.0
      figures: 3.2.0
      lodash: 4.17.19
      mute-stream: 0.0.8
      run-async: 2.4.1
      rxjs: 6.6.0
      string-width: 4.2.0
      strip-ansi: 6.0.0
      through: 2.3.8
    engines:
      node: '>=8.0.0'
    resolution:
      integrity: sha512-DF4osh1FM6l0RJc5YWYhSDB6TawiBRlbV9Cox8MWlidU218Tb7fm3lQTULyUJDfJ0tjbzl0W4q651mrCCEM55w==
  /internal-ip/4.3.0:
    dependencies:
      default-gateway: 4.2.0
      ipaddr.js: 1.9.1
    engines:
      node: '>=6'
    resolution:
      integrity: sha512-S1zBo1D6zcsyuC6PMmY5+55YMILQ9av8lotMx447Bq6SAgo/sDK6y6uUKmuYhW7eacnIhFfsPmCNYdDzsnnDCg==
  /internal-slot/1.0.2:
    dependencies:
      es-abstract: 1.17.6
      has: 1.0.3
      side-channel: 1.0.2
    engines:
      node: '>= 0.4'
    resolution:
      integrity: sha512-2cQNfwhAfJIkU4KZPkDI+Gj5yNNnbqi40W9Gge6dfnk4TocEVm00B3bdiL+JINrbGJil2TeHvM4rETGzk/f/0g==
  /interpret/1.4.0:
    engines:
      node: '>= 0.10'
    resolution:
      integrity: sha512-agE4QfB2Lkp9uICn7BAqoscw4SZP9kTE2hxiFI3jBPmXJfdqiahTbUuKGsMoN2GtqL9AxhYioAcVvgsb1HvRbA==
  /invert-kv/1.0.0:
    engines:
      node: '>=0.10.0'
    resolution:
      integrity: sha1-EEqOSqym09jNFXqO+L+rLXo//bY=
  /ip-regex/2.1.0:
    engines:
      node: '>=4'
    resolution:
      integrity: sha1-+ni/XS5pE8kRzp+BnuUUa7bYROk=
  /ip/1.1.5:
    resolution:
      integrity: sha1-vd7XARQpCCjAoDnnLvJfWq7ENUo=
  /ipaddr.js/1.9.1:
    engines:
      node: '>= 0.10'
    resolution:
      integrity: sha512-0KI/607xoxSToH7GjN1FfSbLoU0+btTicjsQSWQlh/hZykN8KpmMf7uYwPW3R+akZ6R/w18ZlXSHBYXiYUPO3g==
  /is-absolute-url/3.0.3:
    engines:
      node: '>=8'
    resolution:
      integrity: sha512-opmNIX7uFnS96NtPmhWQgQx6/NYFgsUXYMllcfzwWKUMwfo8kku1TvE6hkNcH+Q1ts5cMVrsY7j0bxXQDciu9Q==
  /is-absolute/1.0.0:
    dependencies:
      is-relative: 1.0.0
      is-windows: 1.0.2
    engines:
      node: '>=0.10.0'
    resolution:
      integrity: sha512-dOWoqflvcydARa360Gvv18DZ/gRuHKi2NU/wU5X1ZFzdYfH29nkiNZsF3mp4OJ3H4yo9Mx8A/uAGNzpzPN3yBA==
  /is-accessor-descriptor/0.1.6:
    dependencies:
      kind-of: 3.2.2
    engines:
      node: '>=0.10.0'
    resolution:
      integrity: sha1-qeEss66Nh2cn7u84Q/igiXtcmNY=
  /is-accessor-descriptor/1.0.0:
    dependencies:
      kind-of: 6.0.3
    engines:
      node: '>=0.10.0'
    resolution:
      integrity: sha512-m5hnHTkcVsPfqx3AKlyttIPb7J+XykHvJP2B9bZDjlhLIoEq4XoK64Vg7boZlVWYK6LUY94dYPEE7Lh0ZkZKcQ==
  /is-arguments/1.0.4:
    engines:
      node: '>= 0.4'
    resolution:
      integrity: sha512-xPh0Rmt8NE65sNzvyUmWgI1tz3mKq74lGA0mL8LYZcoIzKOzDh6HmrYm3d18k60nHerC8A9Km8kYu87zfSFnLA==
  /is-arrayish/0.2.1:
    resolution:
      integrity: sha1-d8mYQFJ6qOyxqLppe4BkWnqSap0=
  /is-binary-path/1.0.1:
    dependencies:
      binary-extensions: 1.13.1
    engines:
      node: '>=0.10.0'
    resolution:
      integrity: sha1-dfFmQrSA8YenEcgUFh/TpKdlWJg=
  /is-binary-path/2.1.0:
    dependencies:
      binary-extensions: 2.1.0
    engines:
      node: '>=8'
    resolution:
      integrity: sha512-ZMERYes6pDydyuGidse7OsHxtbI7WVeUEozgR/g7rd0xUimYNlvZRE/K2MgZTjWy725IfelLeVcEM97mmtRGXw==
  /is-buffer/1.1.6:
    resolution:
      integrity: sha512-NcdALwpXkTm5Zvvbk7owOUSvVvBKDgKP5/ewfXEznmQFfs4ZRmanOeKBTjRVjka3QFoN6XJ+9F3USqfHqTaU5w==
  /is-callable/1.2.0:
    engines:
      node: '>= 0.4'
    resolution:
      integrity: sha512-pyVD9AaGLxtg6srb2Ng6ynWJqkHU9bEM087AKck0w8QwDarTfNcpIYoU8x8Hv2Icm8u6kFJM18Dag8lyqGkviw==
  /is-ci/2.0.0:
    dependencies:
      ci-info: 2.0.0
    hasBin: true
    resolution:
      integrity: sha512-YfJT7rkpQB0updsdHLGWrvhBJfcfzNNawYDNIyQXJz0IViGf75O8EBPKSdvw2rF+LGCsX4FZ8tcr3b19LcZq4w==
  /is-data-descriptor/0.1.4:
    dependencies:
      kind-of: 3.2.2
    engines:
      node: '>=0.10.0'
    resolution:
      integrity: sha1-C17mSDiOLIYCgueT8YVv7D8wG1Y=
  /is-data-descriptor/1.0.0:
    dependencies:
      kind-of: 6.0.3
    engines:
      node: '>=0.10.0'
    resolution:
      integrity: sha512-jbRXy1FmtAoCjQkVmIVYwuuqDFUbaOeDjmed1tOGPrsMhtJA4rD9tkgA0F1qJ3gRFRXcHYVkdeaP50Q5rE/jLQ==
  /is-date-object/1.0.2:
    engines:
      node: '>= 0.4'
    resolution:
      integrity: sha512-USlDT524woQ08aoZFzh3/Z6ch9Y/EWXEHQ/AaRN0SkKq4t2Jw2R2339tSXmwuVoY7LLlBCbOIlx2myP/L5zk0g==
  /is-descriptor/0.1.6:
    dependencies:
      is-accessor-descriptor: 0.1.6
      is-data-descriptor: 0.1.4
      kind-of: 5.1.0
    engines:
      node: '>=0.10.0'
    resolution:
      integrity: sha512-avDYr0SB3DwO9zsMov0gKCESFYqCnE4hq/4z3TdUlukEy5t9C0YRq7HLrsN52NAcqXKaepeCD0n+B0arnVG3Hg==
  /is-descriptor/1.0.2:
    dependencies:
      is-accessor-descriptor: 1.0.0
      is-data-descriptor: 1.0.0
      kind-of: 6.0.3
    engines:
      node: '>=0.10.0'
    resolution:
      integrity: sha512-2eis5WqQGV7peooDyLmNEPUrps9+SXX5c9pL3xEB+4e9HnGuDa7mB7kHxHw4CbqS9k1T2hOH3miL8n8WtiYVtg==
  /is-docker/2.0.0:
    engines:
      node: '>=8'
    optional: true
    resolution:
      integrity: sha512-pJEdRugimx4fBMra5z2/5iRdZ63OhYV0vr0Dwm5+xtW4D1FvRkB8hamMIhnWfyJeDdyr/aa7BDyNbtG38VxgoQ==
  /is-extendable/0.1.1:
    engines:
      node: '>=0.10.0'
    resolution:
      integrity: sha1-YrEQ4omkcUGOPsNqYX1HLjAd/Ik=
  /is-extendable/1.0.1:
    dependencies:
      is-plain-object: 2.0.4
    engines:
      node: '>=0.10.0'
    resolution:
      integrity: sha512-arnXMxT1hhoKo9k1LZdmlNyJdDDfy2v0fXjFlmok4+i8ul/6WlbVge9bhM74OpNPQPMGUToDtz+KXa1PneJxOA==
  /is-extglob/2.1.1:
    engines:
      node: '>=0.10.0'
    resolution:
      integrity: sha1-qIwCU1eR8C7TfHahueqXc8gz+MI=
  /is-finite/1.1.0:
    dev: false
    engines:
      node: '>=0.10.0'
    resolution:
      integrity: sha512-cdyMtqX/BOqqNBBiKlIVkytNHm49MtMlYyn1zxzvJKWmFMlGzm+ry5BBfYyeY9YmNKbRSo/o7OX9w9ale0wg3w==
  /is-fullwidth-code-point/1.0.0:
    dependencies:
      number-is-nan: 1.0.1
    engines:
      node: '>=0.10.0'
    resolution:
      integrity: sha1-754xOG8DGn8NZDr4L95QxFfvAMs=
  /is-fullwidth-code-point/2.0.0:
    engines:
      node: '>=4'
    resolution:
      integrity: sha1-o7MKXE8ZkYMWeqq5O+764937ZU8=
  /is-fullwidth-code-point/3.0.0:
    engines:
      node: '>=8'
    resolution:
      integrity: sha512-zymm5+u+sCsSWyD9qNaejV3DFvhCKclKdizYaJUuHA83RLjb7nSuGnddCHGv0hk+KY7BMAlsWeK4Ueg6EV6XQg==
  /is-generator-fn/2.1.0:
    engines:
      node: '>=6'
    resolution:
      integrity: sha512-cTIB4yPYL/Grw0EaSzASzg6bBy9gqCofvWN8okThAYIxKJZC+udlRAmGbM0XLeniEJSs8uEgHPGuHSe1XsOLSQ==
  /is-generator-function/1.0.7:
    dev: true
    engines:
      node: '>= 0.4'
    resolution:
      integrity: sha512-YZc5EwyO4f2kWCax7oegfuSr9mFz1ZvieNYBEjmukLxgXfBUbxAWGVF7GZf0zidYtoBl3WvC07YK0wT76a+Rtw==
  /is-glob/3.1.0:
    dependencies:
      is-extglob: 2.1.1
    engines:
      node: '>=0.10.0'
    resolution:
      integrity: sha1-e6WuJCF4BKxwcHuWkiVnSGzD6Eo=
  /is-glob/4.0.1:
    dependencies:
      is-extglob: 2.1.1
    engines:
      node: '>=0.10.0'
    resolution:
      integrity: sha512-5G0tKtBTFImOqDnLB2hG6Bp2qcKEFduo4tZu9MT/H6NQv/ghhy30o55ufafxJ/LdH79LLs2Kfrn85TLKyA7BUg==
  /is-negated-glob/1.0.0:
    engines:
      node: '>=0.10.0'
    resolution:
      integrity: sha1-aRC8pdqMleeEtXUbl2z1oQ/uNtI=
  /is-number/3.0.0:
    dependencies:
      kind-of: 3.2.2
    engines:
      node: '>=0.10.0'
    resolution:
      integrity: sha1-JP1iAaR4LPUFYcgQJ2r8fRLXEZU=
  /is-number/4.0.0:
    engines:
      node: '>=0.10.0'
    resolution:
      integrity: sha512-rSklcAIlf1OmFdyAqbnWTLVelsQ58uvZ66S/ZyawjWqIviTWCjg2PzVGw8WUA+nNuPTqb4wgA+NszrJ+08LlgQ==
  /is-number/7.0.0:
    engines:
      node: '>=0.12.0'
    resolution:
      integrity: sha512-41Cifkg6e8TylSpdtTpeLVMqvSBEVzTttHvERD741+pnZ8ANv0004MRL43QKPDlK9cGvNp6NZWZUBlbGXYxxng==
  /is-path-cwd/1.0.0:
    engines:
      node: '>=0.10.0'
    resolution:
      integrity: sha1-0iXsIxMuie3Tj9p2dHLmLmXxEG0=
  /is-path-cwd/2.2.0:
    engines:
      node: '>=6'
    resolution:
      integrity: sha512-w942bTcih8fdJPJmQHFzkS76NEP8Kzzvmw92cXsazb8intwLqPibPPdXf4ANdKV3rYMuuQYGIWtvz9JilB3NFQ==
  /is-path-in-cwd/1.0.1:
    dependencies:
      is-path-inside: 1.0.1
    engines:
      node: '>=0.10.0'
    resolution:
      integrity: sha512-FjV1RTW48E7CWM7eE/J2NJvAEEVektecDBVBE5Hh3nM1Jd0kvhHtX68Pr3xsDf857xt3Y4AkwVULK1Vku62aaQ==
  /is-path-in-cwd/2.1.0:
    dependencies:
      is-path-inside: 2.1.0
    engines:
      node: '>=6'
    resolution:
      integrity: sha512-rNocXHgipO+rvnP6dk3zI20RpOtrAM/kzbB258Uw5BWr3TpXi861yzjo16Dn4hUox07iw5AyeMLHWsujkjzvRQ==
  /is-path-inside/1.0.1:
    dependencies:
      path-is-inside: 1.0.2
    engines:
      node: '>=0.10.0'
    resolution:
      integrity: sha1-jvW33lBDej/cprToZe96pVy0gDY=
  /is-path-inside/2.1.0:
    dependencies:
      path-is-inside: 1.0.2
    engines:
      node: '>=6'
    resolution:
      integrity: sha512-wiyhTzfDWsvwAW53OBWF5zuvaOGlZ6PwYxAbPVDhpm+gM09xKQGjBq/8uYN12aDvMxnAnq3dxTyoSoRNmg5YFg==
  /is-plain-obj/2.1.0:
    dev: false
    engines:
      node: '>=8'
    resolution:
      integrity: sha512-YWnfyRwxL/+SsrWYfOpUtz5b3YD+nyfkHvjbcanzk8zgyO4ASD67uVMRt8k5bM4lLMDnXfriRhOpemw+NfT1eA==
  /is-plain-object/2.0.4:
    dependencies:
      isobject: 3.0.1
    engines:
      node: '>=0.10.0'
    resolution:
      integrity: sha512-h5PpgXkWitc38BBMYawTYMWJHFZJVnBquFE57xFpjB8pJFiF6gZ+bU+WyI/yqXiFR5mdLsgYNaPe8uao6Uv9Og==
  /is-regex/1.1.0:
    dependencies:
      has-symbols: 1.0.1
    engines:
      node: '>= 0.4'
    resolution:
      integrity: sha512-iI97M8KTWID2la5uYXlkbSDQIg4F6o1sYboZKKTDpnDQMLtUL86zxhgDet3Q2SriaYsyGqZ6Mn2SjbRKeLHdqw==
  /is-relative/1.0.0:
    dependencies:
      is-unc-path: 1.0.0
    engines:
      node: '>=0.10.0'
    resolution:
      integrity: sha512-Kw/ReK0iqwKeu0MITLFuj0jbPAmEiOsIwyIXvvbfa6QfmN9pkD1M+8pdk7Rl/dTKbH34/XBFMbgD4iMJhLQbGA==
  /is-stream/1.1.0:
    engines:
      node: '>=0.10.0'
    resolution:
      integrity: sha1-EtSj3U5o4Lec6428hBc66A2RykQ=
  /is-stream/2.0.0:
    engines:
      node: '>=8'
    resolution:
      integrity: sha512-XCoy+WlUr7d1+Z8GgSuXmpuUFC9fOhRXglJMx+dwLKTkL44Cjd4W1Z5P+BQZpr+cR93aGP4S/s7Ftw6Nd/kiEw==
  /is-string/1.0.5:
    engines:
      node: '>= 0.4'
    resolution:
      integrity: sha512-buY6VNRjhQMiF1qWDouloZlQbRhDPCebwxSjxMjxgemYT46YMd2NR0/H+fBhEfWX4A/w9TBJ+ol+okqJKFE6vQ==
  /is-subdir/1.1.1:
    dependencies:
      better-path-resolve: 1.0.0
    dev: false
    engines:
      node: '>=4'
    resolution:
      integrity: sha512-VYpq0S7gPBVkkmfwkvGnx1EL9UVIo87NQyNcgMiNUdQCws3CJm5wj2nB+XPL7zigvjxhuZgp3bl2yBcKkSIj1w==
  /is-symbol/1.0.3:
    dependencies:
      has-symbols: 1.0.1
    engines:
      node: '>= 0.4'
    resolution:
      integrity: sha512-OwijhaRSgqvhm/0ZdAcXNZt9lYdKFpcRDT5ULUuYXPoT794UNOdU+gpT6Rzo7b4V2HUl/op6GqY894AZwv9faQ==
  /is-typed-array/1.1.3:
    dependencies:
      available-typed-arrays: 1.0.2
      es-abstract: 1.17.6
      foreach: 2.0.5
      has-symbols: 1.0.1
    dev: true
    engines:
      node: '>= 0.4'
    resolution:
      integrity: sha512-BSYUBOK/HJibQ30wWkWold5txYwMUXQct9YHAQJr8fSwvZoiglcqB0pd7vEN23+Tsi9IUEjztdOSzl4qLVYGTQ==
  /is-typedarray/1.0.0:
    resolution:
      integrity: sha1-5HnICFjfDBsR3dppQPlgEfzaSpo=
  /is-unc-path/1.0.0:
    dependencies:
      unc-path-regex: 0.1.2
    engines:
      node: '>=0.10.0'
    resolution:
      integrity: sha512-mrGpVd0fs7WWLfVsStvgF6iEJnbjDFZh9/emhRDcGWTduTfNHd9CHeUwH3gYIjdbwo4On6hunkztwOaAw0yllQ==
  /is-utf8/0.2.1:
    resolution:
      integrity: sha1-Sw2hRCEE0bM2NA6AeX6GXPOffXI=
  /is-valid-glob/1.0.0:
    engines:
      node: '>=0.10.0'
    resolution:
      integrity: sha1-Kb8+/3Ab4tTTFdusw5vDn+j2Aao=
  /is-windows/1.0.2:
    engines:
      node: '>=0.10.0'
    resolution:
      integrity: sha512-eXK1UInq2bPmjyX6e3VHIzMLobc4J94i4AWn+Hpq3OU5KkrRC96OAcR3PRJ/pGu6m8TRnBHP9dkXQVsT/COVIA==
  /is-wsl/1.1.0:
    engines:
      node: '>=4'
    resolution:
      integrity: sha1-HxbkqiKwTRM2tmGIpmrzxgDDpm0=
  /is-wsl/2.2.0:
    dependencies:
      is-docker: 2.0.0
    engines:
      node: '>=8'
    optional: true
    resolution:
      integrity: sha512-fKzAra0rGJUUBwGBgNkHZuToZcn+TtXHpeCgmkMJMMYx1sQDYaCSyjJBSCa2nH1DGm7s3n1oBnohoVTBaN7Lww==
  /isarray/0.0.1:
    resolution:
      integrity: sha1-ihis/Kmo9Bd+Cav8YDiTmwXR7t8=
  /isarray/1.0.0:
    resolution:
      integrity: sha1-u5NdSFgsuhaMBoNJV6VKPgcSTxE=
  /isexe/2.0.0:
    resolution:
      integrity: sha1-6PvzdNxVb/iUehDcsFctYz8s+hA=
  /isobject/2.1.0:
    dependencies:
      isarray: 1.0.0
    engines:
      node: '>=0.10.0'
    resolution:
      integrity: sha1-8GVWEJaj8dou9GJy+BXIQNh+DIk=
  /isobject/3.0.1:
    engines:
      node: '>=0.10.0'
    resolution:
      integrity: sha1-TkMekrEalzFjaqH5yNHMvP2reN8=
  /isstream/0.1.2:
    resolution:
      integrity: sha1-R+Y/evVa+m+S4VAOaQ64uFKcCZo=
  /istanbul-lib-coverage/3.0.0:
    engines:
      node: '>=8'
    resolution:
      integrity: sha512-UiUIqxMgRDET6eR+o5HbfRYP1l0hqkWOs7vNxC/mggutCMUIhWMm8gAHb8tHlyfD3/l6rlgNA5cKdDzEAf6hEg==
  /istanbul-lib-instrument/4.0.3:
    dependencies:
      '@babel/core': 7.10.5
      '@istanbuljs/schema': 0.1.2
      istanbul-lib-coverage: 3.0.0
      semver: 6.3.0
    engines:
      node: '>=8'
    resolution:
      integrity: sha512-BXgQl9kf4WTCPCCpmFGoJkz/+uhvm7h7PFKUYxh7qarQd3ER33vHG//qaE8eN25l07YqZPpHXU9I09l/RD5aGQ==
  /istanbul-lib-report/3.0.0:
    dependencies:
      istanbul-lib-coverage: 3.0.0
      make-dir: 3.1.0
      supports-color: 7.1.0
    engines:
      node: '>=8'
    resolution:
      integrity: sha512-wcdi+uAKzfiGT2abPpKZ0hSU1rGQjUQnLvtY5MpQ7QCTahD3VODhcu4wcfY1YtkGaDD5yuydOLINXsfbus9ROw==
  /istanbul-lib-source-maps/4.0.0:
    dependencies:
      debug: 4.1.1
      istanbul-lib-coverage: 3.0.0
      source-map: 0.6.1
    engines:
      node: '>=8'
    resolution:
      integrity: sha512-c16LpFRkR8vQXyHZ5nLpY35JZtzj1PQY1iZmesUbf1FZHbIupcWfjgOXBY9YHkLEQ6puz1u4Dgj6qmU/DisrZg==
  /istanbul-reports/3.0.2:
    dependencies:
      html-escaper: 2.0.2
      istanbul-lib-report: 3.0.0
    engines:
      node: '>=8'
    resolution:
      integrity: sha512-9tZvz7AiR3PEDNGiV9vIouQ/EAcqMXFmkcA1CDFTwOB98OZVDL0PH9glHotf5Ugp6GCOTypfzGWI/OqjWNCRUw==
  /istanbul-threshold-checker/0.1.0:
    dependencies:
      istanbul: 0.3.22
      lodash: 3.6.0
    resolution:
      integrity: sha1-DhRCwBfLJ6hfeBc0/v0hJkBco5w=
  /istanbul/0.3.22:
    dependencies:
      abbrev: 1.0.9
      async: 1.5.2
      escodegen: 1.7.1
      esprima: 2.5.0
      fileset: 0.2.1
      handlebars: 4.7.6
      js-yaml: 3.13.1
      mkdirp: 0.5.5
      nopt: 3.0.6
      once: 1.4.0
      resolve: 1.1.7
      supports-color: 3.2.3
      which: 1.3.1
      wordwrap: 1.0.0
    deprecated: |-
      This module is no longer maintained, try this instead:
        npm i nyc
      Visit https://istanbul.js.org/integrations for other alternatives.
    hasBin: true
    resolution:
      integrity: sha1-PhZNhQIf4ZyYXR8OfvDD4i0BLrY=
  /istanbul/0.4.5:
    dependencies:
      abbrev: 1.0.9
      async: 1.5.2
      escodegen: 1.8.1
      esprima: 2.7.3
      glob: 5.0.15
      handlebars: 4.7.6
      js-yaml: 3.13.1
      mkdirp: 0.5.5
      nopt: 3.0.6
      once: 1.4.0
      resolve: 1.1.7
      supports-color: 3.2.3
      which: 1.3.1
      wordwrap: 1.0.0
    deprecated: |-
      This module is no longer maintained, try this instead:
        npm i nyc
      Visit https://istanbul.js.org/integrations for other alternatives.
    hasBin: true
    resolution:
      integrity: sha1-ZcfXPUxNqE1POsMQuRj7C4Azczs=
  /istextorbinary/1.0.2:
    dependencies:
      binaryextensions: 1.0.1
      textextensions: 1.0.2
    dev: false
    engines:
      node: '>=0.4'
    resolution:
      integrity: sha1-rOGTVNGpoBc+/rEITOD4ewrX3s8=
  /jest-changed-files/25.5.0:
    dependencies:
      '@jest/types': 25.5.0
      execa: 3.4.0
      throat: 5.0.0
    engines:
      node: '>= 8.3'
    resolution:
      integrity: sha512-EOw9QEqapsDT7mKF162m8HFzRPbmP8qJQny6ldVOdOVBz3ACgPm/1nAn5fPQ/NDaYhX/AHkrGwwkCncpAVSXcw==
  /jest-cli/25.4.0:
    dependencies:
      '@jest/core': 25.4.0
      '@jest/test-result': 25.5.0
      '@jest/types': 25.4.0
      chalk: 3.0.0
      exit: 0.1.2
      import-local: 3.0.2
      is-ci: 2.0.0
      jest-config: 25.5.4
      jest-util: 25.5.0
      jest-validate: 25.5.0
      prompts: 2.3.2
      realpath-native: 2.0.0
      yargs: 15.4.1
    engines:
      node: '>= 8.3'
    hasBin: true
    resolution:
      integrity: sha512-usyrj1lzCJZMRN1r3QEdnn8e6E6yCx/QN7+B1sLoA68V7f3WlsxSSQfy0+BAwRiF4Hz2eHauf11GZG3PIfWTXQ==
  /jest-config/25.5.4:
    dependencies:
      '@babel/core': 7.10.5
      '@jest/test-sequencer': 25.5.4
      '@jest/types': 25.5.0
      babel-jest: 25.5.1_@babel+core@7.10.5
      chalk: 3.0.0
      deepmerge: 4.2.2
      glob: 7.1.6
      graceful-fs: 4.2.4
      jest-environment-jsdom: 25.5.0
      jest-environment-node: 25.5.0
      jest-get-type: 25.2.6
      jest-jasmine2: 25.5.4
      jest-regex-util: 25.2.6
      jest-resolve: 25.5.1_jest-resolve@25.5.1
      jest-util: 25.5.0
      jest-validate: 25.5.0
      micromatch: 4.0.2
      pretty-format: 25.5.0
      realpath-native: 2.0.0
    engines:
      node: '>= 8.3'
    resolution:
      integrity: sha512-SZwR91SwcdK6bz7Gco8qL7YY2sx8tFJYzvg216DLihTWf+LKY/DoJXpM9nTzYakSyfblbqeU48p/p7Jzy05Atg==
  /jest-diff/25.5.0:
    dependencies:
      chalk: 3.0.0
      diff-sequences: 25.2.6
      jest-get-type: 25.2.6
      pretty-format: 25.5.0
    engines:
      node: '>= 8.3'
    resolution:
      integrity: sha512-z1kygetuPiREYdNIumRpAHY6RXiGmp70YHptjdaxTWGmA085W3iCnXNx0DhflK3vwrKmrRWyY1wUpkPMVxMK7A==
  /jest-docblock/25.3.0:
    dependencies:
      detect-newline: 3.1.0
    engines:
      node: '>= 8.3'
    resolution:
      integrity: sha512-aktF0kCar8+zxRHxQZwxMy70stc9R1mOmrLsT5VO3pIT0uzGRSDAXxSlz4NqQWpuLjPpuMhPRl7H+5FRsvIQAg==
  /jest-each/25.5.0:
    dependencies:
      '@jest/types': 25.5.0
      chalk: 3.0.0
      jest-get-type: 25.2.6
      jest-util: 25.5.0
      pretty-format: 25.5.0
    engines:
      node: '>= 8.3'
    resolution:
      integrity: sha512-QBogUxna3D8vtiItvn54xXde7+vuzqRrEeaw8r1s+1TG9eZLVJE5ZkKoSUlqFwRjnlaA4hyKGiu9OlkFIuKnjA==
  /jest-environment-jsdom/25.4.0:
    dependencies:
      '@jest/environment': 25.5.0
      '@jest/fake-timers': 25.5.0
      '@jest/types': 25.4.0
      jest-mock: 25.5.0
      jest-util: 25.5.0
      jsdom: 15.2.1
    engines:
      node: '>= 8.3'
    resolution:
      integrity: sha512-KTitVGMDrn2+pt7aZ8/yUTuS333w3pWt1Mf88vMntw7ZSBNDkRS6/4XLbFpWXYfWfp1FjcjQTOKzbK20oIehWQ==
  /jest-environment-jsdom/25.5.0:
    dependencies:
      '@jest/environment': 25.5.0
      '@jest/fake-timers': 25.5.0
      '@jest/types': 25.5.0
      jest-mock: 25.5.0
      jest-util: 25.5.0
      jsdom: 15.2.1
    engines:
      node: '>= 8.3'
    resolution:
      integrity: sha512-7Jr02ydaq4jaWMZLY+Skn8wL5nVIYpWvmeatOHL3tOcV3Zw8sjnPpx+ZdeBfc457p8jCR9J6YCc+Lga0oIy62A==
  /jest-environment-node/25.5.0:
    dependencies:
      '@jest/environment': 25.5.0
      '@jest/fake-timers': 25.5.0
      '@jest/types': 25.5.0
      jest-mock: 25.5.0
      jest-util: 25.5.0
      semver: 6.3.0
    engines:
      node: '>= 8.3'
    resolution:
      integrity: sha512-iuxK6rQR2En9EID+2k+IBs5fCFd919gVVK5BeND82fYeLWPqvRcFNPKu9+gxTwfB5XwBGBvZ0HFQa+cHtIoslA==
  /jest-get-type/25.2.6:
    engines:
      node: '>= 8.3'
    resolution:
      integrity: sha512-DxjtyzOHjObRM+sM1knti6or+eOgcGU4xVSb2HNP1TqO4ahsT+rqZg+nyqHWJSvWgKC5cG3QjGFBqxLghiF/Ig==
  /jest-haste-map/25.5.1:
    dependencies:
      '@jest/types': 25.5.0
      '@types/graceful-fs': 4.1.3
      anymatch: 3.1.1
      fb-watchman: 2.0.1
      graceful-fs: 4.2.4
      jest-serializer: 25.5.0
      jest-util: 25.5.0
      jest-worker: 25.5.0
      micromatch: 4.0.2
      sane: 4.1.0
      walker: 1.0.7
      which: 2.0.2
    engines:
      node: '>= 8.3'
    optionalDependencies:
      fsevents: 2.1.3
    resolution:
      integrity: sha512-dddgh9UZjV7SCDQUrQ+5t9yy8iEgKc1AKqZR9YDww8xsVOtzPQSMVLDChc21+g29oTRexb9/B0bIlZL+sWmvAQ==
  /jest-jasmine2/25.5.4:
    dependencies:
      '@babel/traverse': 7.10.5
      '@jest/environment': 25.5.0
      '@jest/source-map': 25.5.0
      '@jest/test-result': 25.5.0
      '@jest/types': 25.5.0
      chalk: 3.0.0
      co: 4.6.0
      expect: 25.5.0
      is-generator-fn: 2.1.0
      jest-each: 25.5.0
      jest-matcher-utils: 25.5.0
      jest-message-util: 25.5.0
      jest-runtime: 25.5.4
      jest-snapshot: 25.5.1
      jest-util: 25.5.0
      pretty-format: 25.5.0
      throat: 5.0.0
    engines:
      node: '>= 8.3'
    resolution:
      integrity: sha512-9acbWEfbmS8UpdcfqnDO+uBUgKa/9hcRh983IHdM+pKmJPL77G0sWAAK0V0kr5LK3a8cSBfkFSoncXwQlRZfkQ==
  /jest-leak-detector/25.5.0:
    dependencies:
      jest-get-type: 25.2.6
      pretty-format: 25.5.0
    engines:
      node: '>= 8.3'
    resolution:
      integrity: sha512-rV7JdLsanS8OkdDpZtgBf61L5xZ4NnYLBq72r6ldxahJWWczZjXawRsoHyXzibM5ed7C2QRjpp6ypgwGdKyoVA==
  /jest-matcher-utils/25.5.0:
    dependencies:
      chalk: 3.0.0
      jest-diff: 25.5.0
      jest-get-type: 25.2.6
      pretty-format: 25.5.0
    engines:
      node: '>= 8.3'
    resolution:
      integrity: sha512-VWI269+9JS5cpndnpCwm7dy7JtGQT30UHfrnM3mXl22gHGt/b7NkjBqXfbhZ8V4B7ANUsjK18PlSBmG0YH7gjw==
  /jest-message-util/25.5.0:
    dependencies:
      '@babel/code-frame': 7.10.4
      '@jest/types': 25.5.0
      '@types/stack-utils': 1.0.1
      chalk: 3.0.0
      graceful-fs: 4.2.4
      micromatch: 4.0.2
      slash: 3.0.0
      stack-utils: 1.0.2
    engines:
      node: '>= 8.3'
    resolution:
      integrity: sha512-ezddz3YCT/LT0SKAmylVyWWIGYoKHOFOFXx3/nA4m794lfVUskMcwhip6vTgdVrOtYdjeQeis2ypzes9mZb4EA==
  /jest-mock/25.5.0:
    dependencies:
      '@jest/types': 25.5.0
    engines:
      node: '>= 8.3'
    resolution:
      integrity: sha512-eXWuTV8mKzp/ovHc5+3USJMYsTBhyQ+5A1Mak35dey/RG8GlM4YWVylZuGgVXinaW6tpvk/RSecmF37FKUlpXA==
  /jest-nunit-reporter/1.3.1:
    dependencies:
      mkdirp: 0.5.5
      read-pkg: 3.0.0
      xml: 1.0.1
    resolution:
      integrity: sha1-2xmVprP68SkftT+wNyJJcKpLVJc=
  /jest-pnp-resolver/1.2.2_jest-resolve@25.5.1:
    dependencies:
      jest-resolve: 25.5.1_jest-resolve@25.5.1
    engines:
      node: '>=6'
    peerDependencies:
      jest-resolve: '*'
    peerDependenciesMeta:
      jest-resolve:
        optional: true
    resolution:
      integrity: sha512-olV41bKSMm8BdnuMsewT4jqlZ8+3TCARAXjZGT9jcoSnrfUnRCqnMoF9XEeoWjbzObpqF9dRhHQj0Xb9QdF6/w==
  /jest-regex-util/25.2.6:
    engines:
      node: '>= 8.3'
    resolution:
      integrity: sha512-KQqf7a0NrtCkYmZZzodPftn7fL1cq3GQAFVMn5Hg8uKx/fIenLEobNanUxb7abQ1sjADHBseG/2FGpsv/wr+Qw==
  /jest-resolve-dependencies/25.5.4:
    dependencies:
      '@jest/types': 25.5.0
      jest-regex-util: 25.2.6
      jest-snapshot: 25.5.1
    engines:
      node: '>= 8.3'
    resolution:
      integrity: sha512-yFmbPd+DAQjJQg88HveObcGBA32nqNZ02fjYmtL16t1xw9bAttSn5UGRRhzMHIQbsep7znWvAvnD4kDqOFM0Uw==
  /jest-resolve/25.5.1_jest-resolve@25.5.1:
    dependencies:
      '@jest/types': 25.5.0
      browser-resolve: 1.11.3
      chalk: 3.0.0
      graceful-fs: 4.2.4
      jest-pnp-resolver: 1.2.2_jest-resolve@25.5.1
      read-pkg-up: 7.0.1
      realpath-native: 2.0.0
      resolve: 1.17.0
      slash: 3.0.0
    engines:
      node: '>= 8.3'
    peerDependencies:
      jest-resolve: '*'
    resolution:
      integrity: sha512-Hc09hYch5aWdtejsUZhA+vSzcotf7fajSlPA6EZPE1RmPBAD39XtJhvHWFStid58iit4IPDLI/Da4cwdDmAHiQ==
  /jest-runner/25.5.4:
    dependencies:
      '@jest/console': 25.5.0
      '@jest/environment': 25.5.0
      '@jest/test-result': 25.5.0
      '@jest/types': 25.5.0
      chalk: 3.0.0
      exit: 0.1.2
      graceful-fs: 4.2.4
      jest-config: 25.5.4
      jest-docblock: 25.3.0
      jest-haste-map: 25.5.1
      jest-jasmine2: 25.5.4
      jest-leak-detector: 25.5.0
      jest-message-util: 25.5.0
      jest-resolve: 25.5.1_jest-resolve@25.5.1
      jest-runtime: 25.5.4
      jest-util: 25.5.0
      jest-worker: 25.5.0
      source-map-support: 0.5.19
      throat: 5.0.0
    engines:
      node: '>= 8.3'
    resolution:
      integrity: sha512-V/2R7fKZo6blP8E9BL9vJ8aTU4TH2beuqGNxHbxi6t14XzTb+x90B3FRgdvuHm41GY8ch4xxvf0ATH4hdpjTqg==
  /jest-runtime/25.5.4:
    dependencies:
      '@jest/console': 25.5.0
      '@jest/environment': 25.5.0
      '@jest/globals': 25.5.2
      '@jest/source-map': 25.5.0
      '@jest/test-result': 25.5.0
      '@jest/transform': 25.5.1
      '@jest/types': 25.5.0
      '@types/yargs': 15.0.5
      chalk: 3.0.0
      collect-v8-coverage: 1.0.1
      exit: 0.1.2
      glob: 7.1.6
      graceful-fs: 4.2.4
      jest-config: 25.5.4
      jest-haste-map: 25.5.1
      jest-message-util: 25.5.0
      jest-mock: 25.5.0
      jest-regex-util: 25.2.6
      jest-resolve: 25.5.1_jest-resolve@25.5.1
      jest-snapshot: 25.5.1
      jest-util: 25.5.0
      jest-validate: 25.5.0
      realpath-native: 2.0.0
      slash: 3.0.0
      strip-bom: 4.0.0
      yargs: 15.4.1
    engines:
      node: '>= 8.3'
    hasBin: true
    resolution:
      integrity: sha512-RWTt8LeWh3GvjYtASH2eezkc8AehVoWKK20udV6n3/gC87wlTbE1kIA+opCvNWyyPeBs6ptYsc6nyHUb1GlUVQ==
  /jest-serializer/25.5.0:
    dependencies:
      graceful-fs: 4.2.4
    engines:
      node: '>= 8.3'
    resolution:
      integrity: sha512-LxD8fY1lByomEPflwur9o4e2a5twSQ7TaVNLlFUuToIdoJuBt8tzHfCsZ42Ok6LkKXWzFWf3AGmheuLAA7LcCA==
  /jest-snapshot/25.4.0:
    dependencies:
      '@babel/types': 7.10.5
      '@jest/types': 25.4.0
      '@types/prettier': 1.19.1
      chalk: 3.0.0
      expect: 25.5.0
      jest-diff: 25.5.0
      jest-get-type: 25.2.6
      jest-matcher-utils: 25.5.0
      jest-message-util: 25.5.0
      jest-resolve: 25.5.1_jest-resolve@25.5.1
      make-dir: 3.1.0
      natural-compare: 1.4.0
      pretty-format: 25.5.0
      semver: 6.3.0
    engines:
      node: '>= 8.3'
    resolution:
      integrity: sha512-J4CJ0X2SaGheYRZdLz9CRHn9jUknVmlks4UBeu270hPAvdsauFXOhx9SQP2JtRzhnR3cvro/9N9KP83/uvFfRg==
  /jest-snapshot/25.5.1:
    dependencies:
      '@babel/types': 7.10.5
      '@jest/types': 25.5.0
      '@types/prettier': 1.19.1
      chalk: 3.0.0
      expect: 25.5.0
      graceful-fs: 4.2.4
      jest-diff: 25.5.0
      jest-get-type: 25.2.6
      jest-matcher-utils: 25.5.0
      jest-message-util: 25.5.0
      jest-resolve: 25.5.1_jest-resolve@25.5.1
      make-dir: 3.1.0
      natural-compare: 1.4.0
      pretty-format: 25.5.0
      semver: 6.3.0
    engines:
      node: '>= 8.3'
    resolution:
      integrity: sha512-C02JE1TUe64p2v1auUJ2ze5vcuv32tkv9PyhEb318e8XOKF7MOyXdJ7kdjbvrp3ChPLU2usI7Rjxs97Dj5P0uQ==
  /jest-util/25.5.0:
    dependencies:
      '@jest/types': 25.5.0
      chalk: 3.0.0
      graceful-fs: 4.2.4
      is-ci: 2.0.0
      make-dir: 3.1.0
    engines:
      node: '>= 8.3'
    resolution:
      integrity: sha512-KVlX+WWg1zUTB9ktvhsg2PXZVdkI1NBevOJSkTKYAyXyH4QSvh+Lay/e/v+bmaFfrkfx43xD8QTfgobzlEXdIA==
  /jest-validate/25.5.0:
    dependencies:
      '@jest/types': 25.5.0
      camelcase: 5.3.1
      chalk: 3.0.0
      jest-get-type: 25.2.6
      leven: 3.1.0
      pretty-format: 25.5.0
    engines:
      node: '>= 8.3'
    resolution:
      integrity: sha512-okUFKqhZIpo3jDdtUXUZ2LxGUZJIlfdYBvZb1aczzxrlyMlqdnnws9MOxezoLGhSaFc2XYaHNReNQfj5zPIWyQ==
  /jest-watcher/25.5.0:
    dependencies:
      '@jest/test-result': 25.5.0
      '@jest/types': 25.5.0
      ansi-escapes: 4.3.1
      chalk: 3.0.0
      jest-util: 25.5.0
      string-length: 3.1.0
    engines:
      node: '>= 8.3'
    resolution:
      integrity: sha512-XrSfJnVASEl+5+bb51V0Q7WQx65dTSk7NL4yDdVjPnRNpM0hG+ncFmDYJo9O8jaSRcAitVbuVawyXCRoxGrT5Q==
  /jest-worker/25.5.0:
    dependencies:
      merge-stream: 2.0.0
      supports-color: 7.1.0
    engines:
      node: '>= 8.3'
    resolution:
      integrity: sha512-/dsSmUkIy5EBGfv/IjjqmFxrNAUpBERfGs1oHROyD7yxjG/w+t0GOJDX8O1k32ySmd7+a5IhnJU2qQFcJ4n1vw==
  /jest/25.4.0:
    dependencies:
      '@jest/core': 25.4.0
      import-local: 3.0.2
      jest-cli: 25.4.0
    engines:
      node: '>= 8.3'
    hasBin: true
    resolution:
      integrity: sha512-XWipOheGB4wai5JfCYXd6vwsWNwM/dirjRoZgAa7H2wd8ODWbli2AiKjqG8AYhyx+8+5FBEdpO92VhGlBydzbw==
  /jju/1.4.0:
    resolution:
      integrity: sha1-o6vicYryQaKykE+EpiWXDzia4yo=
  /js-base64/2.6.3:
    dev: false
    resolution:
      integrity: sha512-fiUvdfCaAXoQTHdKMgTvg6IkecXDcVz6V5rlftUTclF9IKBjMizvSdQaCl/z/6TApDeby5NL+axYou3i0mu1Pg==
  /js-tokens/4.0.0:
    resolution:
      integrity: sha512-RdJUflcE3cUzKiMqQgsCu06FPu9UdIJO0beYbPhHN4k6apgJtifcoCtT9bcxOpYBtpD2kCM6Sbzg4CausW/PKQ==
  /js-yaml/3.13.1:
    dependencies:
      argparse: 1.0.10
      esprima: 4.0.1
    hasBin: true
    resolution:
      integrity: sha512-YfbcO7jXDdyj0DGxYVSlSeQNHbD7XPWvrVWeVUujrQEoZzWJIRrCPoyk6kL6IAjAG2IolMK4T0hNUe0HOUs5Jw==
  /jsbn/0.1.1:
    resolution:
      integrity: sha1-peZUwuWi3rXyAdls77yoDA7y9RM=
  /jsdom/11.11.0:
    dependencies:
      abab: 1.0.4
      acorn: 5.7.4
      acorn-globals: 4.3.4
      array-equal: 1.0.0
      cssom: 0.3.8
      cssstyle: 0.3.1
      data-urls: 1.1.0
      domexception: 1.0.1
      escodegen: 1.14.3
      html-encoding-sniffer: 1.0.2
      left-pad: 1.3.0
      nwsapi: 2.2.0
      parse5: 4.0.0
      pn: 1.1.0
      request: 2.88.2
      request-promise-native: 1.0.8_request@2.88.2
      sax: 1.2.4
      symbol-tree: 3.2.4
      tough-cookie: 2.5.0
      w3c-hr-time: 1.0.2
      webidl-conversions: 4.0.2
      whatwg-encoding: 1.0.5
      whatwg-mimetype: 2.3.0
      whatwg-url: 6.5.0
      ws: 4.1.0
      xml-name-validator: 3.0.0
    resolution:
      integrity: sha512-ou1VyfjwsSuWkudGxb03FotDajxAto6USAlmMZjE2lc0jCznt7sBWkhfRBRaWwbnmDqdMSTKTLT5d9sBFkkM7A==
  /jsdom/15.2.1:
    dependencies:
      abab: 2.0.3
      acorn: 7.3.1
      acorn-globals: 4.3.4
      array-equal: 1.0.0
      cssom: 0.4.4
      cssstyle: 2.3.0
      data-urls: 1.1.0
      domexception: 1.0.1
      escodegen: 1.14.3
      html-encoding-sniffer: 1.0.2
      nwsapi: 2.2.0
      parse5: 5.1.0
      pn: 1.1.0
      request: 2.88.2
      request-promise-native: 1.0.8_request@2.88.2
      saxes: 3.1.11
      symbol-tree: 3.2.4
      tough-cookie: 3.0.1
      w3c-hr-time: 1.0.2
      w3c-xmlserializer: 1.1.2
      webidl-conversions: 4.0.2
      whatwg-encoding: 1.0.5
      whatwg-mimetype: 2.3.0
      whatwg-url: 7.1.0
      ws: 7.3.1
      xml-name-validator: 3.0.0
    engines:
      node: '>=8'
    peerDependencies:
      canvas: ^2.5.0
    peerDependenciesMeta:
      canvas:
        optional: true
    resolution:
      integrity: sha512-fAl1W0/7T2G5vURSyxBzrJ1LSdQn6Tr5UX/xD4PXDx/PDgwygedfW6El/KIj3xJ7FU61TTYnc/l/B7P49Eqt6g==
  /jsesc/0.5.0:
    dev: false
    hasBin: true
    resolution:
      integrity: sha1-597mbjXW/Bb3EP6R1c9p9w8IkR0=
  /jsesc/2.5.2:
    engines:
      node: '>=4'
    hasBin: true
    resolution:
      integrity: sha512-OYu7XEzjkCQ3C5Ps3QIZsQfNpqoJyZZA99wd9aWd05NCtC5pWOkShK2mkL6HXQR6/Cy2lbNdPlZBpuQHXE63gA==
  /json-parse-better-errors/1.0.2:
    resolution:
      integrity: sha512-mrqyZKfX5EhL7hvqcV6WG1yYjnjeuYDzDhhcAAUrq8Po85NBQBJP+ZDUT75qZQ98IkUoBqdkExkukOU7Ts2wrw==
  /json-schema-traverse/0.4.1:
    resolution:
      integrity: sha512-xbbCH5dCYU5T8LcEhhuh7HJ88HXuW3qsI3Y0zOZFKfZEHcpWiHU/Jxzk629Brsab/mMiHQti9wMP+845RPe3Vg==
  /json-schema/0.2.3:
    resolution:
      integrity: sha1-tIDIkuWaLwWVTOcnvT8qTogvnhM=
  /json-stable-stringify-without-jsonify/1.0.1:
    resolution:
      integrity: sha1-nbe1lJatPzz+8wp1FC0tkwrXJlE=
  /json-stringify-safe/5.0.1:
    resolution:
      integrity: sha1-Epai1Y/UXxmg9s4B1lcB4sc1tus=
  /json3/3.3.3:
    resolution:
      integrity: sha512-c7/8mbUsKigAbLkD5B010BK4D9LZm7A1pNItkEwiUZRpIN66exu/e7YQWysGun+TRKaJp8MhemM+VkfWv42aCA==
  /json5/0.5.1:
    hasBin: true
    resolution:
      integrity: sha1-Hq3nrMASA0rYTiOWdn6tn6VJWCE=
  /json5/1.0.1:
    dependencies:
      minimist: 1.2.5
    dev: false
    hasBin: true
    resolution:
      integrity: sha512-aKS4WQjPenRxiQsC93MNfjx+nbF4PAdYzmd/1JIj8HYzqfbu86beTuNgXDzPknWk0n0uARlyewZo4s++ES36Ow==
  /json5/2.1.3:
    dependencies:
      minimist: 1.2.5
    engines:
      node: '>=6'
    hasBin: true
    resolution:
      integrity: sha512-KXPvOm8K9IJKFM0bmdn8QXh7udDh1g/giieX0NLCaMnb4hEiVFqnop2ImTXCc5e0/oHz3LTqmHGtExn5hfMkOA==
  /jsonfile/4.0.0:
    optionalDependencies:
      graceful-fs: 4.2.4
    resolution:
      integrity: sha1-h3Gq4HmbZAdrdmQPygWPnBDjPss=
  /jsprim/1.4.1:
    dependencies:
      assert-plus: 1.0.0
      extsprintf: 1.3.0
      json-schema: 0.2.3
      verror: 1.10.0
    engines:
      '0': node >=0.6.0
    resolution:
      integrity: sha1-MT5mvB5cwG5Di8G3SZwuXFastqI=
  /jsx-ast-utils/2.4.1:
    dependencies:
      array-includes: 3.1.1
      object.assign: 4.1.0
    engines:
      node: '>=4.0'
    resolution:
      integrity: sha512-z1xSldJ6imESSzOjd3NNkieVJKRlKYSOtMG8SFyCj2FIrvSaSuli/WjpBkEzCBoR9bYYYFgqJw61Xhu7Lcgk+w==
  /jszip/3.5.0:
    dependencies:
      lie: 3.3.0
      pako: 1.0.11
      readable-stream: 2.3.7
      set-immediate-shim: 1.0.1
    dev: false
    resolution:
      integrity: sha512-WRtu7TPCmYePR1nazfrtuF216cIVon/3GWOvHS9QR5bIwSbnxtdpma6un3jyGGNhHsKCSzn5Ypk+EkDRvTGiFA==
  /just-debounce/1.0.0:
    resolution:
      integrity: sha1-h/zPrv/AtozRnVX2cilD+SnqNeo=
  /killable/1.0.1:
    resolution:
      integrity: sha512-LzqtLKlUwirEUyl/nicirVmNiPvYs7l5n8wOPP7fyJVpUPkvCnW/vuiXGpylGUlnPDnB7311rARzAt3Mhswpjg==
  /kind-of/3.2.2:
    dependencies:
      is-buffer: 1.1.6
    engines:
      node: '>=0.10.0'
    resolution:
      integrity: sha1-MeohpzS6ubuw8yRm2JOupR5KPGQ=
  /kind-of/4.0.0:
    dependencies:
      is-buffer: 1.1.6
    engines:
      node: '>=0.10.0'
    resolution:
      integrity: sha1-IIE989cSkosgc3hpGkUGb65y3Vc=
  /kind-of/5.1.0:
    engines:
      node: '>=0.10.0'
    resolution:
      integrity: sha512-NGEErnH6F2vUuXDh+OlbcKW7/wOcfdRHaZ7VWtqCztfHri/++YKmP51OdWeGPuqCOba6kk2OTe5d02VmTB80Pw==
  /kind-of/6.0.3:
    engines:
      node: '>=0.10.0'
    resolution:
      integrity: sha512-dcS1ul+9tmeD95T+x28/ehLgd9mENa3LsvDTtzm3vyBEO7RPptvAD+t44WVXaUjTBRcrpFeFlC8WCruUR456hw==
  /kleur/3.0.3:
    engines:
      node: '>=6'
    resolution:
      integrity: sha512-eTIzlVOSUR+JxdDFepEYcBMtZ9Qqdef+rnzWdRZuMbOywu5tO2w2N7rqjoANZ5k9vywhL6Br1VRjUIgTQx4E8w==
  /last-run/1.1.1:
    dependencies:
      default-resolution: 2.0.0
      es6-weak-map: 2.0.3
    engines:
      node: '>= 0.10'
    resolution:
      integrity: sha1-RblpQsF7HHnHchmCWbqUO+v4yls=
  /lazystream/1.0.0:
    dependencies:
      readable-stream: 2.3.7
    engines:
      node: '>= 0.6.3'
    resolution:
      integrity: sha1-9plf4PggOS9hOWvolGJAe7dxaOQ=
  /lcid/1.0.0:
    dependencies:
      invert-kv: 1.0.0
    engines:
      node: '>=0.10.0'
    resolution:
      integrity: sha1-MIrMr6C8SDo4Z7S28rlQYlHRuDU=
  /lead/1.0.0:
    dependencies:
      flush-write-stream: 1.1.1
    engines:
      node: '>= 0.10'
    resolution:
      integrity: sha1-bxT5mje+Op3XhPVJVpDlkDRm7kI=
  /left-pad/1.3.0:
    deprecated: use String.prototype.padStart()
    resolution:
      integrity: sha512-XI5MPzVNApjAyhQzphX8BkmKsKUxD4LdyK24iZeQGinBN9yTQT3bFlCBy/aVx2HrNcqQGsdot8ghrjyrvMCoEA==
  /leven/3.1.0:
    engines:
      node: '>=6'
    resolution:
      integrity: sha512-qsda+H8jTaUaN/x5vzW2rzc+8Rw4TAQ/4KjB46IwK5VH+IlVeeeje/EoZRpiXvIqjFgK84QffqPztGI3VBLG1A==
  /levn/0.2.5:
    dependencies:
      prelude-ls: 1.1.2
      type-check: 0.3.2
    engines:
      node: '>= 0.8.0'
    resolution:
      integrity: sha1-uo0znQykphDjo/FFucr0iAcVUFQ=
  /levn/0.3.0:
    dependencies:
      prelude-ls: 1.1.2
      type-check: 0.3.2
    engines:
      node: '>= 0.8.0'
    resolution:
      integrity: sha1-OwmSTt+fCDwEkP3UwLxEIeBHZO4=
  /levn/0.4.1:
    dependencies:
      prelude-ls: 1.2.1
      type-check: 0.4.0
    engines:
      node: '>= 0.8.0'
    resolution:
      integrity: sha512-+bT2uH4E5LGE7h/n3evcS/sQlJXCpIp6ym8OWJ5eV6+67Dsql/LaaT7qJBAt2rzfoa/5QBGBhxDix1dMt2kQKQ==
  /lie/3.3.0:
    dependencies:
      immediate: 3.0.6
    dev: false
    resolution:
      integrity: sha512-UaiMJzeWRlEujzAuw5LokY1L5ecNQYZKfmyZ9L7wDHb/p5etKaxXhohBcrw0EYby+G/NA52vRSN4N39dxHAIwQ==
  /liftoff/3.1.0:
    dependencies:
      extend: 3.0.2
      findup-sync: 3.0.0
      fined: 1.2.0
      flagged-respawn: 1.0.1
      is-plain-object: 2.0.4
      object.map: 1.0.1
      rechoir: 0.6.2
      resolve: 1.17.0
    engines:
      node: '>= 0.8'
    resolution:
      integrity: sha512-DlIPlJUkCV0Ips2zf2pJP0unEoT1kwYhiiPUGF3s/jtxTCjziNLoiVVh+jqWOWeFi6mmwQ5fNxvAUyPad4Dfog==
  /lines-and-columns/1.1.6:
    resolution:
      integrity: sha1-HADHQ7QzzQpOgHWPe2SldEDZ/wA=
  /livereload-js/2.4.0:
    dev: false
    resolution:
      integrity: sha512-XPQH8Z2GDP/Hwz2PCDrh2mth4yFejwA1OZ/81Ti3LgKyhDcEjsSsqFWZojHG0va/duGd+WyosY7eXLDoOyqcPw==
  /load-json-file/1.1.0:
    dependencies:
      graceful-fs: 4.2.4
      parse-json: 2.2.0
      pify: 2.3.0
      pinkie-promise: 2.0.1
      strip-bom: 2.0.0
    engines:
      node: '>=0.10.0'
    resolution:
      integrity: sha1-lWkFcI1YtLq0wiYbBPWfMcmTdMA=
  /load-json-file/4.0.0:
    dependencies:
      graceful-fs: 4.2.4
      parse-json: 4.0.0
      pify: 3.0.0
      strip-bom: 3.0.0
    engines:
      node: '>=4'
    resolution:
      integrity: sha1-L19Fq5HjMhYjT9U62rZo607AmTs=
  /loader-runner/2.4.0:
    engines:
      node: '>=4.3.0 <5.0.0 || >=5.10'
    resolution:
      integrity: sha512-Jsmr89RcXGIwivFY21FcRrisYZfvLMTWx5kOLc+JTxtpBOG6xML0vzbc6SEQG2FO9/4Fc3wW4LVcB5DmGflaRw==
  /loader-utils/0.2.17:
    dependencies:
      big.js: 3.2.0
      emojis-list: 2.1.0
      json5: 0.5.1
      object-assign: 4.1.1
    dev: false
    resolution:
      integrity: sha1-+G5jdNQyBabmxg6RlvF8Apm/s0g=
  /loader-utils/1.1.0:
    dependencies:
      big.js: 3.2.0
      emojis-list: 2.1.0
      json5: 0.5.1
    engines:
      node: '>=4.0.0'
    resolution:
      integrity: sha1-yYrvSIvM7aL/teLeZG1qdUQp9c0=
  /loader-utils/1.4.0:
    dependencies:
      big.js: 5.2.2
      emojis-list: 3.0.0
      json5: 1.0.1
    dev: false
    engines:
      node: '>=4.0.0'
    resolution:
      integrity: sha512-qH0WSMBtn/oHuwjy/NucEgbx5dbxxnxup9s4PVXJUDHZBQY+s0NWA9rJf53RBnQZxfch7euUui7hpoAPvALZdA==
  /locate-path/3.0.0:
    dependencies:
      p-locate: 3.0.0
      path-exists: 3.0.0
    engines:
      node: '>=6'
    resolution:
      integrity: sha512-7AO748wWnIhNqAuaty2ZWHkQHRSNfPVIsPIfwEOWO22AmaoVrWavlOcMR5nzTLNYvp36X220/maaRsrec1G65A==
  /locate-path/5.0.0:
    dependencies:
      p-locate: 4.1.0
    engines:
      node: '>=8'
    resolution:
      integrity: sha512-t7hw9pI+WvuwNJXwk5zVHpyhIqzg2qTlklJOf0mVxGSbe3Fp2VieZcduNYjaLDoy6p9uGpQEGWG87WpMKlNq8g==
  /lodash._basecopy/3.0.1:
    resolution:
      integrity: sha1-jaDmqHbPNEwK2KVIghEd08XHyjY=
  /lodash._basetostring/3.0.1:
    resolution:
      integrity: sha1-0YYdh3+CSlL2aYMtyvPuFVZqB9U=
  /lodash._basevalues/3.0.0:
    resolution:
      integrity: sha1-W3dXYoAr3j0yl1A+JjAIIP32Ybc=
  /lodash._getnative/3.9.1:
    resolution:
      integrity: sha1-VwvH3t5G1hzc3mh9ZdPuy6o6r/U=
  /lodash._isiterateecall/3.0.9:
    resolution:
      integrity: sha1-UgOte6Ql+uhCRg5pbbnPPmqsBXw=
  /lodash._reescape/3.0.0:
    resolution:
      integrity: sha1-Kx1vXf4HyKNVdT5fJ/rH8c3hYWo=
  /lodash._reevaluate/3.0.0:
    resolution:
      integrity: sha1-WLx0xAZklTrgsSTYBpltrKQx4u0=
  /lodash._reinterpolate/3.0.0:
    resolution:
      integrity: sha1-DM8tiRZq8Ds2Y8eWU4t1rG4RTZ0=
  /lodash._root/3.0.1:
    resolution:
      integrity: sha1-+6HEUkwZ7ppfgTa0YJ8BfPTe1pI=
  /lodash.assign/4.2.0:
    resolution:
      integrity: sha1-DZnzzNem0mHRm9rrkkUAXShYCOc=
  /lodash.camelcase/4.3.0:
    dev: false
    resolution:
      integrity: sha1-soqmKIorn8ZRA1x3EfZathkDMaY=
  /lodash.escape/3.2.0:
    dependencies:
      lodash._root: 3.0.1
    resolution:
      integrity: sha1-mV7g3BjBtIzJLv+ucaEKq1tIdpg=
  /lodash.get/4.4.2:
    resolution:
      integrity: sha1-LRd/ZS+jHpObRDjVNBSZ36OCXpk=
  /lodash.isarguments/3.1.0:
    resolution:
      integrity: sha1-L1c9hcaiQon/AGY7SRwdM4/zRYo=
  /lodash.isarray/3.0.4:
    resolution:
      integrity: sha1-eeTriMNqgSKvhvhEqpvNhRtfu1U=
  /lodash.isequal/4.5.0:
    resolution:
      integrity: sha1-QVxEePK8wwEgwizhDtMib30+GOA=
  /lodash.keys/3.1.2:
    dependencies:
      lodash._getnative: 3.9.1
      lodash.isarguments: 3.1.0
      lodash.isarray: 3.0.4
    resolution:
      integrity: sha1-TbwEcrFWvlCgsoaFXRvQsMZWCYo=
  /lodash.memoize/4.1.2:
    dev: true
    resolution:
      integrity: sha1-vMbEmkKihA7Zl/Mj6tpezRguC/4=
  /lodash.merge/4.6.2:
    resolution:
      integrity: sha512-0KpjqXRVvrYyCsX1swR/XTK0va6VQkQM6MNo7PqW77ByjAhoARA8EfrP1N4+KlKj8YS0ZUCtRT/YUuhyYDujIQ==
  /lodash.restparam/3.6.1:
    resolution:
      integrity: sha1-k2pOMJ7zMKdkXtQUWYbIWuWyCAU=
  /lodash.sortby/4.7.0:
    resolution:
      integrity: sha1-7dFMgk4sycHgsKG0K7UhBRakJDg=
  /lodash.template/3.6.2:
    dependencies:
      lodash._basecopy: 3.0.1
      lodash._basetostring: 3.0.1
      lodash._basevalues: 3.0.0
      lodash._isiterateecall: 3.0.9
      lodash._reinterpolate: 3.0.0
      lodash.escape: 3.2.0
      lodash.keys: 3.1.2
      lodash.restparam: 3.6.1
      lodash.templatesettings: 3.1.1
    resolution:
      integrity: sha1-+M3sxhaaJVvpCYrosMU9N4kx0U8=
  /lodash.templatesettings/3.1.1:
    dependencies:
      lodash._reinterpolate: 3.0.0
      lodash.escape: 3.2.0
    resolution:
      integrity: sha1-+zB4RHU7Zrnxr6VOJix0UwfbqOU=
  /lodash.unescape/4.0.1:
    dev: true
    resolution:
      integrity: sha1-vyJJiGzlFM2hEvrpIYzcBlIR/Jw=
  /lodash/3.6.0:
    resolution:
      integrity: sha1-Umao9J3Zib5Pn2gbbyoMVShdDZo=
  /lodash/4.17.19:
    resolution:
      integrity: sha512-JNvd8XER9GQX0v2qJgsaN/mzFCNA5BRe/j8JN9d+tWyGLSodKQHKFicdwNYzWwI3wjRnaKPsGj1XkBjx/F96DQ==
  /loglevel/1.6.8:
    engines:
      node: '>= 0.6.0'
    resolution:
      integrity: sha512-bsU7+gc9AJ2SqpzxwU3+1fedl8zAntbtC5XYlt3s2j1hJcn2PsXSmgN8TaLG/J1/2mod4+cE/3vNL70/c1RNCA==
  /lolex/1.3.2:
    dev: true
    resolution:
      integrity: sha1-fD2mL/yzDw9agKJWbKJORdigHzE=
  /lolex/5.1.2:
    dependencies:
      '@sinonjs/commons': 1.8.0
    resolution:
      integrity: sha512-h4hmjAvHTmd+25JSwrtTIuwbKdwg5NzZVRMLn9saij4SZaepCrTCxPr35H/3bjwfMJtN+t3CX8672UIkglz28A==
  /long/4.0.0:
    dev: false
    resolution:
      integrity: sha512-XsP+KhQif4bjX1kbuSiySJFNAehNxgLb6hPRGJ9QsUr8ajHkuXGdrHmFUTUUXhDwVX2R5bY4JNZEwbUiMhV+MA==
  /loose-envify/1.4.0:
    dependencies:
      js-tokens: 4.0.0
    hasBin: true
    resolution:
      integrity: sha512-lyuxPGr/Wfhrlem2CL/UcnUc1zcqKAImBDzukY7Y5F/yQiNdko6+fRLevlw1HgMySw7f611UIY408EtxRSoK3Q==
  /loud-rejection/1.6.0:
    dependencies:
      currently-unhandled: 0.4.1
      signal-exit: 3.0.3
    dev: false
    engines:
      node: '>=0.10.0'
    resolution:
      integrity: sha1-W0b4AUft7leIcPCG0Eghz5mOVR8=
  /lower-case/1.1.4:
    dev: false
    resolution:
      integrity: sha1-miyr0bno4K6ZOkv31YdcOcQujqw=
  /lru-cache/4.1.5:
    dependencies:
      pseudomap: 1.0.2
      yallist: 2.1.2
    dev: false
    resolution:
      integrity: sha512-sWZlbEP2OsHNkXrMl5GYk/jKk70MBng6UU4YI/qGDYbgf6YbP4EvmqISbXCoJiRKs+1bSpFHVgQxvJ17F2li5g==
  /lru-cache/5.1.1:
    dependencies:
      yallist: 3.1.1
    resolution:
      integrity: sha512-KpNARQA3Iwv+jTA0utUVVbrh+Jlrr1Fv0e56GGzAFOXN7dk/FviaDW8LHmK52DlcH4WP2n6gI8vN1aesBFgo9w==
  /make-dir/2.1.0:
    dependencies:
      pify: 4.0.1
      semver: 5.7.1
    engines:
      node: '>=6'
    resolution:
      integrity: sha512-LS9X+dc8KLxXCb8dni79fLIIUA5VyZoyjSMCwTluaXA0o27cCK0bhXkpgw+sTXVpPy/lSO57ilRixqk0vDmtRA==
  /make-dir/3.1.0:
    dependencies:
      semver: 6.3.0
    engines:
      node: '>=8'
    resolution:
      integrity: sha512-g3FeP20LNwhALb/6Cz6Dd4F2ngze0jz7tbzrD2wAV+o9FeNHe4rL+yK2md0J/fiSf1sa1ADhXqi5+oVwOM/eGw==
  /make-error/1.3.6:
    dev: true
    resolution:
      integrity: sha512-s8UhlNe7vPKomQhC1qFelMokr/Sc3AgNbso3n74mVPA5LTZwkB9NlXf4XPamLxJE8h0gh73rM94xvwRT2CVInw==
  /make-iterator/1.0.1:
    dependencies:
      kind-of: 6.0.3
    engines:
      node: '>=0.10.0'
    resolution:
      integrity: sha512-pxiuXh0iVEq7VM7KMIhs5gxsfxCux2URptUQaXo4iZZJxBAzTPOLE2BumO5dbfVYq/hBJFBR/a1mFDmOx5AGmw==
  /makeerror/1.0.11:
    dependencies:
      tmpl: 1.0.4
    resolution:
      integrity: sha1-4BpckQnyr3lmDk6LlYd5AYT1qWw=
  /mamacro/0.0.3:
    resolution:
      integrity: sha512-qMEwh+UujcQ+kbz3T6V+wAmO2U8veoq2w+3wY8MquqwVA3jChfwY+Tk52GZKDfACEPjuZ7r2oJLejwpt8jtwTA==
  /map-cache/0.2.2:
    engines:
      node: '>=0.10.0'
    resolution:
      integrity: sha1-wyq9C9ZSXZsFFkW7TyasXcmKDb8=
  /map-obj/1.0.1:
    dev: false
    engines:
      node: '>=0.10.0'
    resolution:
      integrity: sha1-2TPOuSBdgr3PSIb2dCvcK03qFG0=
  /map-stream/0.0.7:
    dev: false
    resolution:
      integrity: sha1-ih8HiW2CsQkmvTdEokIACfiJdKg=
  /map-visit/1.0.0:
    dependencies:
      object-visit: 1.0.1
    engines:
      node: '>=0.10.0'
    resolution:
      integrity: sha1-7Nyo8TFE5mDxtb1B8S80edmN+48=
  /matchdep/2.0.0:
    dependencies:
      findup-sync: 2.0.0
      micromatch: 3.1.10
      resolve: 1.17.0
      stack-trace: 0.0.10
    engines:
      node: '>= 0.10.0'
    resolution:
      integrity: sha1-xvNINKDY28OzfCfui7yyfHd1WC4=
  /md5.js/1.3.5:
    dependencies:
      hash-base: 3.1.0
      inherits: 2.0.4
      safe-buffer: 5.2.1
    resolution:
      integrity: sha512-xitP+WxNPcTTOgnTJcrhM0xvdPepipPSf3I8EIpGKeFLjt3PlJLIDG3u8EX53ZIubkb+5U2+3rELYpEhHhzdkg==
  /media-typer/0.3.0:
    engines:
      node: '>= 0.6'
    resolution:
      integrity: sha1-hxDXrwqmJvj/+hzgAWhUUmMlV0g=
  /memory-fs/0.4.1:
    dependencies:
      errno: 0.1.7
      readable-stream: 2.3.7
    resolution:
      integrity: sha1-OpoguEYlI+RHz7x+i7gO1me/xVI=
  /memory-fs/0.5.0:
    dependencies:
      errno: 0.1.7
      readable-stream: 2.3.7
    engines:
      node: '>=4.3.0 <5.0.0 || >=5.10'
    resolution:
      integrity: sha512-jA0rdU5KoQMC0e6ppoNRtpp6vjFq6+NY7r8hywnC7V+1Xj/MtHwGIbB1QaK/dunyjWteJzmkpd7ooeWg10T7GA==
  /meow/3.7.0:
    dependencies:
      camelcase-keys: 2.1.0
      decamelize: 1.2.0
      loud-rejection: 1.6.0
      map-obj: 1.0.1
      minimist: 1.2.5
      normalize-package-data: 2.5.0
      object-assign: 4.1.1
      read-pkg-up: 1.0.1
      redent: 1.0.0
      trim-newlines: 1.0.0
    dev: false
    engines:
      node: '>=0.10.0'
    resolution:
      integrity: sha1-cstmi0JSKCkKu/qFaJJYcwioAfs=
  /merge-descriptors/1.0.1:
    resolution:
      integrity: sha1-sAqqVW3YtEVoFQ7J0blT8/kMu2E=
  /merge-stream/1.0.1:
    dependencies:
      readable-stream: 2.3.7
    resolution:
      integrity: sha1-QEEgLVCKNCugAXQAjfDCUbjBNeE=
  /merge-stream/2.0.0:
    resolution:
      integrity: sha512-abv/qOcuPfk3URPfDzmZU1LKmuw8kT+0nIHvKrKgFrwifol/doWcdA4ZqsWQ8ENrFKkd67Mfpo/LovbIUsbt3w==
  /merge2/1.0.3:
    engines:
      node: '>=0.10'
    resolution:
      integrity: sha1-+kT4siYmFaty8ICKQB1HinDjlNs=
  /methods/1.1.2:
    engines:
      node: '>= 0.6'
    resolution:
      integrity: sha1-VSmk1nZUE07cxSZmVoNbD4Ua/O4=
  /micromatch/3.1.10:
    dependencies:
      arr-diff: 4.0.0
      array-unique: 0.3.2
      braces: 2.3.2
      define-property: 2.0.2
      extend-shallow: 3.0.2
      extglob: 2.0.4
      fragment-cache: 0.2.1
      kind-of: 6.0.3
      nanomatch: 1.2.13
      object.pick: 1.3.0
      regex-not: 1.0.2
      snapdragon: 0.8.2
      to-regex: 3.0.2
    engines:
      node: '>=0.10.0'
    resolution:
      integrity: sha512-MWikgl9n9M3w+bpsY3He8L+w9eF9338xRl8IAO5viDizwSzziFEyUzo2xrrloB64ADbTf8uA8vRqqttDTOmccg==
  /micromatch/4.0.2:
    dependencies:
      braces: 3.0.2
      picomatch: 2.2.2
    engines:
      node: '>=8'
    resolution:
      integrity: sha512-y7FpHSbMUMoyPbYUSzO6PaZ6FyRnQOpHuKwbo1G+Knck95XVU4QAiKdGEnj5wwoS7PlOgthX/09u5iFJ+aYf5Q==
  /miller-rabin/4.0.1:
    dependencies:
      bn.js: 4.11.9
      brorand: 1.1.0
    hasBin: true
    resolution:
      integrity: sha512-115fLhvZVqWwHPbClyntxEVfVDfl9DLLTuJvq3g2O/Oxi8AiNouAHvDSzHS0viUJc+V5vm3eq91Xwqn9dp4jRA==
  /mime-db/1.44.0:
    engines:
      node: '>= 0.6'
    resolution:
      integrity: sha512-/NOTfLrsPBVeH7YtFPgsVWveuL+4SjjYxaQ1xtM1KMFj7HdxlBlxeyNLzhyJVx7r4rZGJAZ/6lkKCitSc/Nmpg==
  /mime-types/2.1.27:
    dependencies:
      mime-db: 1.44.0
    engines:
      node: '>= 0.6'
    resolution:
      integrity: sha512-JIhqnCasI9yD+SsmkquHBxTSEuZdQX5BuQnS2Vc7puQQQ+8yiP5AY5uWhpdv4YL4VM5c6iliiYWPgJ/nJQLp7w==
  /mime/1.3.4:
    dev: false
    hasBin: true
    resolution:
      integrity: sha1-EV+eO2s9rylZmDyzjxSaLUDrXVM=
  /mime/1.4.1:
    dev: false
    hasBin: true
    resolution:
      integrity: sha512-KI1+qOZu5DcW6wayYHSzR/tXKCDC5Om4s1z2QJjDULzLcmf3DvzS7oluY4HCTrc+9FiKmWUgeNLg7W3uIQvxtQ==
  /mime/1.6.0:
    engines:
      node: '>=4'
    hasBin: true
    resolution:
      integrity: sha512-x0Vn8spI+wuJ1O6S7gnbaQg8Pxh4NNHb7KSINmEWKiPE4RKOplvijn+NkmYmmRgP68mc70j2EbeTFRsrswaQeg==
  /mime/2.4.6:
    engines:
      node: '>=4.0.0'
    hasBin: true
    resolution:
      integrity: sha512-RZKhC3EmpBchfTGBVb8fb+RL2cWyw/32lshnsETttkBAyAUXSGHxbEJWWRXc751DrIxG1q04b8QwMbAwkRPpUA==
  /mimic-fn/1.2.0:
    engines:
      node: '>=4'
    resolution:
      integrity: sha512-jf84uxzwiuiIVKiOLpfYk7N46TSy8ubTonmneY9vrpHNAnp0QBt2BxWV9dO3/j+BoVAb+a5G6YDPW3M5HOdMWQ==
  /mimic-fn/2.1.0:
    engines:
      node: '>=6'
    resolution:
      integrity: sha512-OqbOk5oEQeAZ8WXWydlu9HJjz9WVdEIvamMCcXmuqUYjTknH/sqsWvhQ3vgwKFRR1HpjvNBKQ37nbJgYzGqGcg==
  /minimalistic-assert/1.0.1:
    resolution:
      integrity: sha512-UtJcAD4yEaGtjPezWuO9wC4nwUnVH/8/Im3yEHQP4b67cXlD/Qr9hdITCU1xDbSEXg2XKNaP8jsReV7vQd00/A==
  /minimalistic-crypto-utils/1.0.1:
    resolution:
      integrity: sha1-9sAMHAsIIkblxNmd+4x8CDsrWCo=
  /minimatch/2.0.10:
    dependencies:
      brace-expansion: 1.1.11
    deprecated: Please update to minimatch 3.0.2 or higher to avoid a RegExp DoS issue
    resolution:
      integrity: sha1-jQh8OcazjAAbl/ynzm0OHoCvusc=
  /minimatch/3.0.4:
    dependencies:
      brace-expansion: 1.1.11
    resolution:
      integrity: sha512-yJHVQEhyqPLUTgt9B83PXu6W3rx4MvvHvSUvToogpwoGDOUQ+yDrR0HRot+yOCdCO7u4hX3pWft6kWBBcqh0UA==
  /minimist/0.0.8:
    resolution:
      integrity: sha1-hX/Kv8M5fSYluCKCYuhqp6ARsF0=
  /minimist/1.2.5:
    resolution:
      integrity: sha512-FM9nNUYrRBAELZQT3xeZQ7fmMOBg6nWNmJKTcgsJeaLstP/UODVpGsr5OhXhhXg6f+qtJ8uiZ+PUxkDWcgIXLw==
  /minipass/3.1.3:
    dependencies:
      yallist: 4.0.0
    dev: false
    engines:
      node: '>=8'
    resolution:
      integrity: sha512-Mgd2GdMVzY+x3IJ+oHnVM+KG3lA5c8tnabyJKmHSaG2kAGpudxuOf8ToDkhumF7UzME7DecbQE9uOZhNm7PuJg==
  /minizlib/2.1.0:
    dependencies:
      minipass: 3.1.3
      yallist: 4.0.0
    dev: false
    engines:
      node: '>= 8'
    resolution:
      integrity: sha512-EzTZN/fjSvifSX0SlqUERCN39o6T40AMarPbv0MrarSFtIITCBh7bi+dU8nxGFHuqs9jdIAeoYoKuQAAASsPPA==
  /mississippi/3.0.0:
    dependencies:
      concat-stream: 1.6.2
      duplexify: 3.7.1
      end-of-stream: 1.1.0
      flush-write-stream: 1.1.1
      from2: 2.3.0
      parallel-transform: 1.2.0
      pump: 3.0.0
      pumpify: 1.5.1
      stream-each: 1.2.3
      through2: 2.0.5
    engines:
      node: '>=4.0.0'
    resolution:
      integrity: sha512-x471SsVjUtBRtcvd4BzKE9kFC+/2TeWgKCgw0bZcw1b9l2X3QX5vCWgF+KaZaYm87Ss//rHnWryupDrgLvmSkA==
  /mixin-deep/1.3.2:
    dependencies:
      for-in: 1.0.2
      is-extendable: 1.0.1
    engines:
      node: '>=0.10.0'
    resolution:
      integrity: sha512-WRoDn//mXBiJ1H40rqa3vH0toePwSsGb45iInWlTySa+Uu4k3tYUSxa2v1KqAiLtvlrSzaExqS1gtk96A9zvEA==
  /mkdirp/0.5.1:
    dependencies:
      minimist: 0.0.8
    deprecated: Legacy versions of mkdirp are no longer supported. Please update to mkdirp 1.x. (Note that the API surface has changed to use Promises in 1.x.)
    hasBin: true
    resolution:
      integrity: sha1-MAV0OOrGz3+MR2fzhkjWaX11yQM=
  /mkdirp/0.5.5:
    dependencies:
      minimist: 1.2.5
    hasBin: true
    resolution:
      integrity: sha512-NKmAlESf6jMGym1++R0Ra7wvhV+wFW63FaSOFPwRahvea0gMUcGUhVeAg/0BC0wiv9ih5NYPB1Wn1UEI1/L+xQ==
  /mocha/5.2.0:
    dependencies:
      browser-stdout: 1.3.1
      commander: 2.15.1
      debug: 3.1.0
      diff: 3.5.0
      escape-string-regexp: 1.0.5
      glob: 7.1.2
      growl: 1.10.5
      he: 1.1.1
      minimatch: 3.0.4
      mkdirp: 0.5.1
      supports-color: 5.4.0
    engines:
      node: '>= 4.0.0'
    hasBin: true
    resolution:
      integrity: sha512-2IUgKDhc3J7Uug+FxMXuqIyYzH7gJjXECKe/w43IGgQHTSj3InJi+yAA7T24L9bQMRKiUEHxEX37G5JpVUGLcQ==
  /move-concurrently/1.0.1:
    dependencies:
      aproba: 1.2.0
      copy-concurrently: 1.0.5
      fs-write-stream-atomic: 1.0.10
      mkdirp: 0.5.5
      rimraf: 2.7.1
      run-queue: 1.0.3
    resolution:
      integrity: sha1-viwAX9oy4LKa8fBdfEszIUxwH5I=
  /ms/0.7.1:
    dev: false
    resolution:
      integrity: sha1-nNE8A62/8ltl7/3nzoZO6VIBcJg=
  /ms/2.0.0:
    resolution:
      integrity: sha1-VgiurfwAvmwpAd9fmGF4jeDVl8g=
  /ms/2.1.1:
    resolution:
      integrity: sha512-tgp+dl5cGk28utYktBsrFqA7HKgrhgPsg6Z/EfhWI4gl1Hwq8B/GmY/0oXZ6nF8hDVesS/FpnYaD/kOWhYQvyg==
  /ms/2.1.2:
    resolution:
      integrity: sha512-sGkPx+VjMtmA6MX27oA4FBFELFCZZ4S4XqeGOXCv68tT+jb3vk/RyaKWP0PTKyWtmLSM0b+adUTEvbs1PEaH2w==
  /multicast-dns-service-types/1.1.0:
    resolution:
      integrity: sha1-iZ8R2WhuXgXLkbNdXw5jt3PPyQE=
  /multicast-dns/6.2.3:
    dependencies:
      dns-packet: 1.3.1
      thunky: 1.1.0
    hasBin: true
    resolution:
      integrity: sha512-ji6J5enbMyGRHIAkAOu3WdV8nggqviKCEKtXcOqfphZZtQrmHKycfynJ2V7eVPUA4NhJ6V7Wf4TmGbTwKE9B6g==
  /multipipe/0.1.2:
    dependencies:
      duplexer2: 0.0.2
    resolution:
      integrity: sha1-Ko8t33Du1WTf8tV/HhoTfZ8FB4s=
  /mute-stdout/1.0.1:
    engines:
      node: '>= 0.10'
    resolution:
      integrity: sha512-kDcwXR4PS7caBpuRYYBUz9iVixUk3anO3f5OYFiIPwK/20vCzKCHyKoulbiDY1S53zD2bxUpxN/IJ+TnXjfvxg==
  /mute-stream/0.0.7:
    resolution:
      integrity: sha1-MHXOk7whuPq0PhvE2n6BFe0ee6s=
  /mute-stream/0.0.8:
    resolution:
      integrity: sha512-nnbWWOkoWyUsTjKrhgD0dcz22mdkSnpYqbEjIm2nhwhuxlSkpywJmBo8h0ZqJdkp73mb90SssHkN4rsRaBAfAA==
  /mz/2.7.0:
    dependencies:
      any-promise: 1.3.0
      object-assign: 4.1.1
      thenify-all: 1.6.0
    dev: false
    resolution:
      integrity: sha512-z81GNO7nnYMEhrGh9LeymoE4+Yr0Wn5McHIZMK5cfQCl+NDX08sCZgUc9/6MHni9IWuFLm1Z3HTCXu2z9fN62Q==
  /nan/2.14.1:
    resolution:
      integrity: sha512-isWHgVjnFjh2x2yuJ/tj3JbwoHu3UC2dX5G/88Cm24yB6YopVgxvBObDY7n5xW6ExmFhJpSEQqFPvq9zaXc8Jw==
  /nanomatch/1.2.13:
    dependencies:
      arr-diff: 4.0.0
      array-unique: 0.3.2
      define-property: 2.0.2
      extend-shallow: 3.0.2
      fragment-cache: 0.2.1
      is-windows: 1.0.2
      kind-of: 6.0.3
      object.pick: 1.3.0
      regex-not: 1.0.2
      snapdragon: 0.8.2
      to-regex: 3.0.2
    engines:
      node: '>=0.10.0'
    resolution:
      integrity: sha512-fpoe2T0RbHwBTBUOftAfBPaDEi06ufaUai0mE6Yn1kacc3SnTErfb/h+X94VXzI64rKFHYImXSvdwGGCmwOqCA==
  /natural-compare/1.4.0:
    resolution:
      integrity: sha1-Sr6/7tdUHywnrPspvbvRXI1bpPc=
  /negotiator/0.6.2:
    engines:
      node: '>= 0.6'
    resolution:
      integrity: sha512-hZXc7K2e+PgeI1eDBe/10Ard4ekbfrrqG8Ep+8Jmf4JID2bNg7NvCPOZN+kfF574pFQI7mum2AUqDidoKqcTOw==
  /neo-async/2.6.2:
    resolution:
      integrity: sha512-Yd3UES5mWCSqR+qNT93S3UoYUkqAZ9lLg8a7g9rimsWmYGK8cVToA4/sF3RrshdyV3sAGMXVUmpMYOw+dLpOuw==
  /next-tick/1.0.0:
    resolution:
      integrity: sha1-yobR/ogoFpsBICCOPchCS524NCw=
  /nice-try/1.0.5:
    resolution:
      integrity: sha512-1nh45deeb5olNY7eX82BkPO7SSxR5SSYJiPTrTdFUVYwAl8CKMA5N9PjTYkHiRjisVcxcQ1HXdLhx2qxxJzLNQ==
  /no-case/2.3.2:
    dependencies:
      lower-case: 1.1.4
    dev: false
    resolution:
      integrity: sha512-rmTZ9kz+f3rCvK2TD1Ue/oZlns7OGoIWP4fc3llxxRXlOkHKoWPPWJOfFYpITabSow43QJbRIoHQXtt10VldyQ==
  /node-addon-api/1.7.2:
    dev: false
    resolution:
      integrity: sha512-ibPK3iA+vaY1eEjESkQkM0BbCqFOaZMiXRTtdB0u7b4djtY6JnsjvPdUHVMg6xQt3B8fpTTWHI9A+ADjM9frzg==
  /node-fetch/2.1.2:
    dev: false
    engines:
      node: 4.x || >=6.0.0
    resolution:
      integrity: sha1-q4hOjn5X44qUR1POxwb3iNF2i7U=
  /node-forge/0.7.6:
    dev: false
    resolution:
      integrity: sha512-sol30LUpz1jQFBjOKwbjxijiE3b6pjd74YwfD0fJOKPjF+fONKb2Yg8rYgS6+bK6VDl+/wfr4IYpC7jDzLUIfw==
  /node-forge/0.9.0:
    engines:
      node: '>= 4.5.0'
    resolution:
      integrity: sha512-7ASaDa3pD+lJ3WvXFsxekJQelBKRpne+GOVbLbtHYdd7pFspyeuJHnWfLplGf3SwKGbfs/aYl5V/JCIaHVUKKQ==
  /node-gyp/3.8.0:
    dependencies:
      fstream: 1.0.12
      glob: 7.0.6
      graceful-fs: 4.2.4
      mkdirp: 0.5.5
      nopt: 3.0.6
      npmlog: 4.1.2
      osenv: 0.1.5
      request: 2.88.2
      rimraf: 2.7.1
      semver: 5.3.0
      tar: 2.2.2
      which: 1.3.1
    dev: false
    engines:
      node: '>= 0.8.0'
    hasBin: true
    resolution:
      integrity: sha512-3g8lYefrRRzvGeSowdJKAKyks8oUpLEd/DyPV4eMhVlhJ0aNaZqIrNUIPuEWWTAoPqyFkfGrM67MC69baqn6vA==
  /node-int64/0.4.0:
    resolution:
      integrity: sha1-h6kGXNs1XTGC2PlM4RGIuCXGijs=
  /node-libs-browser/2.2.1:
    dependencies:
      assert: 1.5.0
      browserify-zlib: 0.2.0
      buffer: 4.9.2
      console-browserify: 1.2.0
      constants-browserify: 1.0.0
      crypto-browserify: 3.12.0
      domain-browser: 1.2.0
      events: 3.1.0
      https-browserify: 1.0.0
      os-browserify: 0.3.0
      path-browserify: 0.0.1
      process: 0.11.10
      punycode: 1.4.1
      querystring-es3: 0.2.1
      readable-stream: 2.3.7
      stream-browserify: 2.0.2
      stream-http: 2.8.3
      string_decoder: 1.3.0
      timers-browserify: 2.0.11
      tty-browserify: 0.0.0
      url: 0.11.0
      util: 0.11.1
      vm-browserify: 1.1.2
    resolution:
      integrity: sha512-h/zcD8H9kaDZ9ALUWwlBUDo6TKF8a7qBSCSEGfjTVIYeqsioSKaAX+BN7NgiMGp6iSIXZ3PxgCu8KS3b71YK5Q==
  /node-modules-regexp/1.0.0:
    engines:
      node: '>=0.10.0'
    resolution:
      integrity: sha1-jZ2+KJZKSsVxLpExZCEHxx6Q7EA=
  /node-notifier/5.0.2:
    dependencies:
      growly: 1.3.0
      semver: 5.7.1
      shellwords: 0.1.1
      which: 1.3.1
    resolution:
      integrity: sha1-RDhEn+aeMh+UHO+UOYaweXAycBs=
  /node-notifier/6.0.0:
    dependencies:
      growly: 1.3.0
      is-wsl: 2.2.0
      semver: 6.3.0
      shellwords: 0.1.1
      which: 1.3.1
    optional: true
    resolution:
      integrity: sha512-SVfQ/wMw+DesunOm5cKqr6yDcvUTDl/yc97ybGHMrteNEY6oekXpNpS3lZwgLlwz0FLgHoiW28ZpmBHUDg37cw==
  /node-releases/1.1.59:
    dev: false
    resolution:
      integrity: sha512-H3JrdUczbdiwxN5FuJPyCHnGHIFqQ0wWxo+9j1kAXAzqNMAHlo+4I/sYYxpyK0irQ73HgdiyzD32oqQDcU2Osw==
  /node-sass/4.14.1:
    dependencies:
      async-foreach: 0.1.3
      chalk: 1.1.3
      cross-spawn: 3.0.1
      gaze: 1.1.3
      get-stdin: 4.0.1
      glob: 7.0.6
      in-publish: 2.0.1
      lodash: 4.17.19
      meow: 3.7.0
      mkdirp: 0.5.5
      nan: 2.14.1
      node-gyp: 3.8.0
      npmlog: 4.1.2
      request: 2.88.2
      sass-graph: 2.2.5
      stdout-stream: 1.4.1
      true-case-path: 1.0.3
    dev: false
    engines:
      node: '>=0.10.0'
    hasBin: true
    requiresBuild: true
    resolution:
      integrity: sha512-sjCuOlvGyCJS40R8BscF5vhVlQjNN069NtQ1gSxyK1u9iqvn6tf7O1R4GNowVZfiZUCRt5MmMs1xd+4V/7Yr0g==
  /nopt/3.0.6:
    dependencies:
      abbrev: 1.0.9
    hasBin: true
    resolution:
      integrity: sha1-xkZdvwirzU2zWTF/eaxopkayj/k=
  /normalize-package-data/2.5.0:
    dependencies:
      hosted-git-info: 2.8.8
      resolve: 1.17.0
      semver: 5.7.1
      validate-npm-package-license: 3.0.4
    resolution:
      integrity: sha512-/5CMN3T0R4XTj4DcGaexo+roZSdSFW/0AOOTROrjxzCG1wrWXEsGbRKevjlIL+ZDE4sZlJr5ED4YW0yqmkK+eA==
  /normalize-path/2.1.1:
    dependencies:
      remove-trailing-separator: 1.1.0
    engines:
      node: '>=0.10.0'
    resolution:
      integrity: sha1-GrKLVW4Zg2Oowab35vogE3/mrtk=
  /normalize-path/3.0.0:
    engines:
      node: '>=0.10.0'
    resolution:
      integrity: sha512-6eZs5Ls3WtCisHWp9S2GUy8dqkpGi4BVSz3GaqiE6ezub0512ESztXUwUB6C6IKbQkY2Pnb/mD4WYojCRwcwLA==
  /normalize-range/0.1.2:
    dev: false
    engines:
      node: '>=0.10.0'
    resolution:
      integrity: sha1-LRDAa9/TEuqXd2laTShDlFa3WUI=
  /now-and-later/2.0.1:
    dependencies:
      once: 1.4.0
    engines:
      node: '>= 0.10'
    resolution:
      integrity: sha512-KGvQ0cB70AQfg107Xvs/Fbu+dGmZoTRJp2TaPwcwQm3/7PteUyN2BCgk8KBMPGBUXZdVwyWS8fDCGFygBm19UQ==
  /npm-bundled/1.1.1:
    dependencies:
      npm-normalize-package-bin: 1.0.1
    dev: false
    resolution:
      integrity: sha512-gqkfgGePhTpAEgUsGEgcq1rqPXA+tv/aVBlgEzfXwA1yiUJF7xtEt3CtVwOjNYQOVknDk0F20w58Fnm3EtG0fA==
  /npm-normalize-package-bin/1.0.1:
    dev: false
    resolution:
      integrity: sha512-EPfafl6JL5/rU+ot6P3gRSCpPDW5VmIzX959Ob1+ySFUuuYHWHekXpwdUZcKP5C+DS4GEtdJluwBjnsNDl+fSA==
  /npm-package-arg/6.1.1:
    dependencies:
      hosted-git-info: 2.8.8
      osenv: 0.1.5
      semver: 5.7.1
      validate-npm-package-name: 3.0.0
    dev: false
    resolution:
      integrity: sha512-qBpssaL3IOZWi5vEKUKW0cO7kzLeT+EQO9W8RsLOZf76KF9E/K9+wH0C7t06HXPpaH8WH5xF1MExLuCwbTqRUg==
  /npm-packlist/2.1.2:
    dependencies:
      glob: 7.1.6
      ignore-walk: 3.0.3
      npm-bundled: 1.1.1
      npm-normalize-package-bin: 1.0.1
    dev: false
    engines:
      node: '>=10'
    hasBin: true
    resolution:
      integrity: sha512-eByPaP+wsKai0BJX5pmb58d3mfR0zUATcnyuvSxIudTEn+swCPFLxh7srCmqB4hr7i9V24/DPjjq5b2qUtbgXQ==
  /npm-run-path/2.0.2:
    dependencies:
      path-key: 2.0.1
    engines:
      node: '>=4'
    resolution:
      integrity: sha1-NakjLfo11wZ7TLLd8jV7GHFTbF8=
  /npm-run-path/4.0.1:
    dependencies:
      path-key: 3.1.1
    engines:
      node: '>=8'
    resolution:
      integrity: sha512-S48WzZW777zhNIrn7gxOlISNAqi9ZC/uQFnRdbeIHhZhCA6UqpkOT8T1G7BvfdgP4Er8gF4sUbaS0i7QvIfCWw==
  /npmlog/4.1.2:
    dependencies:
      are-we-there-yet: 1.1.5
      console-control-strings: 1.1.0
      gauge: 2.7.4
      set-blocking: 2.0.0
    dev: false
    resolution:
      integrity: sha512-2uUqazuKlTaSI/dC8AzicUck7+IrEaOnN/e0jd3Xtt1KcGpwx30v50mL7oPyr/h9bL3E4aZccVwpwP+5W9Vjkg==
  /nth-check/1.0.2:
    dependencies:
      boolbase: 1.0.0
    dev: false
    resolution:
      integrity: sha512-WeBOdju8SnzPN5vTUJYxYUxLeXpCaVP5i5e0LF8fg7WORF2Wd7wFX/pk0tYZk7s8T+J7VLy0Da6J1+wCT0AtHg==
  /num2fraction/1.2.2:
    dev: false
    resolution:
      integrity: sha1-b2gragJ6Tp3fpFZM0lidHU5mnt4=
  /number-is-nan/1.0.1:
    engines:
      node: '>=0.10.0'
    resolution:
      integrity: sha1-CXtgK1NCKlIsGvuHkDGDNpQaAR0=
  /nwsapi/2.2.0:
    resolution:
      integrity: sha512-h2AatdwYH+JHiZpv7pt/gSX1XoRGb7L/qSIeuqA6GwYoF9w1vP1cw42TO0aI2pNyshRK5893hNSl+1//vHK7hQ==
  /oauth-sign/0.9.0:
    resolution:
      integrity: sha512-fexhUFFPTGV8ybAtSIGbV6gOkSv8UtRbDBnAyLQw4QPKkgNlsH2ByPGtMUqdWkos6YCRmAqViwgZrJc/mRDzZQ==
  /object-assign/3.0.0:
    engines:
      node: '>=0.10.0'
    resolution:
      integrity: sha1-m+3VygiXlJvKR+f/QIBi1Un1h/I=
  /object-assign/4.1.1:
    engines:
      node: '>=0.10.0'
    resolution:
      integrity: sha1-IQmtx5ZYh8/AXLvUQsrIv7s2CGM=
  /object-copy/0.1.0:
    dependencies:
      copy-descriptor: 0.1.1
      define-property: 0.2.5
      kind-of: 3.2.2
    engines:
      node: '>=0.10.0'
    resolution:
      integrity: sha1-fn2Fi3gb18mRpBupde04EnVOmYw=
  /object-inspect/1.8.0:
    resolution:
      integrity: sha512-jLdtEOB112fORuypAyl/50VRVIBIdVQOSUUGQHzJ4xBSbit81zRarz7GThkEFZy1RceYrWYcPcBFPQwHyAc1gA==
  /object-is/1.1.2:
    dependencies:
      define-properties: 1.1.3
      es-abstract: 1.17.6
    engines:
      node: '>= 0.4'
    resolution:
      integrity: sha512-5lHCz+0uufF6wZ7CRFWJN3hp8Jqblpgve06U5CMQ3f//6iDjPr2PEo9MWCjEssDsa+UZEL4PkFpr+BMop6aKzQ==
  /object-keys/1.1.1:
    engines:
      node: '>= 0.4'
    resolution:
      integrity: sha512-NuAESUOUMrlIXOfHKzD6bpPu3tYt3xvjNdRIQ+FeT0lNb4K8WR70CaDxhuNguS2XG+GjkyMwOzsN5ZktImfhLA==
  /object-visit/1.0.1:
    dependencies:
      isobject: 3.0.1
    engines:
      node: '>=0.10.0'
    resolution:
      integrity: sha1-95xEk68MU3e1n+OdOV5BBC3QRbs=
  /object.assign/4.1.0:
    dependencies:
      define-properties: 1.1.3
      function-bind: 1.1.1
      has-symbols: 1.0.1
      object-keys: 1.1.1
    engines:
      node: '>= 0.4'
    resolution:
      integrity: sha512-exHJeq6kBKj58mqGyTQ9DFvrZC/eR6OwxzoM9YRoGBqrXYonaFyGiFMuc9VZrXf7DarreEwMpurG3dd+CNyW5w==
  /object.defaults/1.1.0:
    dependencies:
      array-each: 1.0.1
      array-slice: 1.1.0
      for-own: 1.0.0
      isobject: 3.0.1
    engines:
      node: '>=0.10.0'
    resolution:
      integrity: sha1-On+GgzS0B96gbaFtiNXNKeQ1/s8=
  /object.entries/1.1.2:
    dependencies:
      define-properties: 1.1.3
      es-abstract: 1.17.6
      has: 1.0.3
    engines:
      node: '>= 0.4'
    resolution:
      integrity: sha512-BQdB9qKmb/HyNdMNWVr7O3+z5MUIx3aiegEIJqjMBbBf0YT9RRxTJSim4mzFqtyr7PDAHigq0N9dO0m0tRakQA==
  /object.fromentries/2.0.2:
    dependencies:
      define-properties: 1.1.3
      es-abstract: 1.17.6
      function-bind: 1.1.1
      has: 1.0.3
    engines:
      node: '>= 0.4'
    resolution:
      integrity: sha512-r3ZiBH7MQppDJVLx6fhD618GKNG40CZYH9wgwdhKxBDDbQgjeWGGd4AtkZad84d291YxvWe7bJGuE65Anh0dxQ==
  /object.getownpropertydescriptors/2.1.0:
    dependencies:
      define-properties: 1.1.3
      es-abstract: 1.17.6
    dev: false
    engines:
      node: '>= 0.8'
    resolution:
      integrity: sha512-Z53Oah9A3TdLoblT7VKJaTDdXdT+lQO+cNpKVnya5JDe9uLvzu1YyY1yFDFrcxrlRgWrEFH0jJtD/IbuwjcEVg==
  /object.map/1.0.1:
    dependencies:
      for-own: 1.0.0
      make-iterator: 1.0.1
    engines:
      node: '>=0.10.0'
    resolution:
      integrity: sha1-z4Plncj8wK1fQlDh94s7gb2AHTc=
  /object.pick/1.3.0:
    dependencies:
      isobject: 3.0.1
    engines:
      node: '>=0.10.0'
    resolution:
      integrity: sha1-h6EKxMFpS9Lhy/U1kaZhQftd10c=
  /object.reduce/1.0.1:
    dependencies:
      for-own: 1.0.0
      make-iterator: 1.0.1
    engines:
      node: '>=0.10.0'
    resolution:
      integrity: sha1-b+NI8qx/oPlcpiEiZZkJaCW7A60=
  /object.values/1.1.1:
    dependencies:
      define-properties: 1.1.3
      es-abstract: 1.17.6
      function-bind: 1.1.1
      has: 1.0.3
    engines:
      node: '>= 0.4'
    resolution:
      integrity: sha512-WTa54g2K8iu0kmS/us18jEmdv1a4Wi//BZ/DTVYEcH0XhLM5NYdpDHja3gt57VrZLcNAO2WGA+KpWsDBaHt6eA==
  /obuf/1.1.2:
    resolution:
      integrity: sha512-PX1wu0AmAdPqOL1mWhqmlOd8kOIZQwGZw6rh7uby9fTc5lhaOWFLX3I6R1hrF9k3zUY40e6igsLGkDXK92LJNg==
  /on-finished/2.3.0:
    dependencies:
      ee-first: 1.1.1
    engines:
      node: '>= 0.8'
    resolution:
      integrity: sha1-IPEzZIGwg811M3mSoWlxqi2QaUc=
  /on-headers/1.0.2:
    engines:
      node: '>= 0.8'
    resolution:
      integrity: sha512-pZAE+FJLoyITytdqK0U5s+FIpjN0JP3OzFi/u8Rx+EV5/W+JTWGXG8xFzevE7AjBfDqHv/8vL8qQsIhHnqRkrA==
  /once/1.3.3:
    dependencies:
      wrappy: 1.0.2
    resolution:
      integrity: sha1-suJhVXzkwxTsgwTz+oJmPkKXyiA=
  /once/1.4.0:
    dependencies:
      wrappy: 1.0.2
    resolution:
      integrity: sha1-WDsap3WWHUsROsF9nFC6753Xa9E=
  /onetime/2.0.1:
    dependencies:
      mimic-fn: 1.2.0
    engines:
      node: '>=4'
    resolution:
      integrity: sha1-BnQoIw/WdEOyeUsiu6UotoZ5YtQ=
  /onetime/5.1.0:
    dependencies:
      mimic-fn: 2.1.0
    engines:
      node: '>=6'
    resolution:
      integrity: sha512-5NcSkPHhwTVFIQN+TUqXoS5+dlElHXdpAWu9I0HP20YOtIi+aZ0Ct82jdlILDxjLEAWwvm+qj1m6aEtsDVmm6Q==
  /opener/1.5.1:
    dev: false
    hasBin: true
    resolution:
      integrity: sha512-goYSy5c2UXE4Ra1xixabeVh1guIX/ZV/YokJksb6q2lubWu6UbvPQ20p542/sFIll1nl8JnCyK9oBaOcCWXwvA==
  /opn/5.2.0:
    dependencies:
      is-wsl: 1.1.0
    dev: false
    engines:
      node: '>=4'
    resolution:
      integrity: sha512-Jd/GpzPyHF4P2/aNOVmS3lfMSWV9J7cOhCG1s08XCEAsPkB7lp6ddiU0J7XzyQRDUh8BqJ7PchfINjR8jyofRQ==
  /opn/5.5.0:
    dependencies:
      is-wsl: 1.1.0
    engines:
      node: '>=4'
    resolution:
      integrity: sha512-PqHpggC9bLV0VeWcdKhkpxY+3JTzetLSqTCWL/z/tFIbI6G8JCjondXklT1JinczLz2Xib62sSp0T/gKT4KksA==
  /optionator/0.5.0:
    dependencies:
      deep-is: 0.1.3
      fast-levenshtein: 1.0.7
      levn: 0.2.5
      prelude-ls: 1.1.2
      type-check: 0.3.2
      wordwrap: 0.0.3
    engines:
      node: '>= 0.8.0'
    resolution:
      integrity: sha1-t1qJlaLUF98ltuTjhi9QqohlE2g=
  /optionator/0.8.3:
    dependencies:
      deep-is: 0.1.3
      fast-levenshtein: 2.0.6
      levn: 0.3.0
      prelude-ls: 1.1.2
      type-check: 0.3.2
      word-wrap: 1.2.3
    engines:
      node: '>= 0.8.0'
    resolution:
      integrity: sha512-+IW9pACdk3XWmmTXG8m3upGUJst5XRGzxMRjXzAuJ1XnIFNvfhjjIuYkDvysnPQ7qzqVzLt78BCruntqRhWQbA==
  /optionator/0.9.1:
    dependencies:
      deep-is: 0.1.3
      fast-levenshtein: 2.0.6
      levn: 0.4.1
      prelude-ls: 1.2.1
      type-check: 0.4.0
      word-wrap: 1.2.3
    engines:
      node: '>= 0.8.0'
    resolution:
      integrity: sha512-74RlY5FCnhq4jRxVUPKDaRwrVNXMqsGsiW6AJw4XK8hmtm10wC0ypZBLw5IIp85NZMr91+qd1RvvENwg7jjRFw==
  /orchestrator/0.3.8:
    dependencies:
      end-of-stream: 0.1.5
      sequencify: 0.0.7
      stream-consume: 0.1.1
    resolution:
      integrity: sha1-FOfp4nZPcxX7rBhOUGx6pt+UrX4=
  /ordered-read-streams/1.0.1:
    dependencies:
      readable-stream: 2.3.7
    resolution:
      integrity: sha1-d8DLN8QVJdZBZtmQ/61+xqDhNj4=
  /original/1.0.2:
    dependencies:
      url-parse: 1.4.7
    resolution:
      integrity: sha512-hyBVl6iqqUOJ8FqRe+l/gS8H+kKYjrEndd5Pm1MfBtsEKA038HkkdbAl/72EAXGyonD/PFsvmVG+EvcIpliMBg==
  /os-browserify/0.3.0:
    resolution:
      integrity: sha1-hUNzx/XCMVkU/Jv8a9gjj92h7Cc=
  /os-homedir/1.0.2:
    dev: false
    engines:
      node: '>=0.10.0'
    resolution:
      integrity: sha1-/7xJiDNuDoM94MFox+8VISGqf7M=
  /os-locale/1.4.0:
    dependencies:
      lcid: 1.0.0
    engines:
      node: '>=0.10.0'
    resolution:
      integrity: sha1-IPnxeuKe00XoveWDsT0gCYA8FNk=
  /os-tmpdir/1.0.2:
    engines:
      node: '>=0.10.0'
    resolution:
      integrity: sha1-u+Z0BseaqFxc/sdm/lc0VV36EnQ=
  /osenv/0.1.5:
    dependencies:
      os-homedir: 1.0.2
      os-tmpdir: 1.0.2
    dev: false
    resolution:
      integrity: sha512-0CWcCECdMVc2Rw3U5w9ZjqX6ga6ubk1xDVKxtBQPK7wis/0F2r9T6k4ydGYhecl7YUBxBVxhL5oisPsNxAPe2g==
  /p-each-series/2.1.0:
    engines:
      node: '>=8'
    resolution:
      integrity: sha512-ZuRs1miPT4HrjFa+9fRfOFXxGJfORgelKV9f9nNOWw2gl6gVsRaVDOQP0+MI0G0wGKns1Yacsu0GjOFbTK0JFQ==
  /p-filter/2.1.0:
    dependencies:
      p-map: 2.1.0
    dev: false
    engines:
      node: '>=8'
    resolution:
      integrity: sha512-ZBxxZ5sL2HghephhpGAQdoskxplTwr7ICaehZwLIlfL6acuVgZPm8yBNuRAFBGEqtD/hmUeq9eqLg2ys9Xr/yw==
  /p-finally/1.0.0:
    engines:
      node: '>=4'
    resolution:
      integrity: sha1-P7z7FbiZpEEjs0ttzBi3JDNqLK4=
  /p-finally/2.0.1:
    engines:
      node: '>=8'
    resolution:
      integrity: sha512-vpm09aKwq6H9phqRQzecoDpD8TmVyGw70qmWlyq5onxY7tqyTTFVvxMykxQSQKILBSFlbXpypIw2T1Ml7+DDtw==
  /p-limit/2.3.0:
    dependencies:
      p-try: 2.2.0
    engines:
      node: '>=6'
    resolution:
      integrity: sha512-//88mFWSJx8lxCzwdAABTJL2MyWB12+eIY7MDL2SqLmAkeKU9qxRvWuSyTjm3FUmpBEMuFfckAIqEaVGUDxb6w==
  /p-locate/3.0.0:
    dependencies:
      p-limit: 2.3.0
    engines:
      node: '>=6'
    resolution:
      integrity: sha512-x+12w/To+4GFfgJhBEpiDcLozRJGegY+Ei7/z0tSLkMmxGZNybVMSfWj9aJn8Z5Fc7dBUNJOOVgPv2H7IwulSQ==
  /p-locate/4.1.0:
    dependencies:
      p-limit: 2.3.0
    engines:
      node: '>=8'
    resolution:
      integrity: sha512-R79ZZ/0wAxKGu3oYMlz8jy/kbhsNrS7SKZ7PxEHBgJ5+F2mtFW2fK2cOtBh1cHYkQsbzFV7I+EoRKe6Yt0oK7A==
  /p-map/2.1.0:
    engines:
      node: '>=6'
    resolution:
      integrity: sha512-y3b8Kpd8OAN444hxfBbFfj1FY/RjtTd8tzYwhUqNYXx0fXx2iX4maP4Qr6qhIKbQXI02wTLAda4fYUbDagTUFw==
  /p-reflect/2.1.0:
    dev: false
    engines:
      node: '>=8'
    resolution:
      integrity: sha512-paHV8NUz8zDHu5lhr/ngGWQiW067DK/+IbJ+RfZ4k+s8y4EKyYCz8pGYWjxCg35eHztpJAt+NUgvN4L+GCbPlg==
  /p-retry/3.0.1:
    dependencies:
      retry: 0.12.0
    engines:
      node: '>=6'
    resolution:
      integrity: sha512-XE6G4+YTTkT2a0UWb2kjZe8xNwf8bIbnqpc/IS/idOBVhyves0mK5OJgeocjx7q5pvX/6m23xuzVPYT1uGM73w==
  /p-settle/4.1.1:
    dependencies:
      p-limit: 2.3.0
      p-reflect: 2.1.0
    dev: false
    engines:
      node: '>=10'
    resolution:
      integrity: sha512-6THGh13mt3gypcNMm0ADqVNCcYa3BK6DWsuJWFCuEKP1rpY+OKGp7gaZwVmLspmic01+fsg/fN57MfvDzZ/PuQ==
  /p-try/2.2.0:
    engines:
      node: '>=6'
    resolution:
      integrity: sha512-R4nPAVTAU0B9D35/Gk3uJf/7XYbQcyohSKdvAxIRSNghFl4e71hVoGnBNQz9cWaXxO2I10KTC+3jMdvvoKw6dQ==
  /pako/1.0.11:
    resolution:
      integrity: sha512-4hLB8Py4zZce5s4yd9XzopqwVv/yGNhV1Bl8NTmCq1763HeK2+EwVTv+leGeL13Dnh2wfbqowVPXCIO0z4taYw==
  /parallel-transform/1.2.0:
    dependencies:
      cyclist: 1.0.1
      inherits: 2.0.4
      readable-stream: 2.3.7
    resolution:
      integrity: sha512-P2vSmIu38uIlvdcU7fDkyrxj33gTUy/ABO5ZUbGowxNCopBq/OoD42bP4UmMrJoPyk4Uqf0mu3mtWBhHCZD8yg==
  /param-case/2.1.1:
    dependencies:
      no-case: 2.3.2
    dev: false
    resolution:
      integrity: sha1-35T9jPZTHs915r75oIWPvHK+Ikc=
  /parent-module/1.0.1:
    dependencies:
      callsites: 3.1.0
    engines:
      node: '>=6'
    resolution:
      integrity: sha512-GQ2EWRpQV8/o+Aw8YqtfZZPfNRWZYkbidE9k5rpl/hC3vtHHBfGm2Ifi6qWV+coDGkrUKZAxE3Lot5kcsRlh+g==
  /parse-asn1/5.1.5:
    dependencies:
      asn1.js: 4.10.1
      browserify-aes: 1.2.0
      create-hash: 1.2.0
      evp_bytestokey: 1.0.3
      pbkdf2: 3.1.1
      safe-buffer: 5.2.1
    resolution:
      integrity: sha512-jkMYn1dcJqF6d5CpU689bq7w/b5ALS9ROVSpQDPrZsqqesUJii9qutvoT5ltGedNXMO2e16YUWIghG9KxaViTQ==
  /parse-filepath/1.0.2:
    dependencies:
      is-absolute: 1.0.0
      map-cache: 0.2.2
      path-root: 0.1.1
    engines:
      node: '>=0.8'
    resolution:
      integrity: sha1-pjISf1Oq89FYdvWHLz/6x2PWyJE=
  /parse-json/2.2.0:
    dependencies:
      error-ex: 1.3.2
    engines:
      node: '>=0.10.0'
    resolution:
      integrity: sha1-9ID0BDTvgHQfhGkJn43qGPVaTck=
  /parse-json/4.0.0:
    dependencies:
      error-ex: 1.3.2
      json-parse-better-errors: 1.0.2
    engines:
      node: '>=4'
    resolution:
      integrity: sha1-vjX1Qlvh9/bHRxhPmKeIy5lHfuA=
  /parse-json/5.0.0:
    dependencies:
      '@babel/code-frame': 7.10.4
      error-ex: 1.3.2
      json-parse-better-errors: 1.0.2
      lines-and-columns: 1.1.6
    engines:
      node: '>=8'
    resolution:
      integrity: sha512-OOY5b7PAEFV0E2Fir1KOkxchnZNCdowAJgQ5NuxjpBKTRP3pQhwkrkxqQjeoKJ+fO7bCpmIZaogI4eZGDMEGOw==
  /parse-node-version/1.0.1:
    engines:
      node: '>= 0.10'
    resolution:
      integrity: sha512-3YHlOa/JgH6Mnpr05jP9eDG254US9ek25LyIxZlDItp2iJtwyaXQb57lBYLdT3MowkUFYEV2XXNAYIPlESvJlA==
  /parse-passwd/1.0.0:
    engines:
      node: '>=0.10.0'
    resolution:
      integrity: sha1-bVuTSkVpk7I9N/QKOC1vFmao5cY=
  /parse5/4.0.0:
    resolution:
      integrity: sha512-VrZ7eOd3T1Fk4XWNXMgiGBK/z0MG48BWG2uQNU4I72fkQuKUTZpl+u9k+CxEG0twMVzSmXEEz12z5Fnw1jIQFA==
  /parse5/5.1.0:
    resolution:
      integrity: sha512-fxNG2sQjHvlVAYmzBZS9YlDp6PTSSDwa98vkD4QgVDDCAo84z5X1t5XyJQ62ImdLXx5NdIIfihey6xpum9/gRQ==
  /parseurl/1.3.3:
    engines:
      node: '>= 0.8'
    resolution:
      integrity: sha512-CiyeOxFT/JZyN5m0z9PfXw4SCBJ6Sygz1Dpl0wqjlhDEGGBP1GnsUVEL0p63hoG1fcj3fHynXi9NYO4nWOL+qQ==
  /pascalcase/0.1.1:
    engines:
      node: '>=0.10.0'
    resolution:
      integrity: sha1-s2PlXoAGym/iF4TS2yK9FdeRfxQ=
  /path-browserify/0.0.1:
    resolution:
      integrity: sha512-BapA40NHICOS+USX9SN4tyhq+A2RrN/Ws5F0Z5aMHDp98Fl86lX8Oti8B7uN93L4Ifv4fHOEA+pQw87gmMO/lQ==
  /path-dirname/1.0.2:
    resolution:
      integrity: sha1-zDPSTVJeCZpTiMAzbG4yuRYGCeA=
  /path-exists/2.1.0:
    dependencies:
      pinkie-promise: 2.0.1
    engines:
      node: '>=0.10.0'
    resolution:
      integrity: sha1-D+tsZPD8UY2adU3V77YscCJ2H0s=
  /path-exists/3.0.0:
    engines:
      node: '>=4'
    resolution:
      integrity: sha1-zg6+ql94yxiSXqfYENe1mwEP1RU=
  /path-exists/4.0.0:
    engines:
      node: '>=8'
    resolution:
      integrity: sha512-ak9Qy5Q7jYb2Wwcey5Fpvg2KoAc/ZIhLSLOSBmRmygPsGwkVVt0fZa0qrtMz+m6tJTAHfZQ8FnmB4MG4LWy7/w==
  /path-is-absolute/1.0.1:
    engines:
      node: '>=0.10.0'
    resolution:
      integrity: sha1-F0uSaHNVNP+8es5r9TpanhtcX18=
  /path-is-inside/1.0.2:
    resolution:
      integrity: sha1-NlQX3t5EQw0cEa9hAn+s8HS9/FM=
  /path-key/2.0.1:
    engines:
      node: '>=4'
    resolution:
      integrity: sha1-QRyttXTFoUDTpLGRDUDYDMn0C0A=
  /path-key/3.1.1:
    engines:
      node: '>=8'
    resolution:
      integrity: sha512-ojmeN0qd+y0jszEtoY48r0Peq5dwMEkIlCOu6Q5f41lfkswXuKtYrhgoTpLnyIcHm24Uhqx+5Tqm2InSwLhE6Q==
  /path-parse/1.0.6:
    resolution:
      integrity: sha512-GSmOT2EbHrINBf9SR7CDELwlJ8AENk3Qn7OikK4nFYAu3Ote2+JYNVvkpAEQm3/TLNEJFD/xZJjzyxg3KBWOzw==
  /path-root-regex/0.1.2:
    engines:
      node: '>=0.10.0'
    resolution:
      integrity: sha1-v8zcjfWxLcUsi0PsONGNcsBLqW0=
  /path-root/0.1.1:
    dependencies:
      path-root-regex: 0.1.2
    engines:
      node: '>=0.10.0'
    resolution:
      integrity: sha1-mkpoFMrBwM1zNgqV8yCDyOpHRbc=
  /path-to-regexp/0.1.7:
    resolution:
      integrity: sha1-32BBeABfUi8V60SQ5yR6G/qmf4w=
  /path-type/1.1.0:
    dependencies:
      graceful-fs: 4.2.4
      pify: 2.3.0
      pinkie-promise: 2.0.1
    engines:
      node: '>=0.10.0'
    resolution:
      integrity: sha1-WcRPfuSR2nBNpBXaWkBwuk+P5EE=
  /path-type/3.0.0:
    dependencies:
      pify: 3.0.0
    engines:
      node: '>=4'
    resolution:
      integrity: sha512-T2ZUsdZFHgA3u4e5PfPbjd7HDDpxPnQb5jN0SrDsjNSuVXHJqtwTnWqG0B1jZrgmJ/7lj1EmVIByWt1gxGkWvg==
  /pause-stream/0.0.11:
    dependencies:
      through: 2.3.8
    dev: false
    resolution:
      integrity: sha1-/lo0sMvOErWqaitAPuLnO2AvFEU=
  /pbkdf2/3.1.1:
    dependencies:
      create-hash: 1.2.0
      create-hmac: 1.1.7
      ripemd160: 2.0.2
      safe-buffer: 5.2.1
      sha.js: 2.4.11
    engines:
      node: '>=0.12'
    resolution:
      integrity: sha512-4Ejy1OPxi9f2tt1rRV7Go7zmfDQ+ZectEQz3VGUQhgq62HtIRPDyG/JtnwIxs6x3uNMwo2V7q1fMvKjb+Tnpqg==
  /performance-now/2.1.0:
    resolution:
      integrity: sha1-Ywn04OX6kT7BxpMHrjZLSzd8nns=
  /picomatch/2.2.2:
    engines:
      node: '>=8.6'
    resolution:
      integrity: sha512-q0M/9eZHzmr0AulXyPwNfZjtwZ/RBZlbN3K3CErVrk50T2ASYI7Bye0EvekFY3IP1Nt2DHu0re+V2ZHIpMkuWg==
  /pidof/1.0.2:
    dev: false
    resolution:
      integrity: sha1-+6Dq4cgzWhHrgJn10PPvvEXLTpA=
  /pify/2.3.0:
    engines:
      node: '>=0.10.0'
    resolution:
      integrity: sha1-7RQaasBDqEnqWISY59yosVMw6Qw=
  /pify/3.0.0:
    engines:
      node: '>=4'
    resolution:
      integrity: sha1-5aSs0sEB/fPZpNB/DbxNtJ3SgXY=
  /pify/4.0.1:
    engines:
      node: '>=6'
    resolution:
      integrity: sha512-uB80kBFb/tfd68bVleG9T5GGsGPjJrLAUpR5PZIrhBnIaRTQRjqdJSsIKkOP6OAIFbj7GOrcudc5pNjZ+geV2g==
  /pify/5.0.0:
    dev: false
    engines:
      node: '>=10'
    resolution:
      integrity: sha512-eW/gHNMlxdSP6dmG6uJip6FXN0EQBwm2clYYd8Wul42Cwu/DK8HEftzsapcNdYe2MfLiIwZqsDk2RDEsTE79hA==
  /pinkie-promise/2.0.1:
    dependencies:
      pinkie: 2.0.4
    engines:
      node: '>=0.10.0'
    resolution:
      integrity: sha1-ITXW36ejWMBprJsXh3YogihFD/o=
  /pinkie/2.0.4:
    engines:
      node: '>=0.10.0'
    resolution:
      integrity: sha1-clVrgM+g1IqXToDnckjoDtT3+HA=
  /pirates/4.0.1:
    dependencies:
      node-modules-regexp: 1.0.0
    engines:
      node: '>= 6'
    resolution:
      integrity: sha512-WuNqLTbMI3tmfef2TKxlQmAiLHKtFhlsCZnPIpuv2Ow0RDVO8lfy1Opf4NUzlMXLjPl+Men7AuVdX6TA+s+uGA==
  /pkg-conf/1.1.3:
    dependencies:
      find-up: 1.1.2
      load-json-file: 1.1.0
      object-assign: 4.1.1
      symbol: 0.2.3
    engines:
      node: '>=0.10.0'
    resolution:
      integrity: sha1-N45W1v0T6Iv7b0ol33qD+qvduls=
  /pkg-dir/3.0.0:
    dependencies:
      find-up: 3.0.0
    engines:
      node: '>=6'
    resolution:
      integrity: sha512-/E57AYkoeQ25qkxMj5PBOVgF8Kiu/h7cYS30Z5+R7WaiCCBfLq58ZI/dSeaEKb9WVJV5n/03QwrN3IeWIFllvw==
  /pkg-dir/4.2.0:
    dependencies:
      find-up: 4.1.0
    engines:
      node: '>=8'
    resolution:
      integrity: sha512-HRDzbaKjC+AOWVXxAU/x54COGeIv9eb+6CkDSQoNTt4XyWoIJvuPsXizxu/Fr23EiekbtZwmh1IcIG/l/a10GQ==
  /plugin-error/1.0.1:
    dependencies:
      ansi-colors: 1.1.0
      arr-diff: 4.0.0
      arr-union: 3.1.0
      extend-shallow: 3.0.2
    engines:
      node: '>= 0.10'
    resolution:
      integrity: sha512-L1zP0dk7vGweZME2i+EeakvUNqSrdiI3F91TwEoYiGrAfUXmVv6fJIq4g82PAXxNsWOp0J7ZqQy/3Szz0ajTxA==
  /plugin-log/0.1.0:
    dependencies:
      chalk: 1.1.3
      dateformat: 1.0.12
    dev: false
    engines:
      node: '>= 0.9.0'
    resolution:
      integrity: sha1-hgSc9qsQgzOYqTHzaJy67nteEzM=
  /pn/1.1.0:
    resolution:
      integrity: sha512-2qHaIQr2VLRFoxe2nASzsV6ef4yOOH+Fi9FBOVH6cqeSgUnoyySPZkxzLuzd+RYOQTRpROA0ztTMqxROKSb/nA==
  /portfinder/1.0.26:
    dependencies:
      async: 2.6.3
      debug: 3.2.6
      mkdirp: 0.5.5
    engines:
      node: '>= 0.12.0'
    resolution:
      integrity: sha512-Xi7mKxJHHMI3rIUrnm/jjUgwhbYMkp/XKEcZX3aG4BrumLpq3nmoQMX+ClYnDZnZ/New7IatC1no5RX0zo1vXQ==
  /posix-character-classes/0.1.1:
    engines:
      node: '>=0.10.0'
    resolution:
      integrity: sha1-AerA/jta9xoqbAL+q7jB/vfgDqs=
  /postcss-modules-extract-imports/1.1.0:
    dependencies:
      postcss: 6.0.1
    dev: false
    resolution:
      integrity: sha1-thTJcgvmgW6u41+zpfqh26agXds=
  /postcss-modules-local-by-default/1.2.0:
    dependencies:
      css-selector-tokenizer: 0.7.2
      postcss: 6.0.1
    dev: false
    resolution:
      integrity: sha1-99gMOYxaOT+nlkRmvRlQCn1hwGk=
  /postcss-modules-scope/1.1.0:
    dependencies:
      css-selector-tokenizer: 0.7.2
      postcss: 6.0.1
    dev: false
    resolution:
      integrity: sha1-1upkmUx5+XtipytCb75gVqGUu5A=
  /postcss-modules-values/1.3.0:
    dependencies:
      icss-replace-symbols: 1.1.0
      postcss: 6.0.1
    dev: false
    resolution:
      integrity: sha1-7P+p1+GSUYOJ9CrQ6D9yrsRW6iA=
  /postcss-modules/1.5.0:
    dependencies:
      css-modules-loader-core: 1.1.0
      generic-names: 2.0.1
      lodash.camelcase: 4.3.0
      postcss: 7.0.32
      string-hash: 1.1.3
    dev: false
    resolution:
      integrity: sha512-KiAihzcV0TxTTNA5OXreyIXctuHOfR50WIhqBpc8pe0Q5dcs/Uap9EVlifOI9am7zGGdGOJQ6B1MPYKo2UxgOg==
  /postcss-value-parser/4.1.0:
    dev: false
    resolution:
      integrity: sha512-97DXOFbQJhk71ne5/Mt6cOu6yxsSfM0QGQyl0L25Gca4yGWEGJaig7l7gbCX623VqTBNGLRLaVUCnNkcedlRSQ==
  /postcss/6.0.1:
    dependencies:
      chalk: 1.1.3
      source-map: 0.5.7
      supports-color: 3.2.3
    dev: false
    engines:
      node: '>=4.0.0'
    resolution:
      integrity: sha1-AA29H47vIXqjaLmiEsX8QLKo8/I=
  /postcss/7.0.32:
    dependencies:
      chalk: 2.4.2
      source-map: 0.6.1
      supports-color: 6.1.0
    engines:
      node: '>=6.0.0'
    resolution:
      integrity: sha512-03eXong5NLnNCD05xscnGKGDZ98CyzoqPSMjOe6SuoQY7Z2hIj0Ld1g/O/UQRuOle2aRtiIRDg9tDcTGAkLfKw==
  /prelude-ls/1.1.2:
    engines:
      node: '>= 0.8.0'
    resolution:
      integrity: sha1-IZMqVJ9eUv/ZqCf1cOBL5iqX2lQ=
  /prelude-ls/1.2.1:
    engines:
      node: '>= 0.8.0'
    resolution:
      integrity: sha512-vkcDPrRZo1QZLbn5RLGPpg/WmIQ65qoWWhcGKf/b5eplkkarX0m9z8ppCat4mlOqUsWpyNuYgO3VRyrYHSzX5g==
  /pretty-error/2.1.1:
    dependencies:
      renderkid: 2.0.3
      utila: 0.4.0
    dev: false
    resolution:
      integrity: sha1-X0+HyPkeWuPzuoerTPXgOxoX8aM=
  /pretty-format/25.5.0:
    dependencies:
      '@jest/types': 25.5.0
      ansi-regex: 5.0.0
      ansi-styles: 4.2.1
      react-is: 16.13.1
    engines:
      node: '>= 8.3'
    resolution:
      integrity: sha512-kbo/kq2LQ/A/is0PQwsEHM7Ca6//bGPPvU6UnsdDRSKTWxT/ru/xb88v4BJf6a69H+uTytOEsTusT9ksd/1iWQ==
  /pretty-hrtime/1.0.3:
    engines:
      node: '>= 0.8'
    resolution:
      integrity: sha1-t+PqQkNaTJsnWdmeDyAesZWALuE=
  /process-nextick-args/2.0.1:
    resolution:
      integrity: sha512-3ouUOpQhtgrbOa17J7+uxOTpITYWaGP7/AhoR3+A+/1e9skrzelGi/dXzEYyvbxubEF6Wn2ypscTKiKJFFn1ag==
  /process/0.11.10:
    engines:
      node: '>= 0.6.0'
    resolution:
      integrity: sha1-czIwDoQBYb2j5podHZGn1LwW8YI=
  /progress/2.0.3:
    engines:
      node: '>=0.4.0'
    resolution:
      integrity: sha512-7PiHtLll5LdnKIMw100I+8xJXR5gW2QwWYkT6iJva0bXitZKa/XMrSbdmg3r2Xnaidz9Qumd0VPaMrZlF9V9sA==
  /promise-inflight/1.0.1:
    resolution:
      integrity: sha1-mEcocL8igTL8vdhoEputEsPAKeM=
  /prompts/2.3.2:
    dependencies:
      kleur: 3.0.3
      sisteransi: 1.0.5
    engines:
      node: '>= 6'
    resolution:
      integrity: sha512-Q06uKs2CkNYVID0VqwfAl9mipo99zkBv/n2JtWY89Yxa3ZabWSrs0e2KTudKVa3peLUvYXMefDqIleLPVUBZMA==
  /prop-types/15.7.2:
    dependencies:
      loose-envify: 1.4.0
      object-assign: 4.1.1
      react-is: 16.13.1
    resolution:
      integrity: sha512-8QQikdH7//R2vurIJSutZ1smHYTcLpRWEOlHnzcWHmBYrOGUysKwSsrC89BCiFj3CbrfJ/nXFdJepOVrY1GCHQ==
  /proxy-addr/2.0.6:
    dependencies:
      forwarded: 0.1.2
      ipaddr.js: 1.9.1
    engines:
      node: '>= 0.10'
    resolution:
      integrity: sha512-dh/frvCBVmSsDYzw6n926jv974gddhkFPfiN8hPOi30Wax25QZyZEGveluCgliBnqmuM+UJmBErbAUFIoDbjOw==
  /prr/1.0.1:
    resolution:
      integrity: sha1-0/wRS6BplaRexok/SEzrHXj19HY=
  /pseudolocale/1.1.0:
    dependencies:
      commander: 5.1.0
    dev: false
    resolution:
      integrity: sha512-OZ8I/hwYEJ3beN3IEcNnt8EpcqblH0/x23hulKBXjs+WhTTEle+ijCHCkh2bd+cIIeCuCwSCbBe93IthGG6hLw==
  /pseudomap/1.0.2:
    dev: false
    resolution:
      integrity: sha1-8FKijacOYYkX7wqKw0wa5aaChrM=
  /psl/1.8.0:
    resolution:
      integrity: sha512-RIdOzyoavK+hA18OGGWDqUTsCLhtA7IcZ/6NCs4fFJaHBDab+pDDmDIByWFRQJq2Cd7r1OoQxBGKOaztq+hjIQ==
  /public-encrypt/4.0.3:
    dependencies:
      bn.js: 4.11.9
      browserify-rsa: 4.0.1
      create-hash: 1.2.0
      parse-asn1: 5.1.5
      randombytes: 2.1.0
      safe-buffer: 5.2.1
    resolution:
      integrity: sha512-zVpa8oKZSz5bTMTFClc1fQOnyyEzpl5ozpi1B5YcvBrdohMjH2rfsBtyXcuNuwjsDIXmBYlF2N5FlJYhR29t8Q==
  /pump/2.0.1:
    dependencies:
      end-of-stream: 1.1.0
      once: 1.4.0
    resolution:
      integrity: sha512-ruPMNRkN3MHP1cWJc9OWr+T/xDP0jhXYCLfJcBuX54hhfIBnaQmAUMfDcG4DM5UMWByBbJY69QSphm3jtDKIkA==
  /pump/3.0.0:
    dependencies:
      end-of-stream: 1.1.0
      once: 1.4.0
    resolution:
      integrity: sha512-LwZy+p3SFs1Pytd/jYct4wpv49HiYCqd9Rlc5ZVdk0V+8Yzv6jR5Blk3TRmPL1ft69TxP0IMZGJ+WPFU2BFhww==
  /pumpify/1.5.1:
    dependencies:
      duplexify: 3.7.1
      inherits: 2.0.4
      pump: 2.0.1
    resolution:
      integrity: sha512-oClZI37HvuUJJxSKKrC17bZ9Cu0ZYhEAGPsPUy9KlMUmv9dKX2o77RUmq7f3XjIxbwyGwYzbzQ1L2Ks8sIradQ==
  /punycode/1.3.2:
    resolution:
      integrity: sha1-llOgNvt8HuQjQvIyXM7v6jkmxI0=
  /punycode/1.4.1:
    resolution:
      integrity: sha1-wNWmOycYgArY4esPpSachN1BhF4=
  /punycode/2.1.1:
    engines:
      node: '>=6'
    resolution:
      integrity: sha512-XRsRjdf+j5ml+y/6GKHPZbrF/8p2Yga0JPtdqTIY2Xe5ohJPD9saDJJLPvp9+NSBprVvevdXZybnj2cv8OEd0A==
  /qs/5.1.0:
    dev: false
    resolution:
      integrity: sha1-TZMuXH6kEcynajEtOaYGIA/VDNk=
  /qs/5.2.0:
    dev: false
    resolution:
      integrity: sha1-qfMRQq9GjLcrJbMBNrokVoNJFr4=
  /qs/6.5.2:
    engines:
      node: '>=0.6'
    resolution:
      integrity: sha512-N5ZAX4/LxJmF+7wN74pUD6qAh9/wnvdQcjq9TZjevvXzSUo7bfmw91saqMjzGS2xq91/odN2dW/WOl7qQHNDGA==
  /qs/6.7.0:
    engines:
      node: '>=0.6'
    resolution:
      integrity: sha512-VCdBRNFTX1fyE7Nb6FYoURo/SPe62QCaAyzJvUjwRaIsc+NePBEniHlvxFmmX56+HZphIGtV0XeCirBtpDrTyQ==
  /querystring-es3/0.2.1:
    engines:
      node: '>=0.4.x'
    resolution:
      integrity: sha1-nsYfeQSYdXB9aUFFlv2Qek1xHnM=
  /querystring/0.2.0:
    engines:
      node: '>=0.4.x'
    resolution:
      integrity: sha1-sgmEkgO7Jd+CDadW50cAWHhSFiA=
  /querystringify/2.1.1:
    resolution:
      integrity: sha512-w7fLxIRCRT7U8Qu53jQnJyPkYZIaR4n5151KMfcJlO/A9397Wxb1amJvROTK6TOnp7PfoAmg/qXiNHI+08jRfA==
  /ramda/0.27.0:
    dev: false
    resolution:
      integrity: sha512-pVzZdDpWwWqEVVLshWUHjNwuVP7SfcmPraYuqocJp1yo2U1R7P+5QAfDhdItkuoGqIBnBYrtPp7rEPqDn9HlZA==
  /randombytes/2.1.0:
    dependencies:
      safe-buffer: 5.2.1
    resolution:
      integrity: sha512-vYl3iOX+4CKUWuxGi9Ukhie6fsqXqS9FE2Zaic4tNFD2N2QQaXOMFbuKK4QmDHC0JO6B1Zp41J0LpT0oR68amQ==
  /randomfill/1.0.4:
    dependencies:
      randombytes: 2.1.0
      safe-buffer: 5.2.1
    resolution:
      integrity: sha512-87lcbR8+MhcWcUiQ+9e+Rwx8MyR2P7qnt15ynUlbm3TU/fjbgz4GsvfSUDTemtCCtVCqb4ZcEFlyPNTh9bBTLw==
  /range-parser/1.0.3:
    dev: false
    engines:
      node: '>= 0.6'
    resolution:
      integrity: sha1-aHKCNTXGkuLCoBA4Jq/YLC4P8XU=
  /range-parser/1.2.1:
    engines:
      node: '>= 0.6'
    resolution:
      integrity: sha512-Hrgsx+orqoygnmhFbKaHE6c296J+HTAQXoxEF6gNupROmmGJRoyzfG3ccAveqCBrwr/2yxQ5BVd/GTl5agOwSg==
  /raw-body/2.1.7:
    dependencies:
      bytes: 2.4.0
      iconv-lite: 0.4.13
      unpipe: 1.0.0
    dev: false
    engines:
      node: '>= 0.8'
    resolution:
      integrity: sha1-rf6s4uT7MJgFgBTQjActzFl1h3Q=
  /raw-body/2.3.3:
    dependencies:
      bytes: 3.0.0
      http-errors: 1.6.3
      iconv-lite: 0.4.23
      unpipe: 1.0.0
    dev: false
    engines:
      node: '>= 0.8'
    resolution:
      integrity: sha512-9esiElv1BrZoI3rCDuOuKCBRbuApGGaDPQfjSflGxdy4oyzqghxu6klEkkVIvBje+FF0BX9coEv8KqW6X/7njw==
  /raw-body/2.4.0:
    dependencies:
      bytes: 3.1.0
      http-errors: 1.7.2
      iconv-lite: 0.4.24
      unpipe: 1.0.0
    engines:
      node: '>= 0.8'
    resolution:
      integrity: sha512-4Oz8DUIwdvoa5qMJelxipzi/iJIi40O5cGV1wNYp5hvZP8ZN0T+jiNkL0QepXs+EsQ9XJ8ipEDoiH70ySUJP3Q==
  /react-is/16.13.1:
    resolution:
      integrity: sha512-24e6ynE2H+OKt4kqsOvNd8kBpV65zoxbA4BVsEOB3ARVWQki/DHzaUoC5KuON/BiccDaCCTZBuOcfZs70kR8bQ==
  /read-package-json/2.1.1:
    dependencies:
      glob: 7.1.6
      json-parse-better-errors: 1.0.2
      normalize-package-data: 2.5.0
      npm-normalize-package-bin: 1.0.1
    dev: false
    optionalDependencies:
      graceful-fs: 4.2.4
    resolution:
      integrity: sha512-dAiqGtVc/q5doFz6096CcnXhpYk0ZN8dEKVkGLU0CsASt8SrgF6SF7OTKAYubfvFhWaqofl+Y8HK19GR8jwW+A==
  /read-package-tree/5.1.6:
    dependencies:
      debuglog: 1.0.1
      dezalgo: 1.0.3
      once: 1.4.0
      read-package-json: 2.1.1
      readdir-scoped-modules: 1.1.0
    dev: false
    resolution:
      integrity: sha512-FCX1aT3GWyY658wzDICef4p+n0dB+ENRct8E/Qyvppj6xVpOYerBHfUu7OP5Rt1/393Tdglguf5ju5DEX4wZNg==
  /read-pkg-up/1.0.1:
    dependencies:
      find-up: 1.1.2
      read-pkg: 1.1.0
    engines:
      node: '>=0.10.0'
    resolution:
      integrity: sha1-nWPBMnbAZZGNV/ACpX9AobZD+wI=
  /read-pkg-up/7.0.1:
    dependencies:
      find-up: 4.1.0
      read-pkg: 5.2.0
      type-fest: 0.8.1
    engines:
      node: '>=8'
    resolution:
      integrity: sha512-zK0TB7Xd6JpCLmlLmufqykGE+/TlOePD6qKClNW7hHDKFh/J7/7gCWGR7joEQEW1bKq3a3yUZSObOoWLFQ4ohg==
  /read-pkg/1.1.0:
    dependencies:
      load-json-file: 1.1.0
      normalize-package-data: 2.5.0
      path-type: 1.1.0
    engines:
      node: '>=0.10.0'
    resolution:
      integrity: sha1-9f+qXs0pyzHAR0vKfXVra7KePyg=
  /read-pkg/3.0.0:
    dependencies:
      load-json-file: 4.0.0
      normalize-package-data: 2.5.0
      path-type: 3.0.0
    engines:
      node: '>=4'
    resolution:
      integrity: sha1-nLxoaXj+5l0WwA4rGcI3/Pbjg4k=
  /read-pkg/5.2.0:
    dependencies:
      '@types/normalize-package-data': 2.4.0
      normalize-package-data: 2.5.0
      parse-json: 5.0.0
      type-fest: 0.6.0
    engines:
      node: '>=8'
    resolution:
      integrity: sha512-Ug69mNOpfvKDAc2Q8DRpMjjzdtrnv9HcSMX+4VsZxD1aZ6ZzrIE7rlzXBtWTyhULSMKg076AW6WR5iZpD0JiOg==
  /read-yaml-file/2.0.0:
    dependencies:
      graceful-fs: 4.2.4
      js-yaml: 3.13.1
      pify: 5.0.0
      strip-bom: 4.0.0
    dev: false
    engines:
      node: '>=10.13'
    resolution:
      integrity: sha512-k1KSHstyNvNq5mE6gGdqKuPEmlCYxvXMFgYdCuhzh4G3UCZynAzObU2fPpaOJ8Xd/AIUWZ1jkEwEljLVH3xkow==
  /read/1.0.7:
    dependencies:
      mute-stream: 0.0.8
    dev: false
    engines:
      node: '>=0.8'
    resolution:
      integrity: sha1-s9oZvQUkMal2cdRKQmNK33ELQMQ=
  /readable-stream/1.1.14:
    dependencies:
      core-util-is: 1.0.2
      inherits: 2.0.4
      isarray: 0.0.1
      string_decoder: 0.10.31
    resolution:
      integrity: sha1-fPTFTvZI44EwhMY23SB54WbAgdk=
  /readable-stream/2.3.7:
    dependencies:
      core-util-is: 1.0.2
      inherits: 2.0.4
      isarray: 1.0.0
      process-nextick-args: 2.0.1
      safe-buffer: 5.1.2
      string_decoder: 1.1.1
      util-deprecate: 1.0.2
    resolution:
      integrity: sha512-Ebho8K4jIbHAxnuxi7o42OrZgF/ZTNcsZj6nRKyUmkhLFq8CHItp/fy6hQZuZmP/n3yZ9VBUbp4zz/mX8hmYPw==
  /readable-stream/3.6.0:
    dependencies:
      inherits: 2.0.4
      string_decoder: 1.3.0
      util-deprecate: 1.0.2
    engines:
      node: '>= 6'
    resolution:
      integrity: sha512-BViHy7LKeTz4oNnkcLJ+lVSL6vpiFeX6/d3oSH8zCW7UxP2onchk+vTGB143xuFjHS3deTgkKoXXymXqymiIdA==
  /readdir-scoped-modules/1.1.0:
    dependencies:
      debuglog: 1.0.1
      dezalgo: 1.0.3
      graceful-fs: 4.2.4
      once: 1.4.0
    dev: false
    resolution:
      integrity: sha512-asaikDeqAQg7JifRsZn1NJZXo9E+VwlyCfbkZhwyISinqk5zNS6266HS5kah6P0SaQKGF6SkNnZVHUzHFYxYDw==
  /readdirp/2.2.1:
    dependencies:
      graceful-fs: 4.2.4
      micromatch: 3.1.10
      readable-stream: 2.3.7
    engines:
      node: '>=0.10'
    resolution:
      integrity: sha512-1JU/8q+VgFZyxwrJ+SVIOsh+KywWGpds3NTqikiKpDMZWScmAYyKIgqkO+ARvNWJfXeXR1zxz7aHF4u4CyH6vQ==
  /readdirp/3.4.0:
    dependencies:
      picomatch: 2.2.2
    engines:
      node: '>=8.10.0'
    resolution:
      integrity: sha512-0xe001vZBnJEK+uKcj8qOhyAKPzIT+gStxWr3LCB0DwcXR5NZJ3IaC+yGnHCYzB/S7ov3m3EEbZI2zeNvX+hGQ==
  /realpath-native/2.0.0:
    engines:
      node: '>=8'
    resolution:
      integrity: sha512-v1SEYUOXXdbBZK8ZuNgO4TBjamPsiSgcFr0aP+tEKpQZK8vooEUqV6nm6Cv502mX4NF2EfsnVqtNAHG+/6Ur1Q==
  /rechoir/0.6.2:
    dependencies:
      resolve: 1.17.0
    engines:
      node: '>= 0.10'
    resolution:
      integrity: sha1-hSBLVNuoLVdC4oyWdW70OvUOM4Q=
  /redent/1.0.0:
    dependencies:
      indent-string: 2.1.0
      strip-indent: 1.0.1
    dev: false
    engines:
      node: '>=0.10.0'
    resolution:
      integrity: sha1-z5Fqsf1fHxbfsggi3W7H9zDCr94=
  /regenerate-unicode-properties/8.2.0:
    dependencies:
      regenerate: 1.4.1
    dev: false
    engines:
      node: '>=4'
    resolution:
      integrity: sha512-F9DjY1vKLo/tPePDycuH3dn9H1OTPIkVD9Kz4LODu+F2C75mgjAJ7x/gwy6ZcSNRAAkhNlJSOHRe8k3p+K9WhA==
  /regenerate/1.4.1:
    dev: false
    resolution:
      integrity: sha512-j2+C8+NtXQgEKWk49MMP5P/u2GhnahTtVkRIHr5R5lVRlbKvmQ+oS+A5aLKWp2ma5VkT8sh6v+v4hbH0YHR66A==
  /regex-not/1.0.2:
    dependencies:
      extend-shallow: 3.0.2
      safe-regex: 1.1.0
    engines:
      node: '>=0.10.0'
    resolution:
      integrity: sha512-J6SDjUgDxQj5NusnOtdFxDwN/+HWykR8GELwctJ7mdqhcyy1xEc4SRFHUXvxTp661YaVKAjfRLZ9cCqS6tn32A==
  /regexp.prototype.flags/1.3.0:
    dependencies:
      define-properties: 1.1.3
      es-abstract: 1.17.6
    engines:
      node: '>= 0.4'
    resolution:
      integrity: sha512-2+Q0C5g951OlYlJz6yu5/M33IcsESLlLfsyIaLJaG4FA2r4yP8MvVMJUUP/fVBkSpbbbZlS5gynbEWLipiiXiQ==
  /regexpp/2.0.1:
    dev: true
    engines:
      node: '>=6.5.0'
    resolution:
      integrity: sha512-lv0M6+TkDVniA3aD1Eg0DVpfU/booSu7Eev3TDO/mZKHBfVjgCGTV4t4buppESEYDtkArYFOxTJWv6S5C+iaNw==
  /regexpp/3.1.0:
    engines:
      node: '>=8'
    resolution:
      integrity: sha512-ZOIzd8yVsQQA7j8GCSlPGXwg5PfmA1mrq0JP4nGhh54LaKN3xdai/vHUDu74pKwV8OxseMS65u2NImosQcSD0Q==
  /regexpu-core/4.7.0:
    dependencies:
      regenerate: 1.4.1
      regenerate-unicode-properties: 8.2.0
      regjsgen: 0.5.2
      regjsparser: 0.6.4
      unicode-match-property-ecmascript: 1.0.4
      unicode-match-property-value-ecmascript: 1.2.0
    dev: false
    engines:
      node: '>=4'
    resolution:
      integrity: sha512-TQ4KXRnIn6tz6tjnrXEkD/sshygKH/j5KzK86X8MkeHyZ8qst/LZ89j3X4/8HEIfHANTFIP/AbXakeRhWIl5YQ==
  /regjsgen/0.5.2:
    dev: false
    resolution:
      integrity: sha512-OFFT3MfrH90xIW8OOSyUrk6QHD5E9JOTeGodiJeBS3J6IwlgzJMNE/1bZklWz5oTg+9dCMyEetclvCVXOPoN3A==
  /regjsparser/0.6.4:
    dependencies:
      jsesc: 0.5.0
    dev: false
    hasBin: true
    resolution:
      integrity: sha512-64O87/dPDgfk8/RQqC4gkZoGyyWFIEUTTh80CU6CWuK5vkCGyekIx+oKcEIYtP/RAxSQltCZHCNu/mdd7fqlJw==
  /relateurl/0.2.7:
    dev: false
    engines:
      node: '>= 0.10'
    resolution:
      integrity: sha1-VNvzd+UUQKypCkzSdGANP/LYiKk=
  /remove-bom-buffer/3.0.0:
    dependencies:
      is-buffer: 1.1.6
      is-utf8: 0.2.1
    engines:
      node: '>=0.10.0'
    resolution:
      integrity: sha512-8v2rWhaakv18qcvNeli2mZ/TMTL2nEyAKRvzo1WtnZBl15SHyEhrCu2/xKlJyUFKHiHgfXIyuY6g2dObJJycXQ==
  /remove-bom-stream/1.2.0:
    dependencies:
      remove-bom-buffer: 3.0.0
      safe-buffer: 5.2.1
      through2: 2.0.5
    engines:
      node: '>= 0.10'
    resolution:
      integrity: sha1-BfGlk/FuQuH7kOv1nejlaVJflSM=
  /remove-trailing-separator/1.1.0:
    resolution:
      integrity: sha1-wkvOKig62tW8P1jg1IJJuSN52O8=
  /renderkid/2.0.3:
    dependencies:
      css-select: 1.2.0
      dom-converter: 0.2.0
      htmlparser2: 3.10.1
      strip-ansi: 3.0.1
      utila: 0.4.0
    dev: false
    resolution:
      integrity: sha512-z8CLQp7EZBPCwCnncgf9C4XAi3WR0dv+uWu/PjIyhhAb5d6IJ/QZqlHFprHeKT+59//V6BNUsLbvN8+2LarxGA==
  /repeat-element/1.1.3:
    engines:
      node: '>=0.10.0'
    resolution:
      integrity: sha512-ahGq0ZnV5m5XtZLMb+vP76kcAM5nkLqk0lpqAuojSKGgQtn4eRi4ZZGm2olo2zKFH+sMsWaqOCW1dqAnOru72g==
  /repeat-string/1.6.1:
    engines:
      node: '>=0.10'
    resolution:
      integrity: sha1-jcrkcOHIirwtYA//Sndihtp15jc=
  /repeating/2.0.1:
    dependencies:
      is-finite: 1.1.0
    dev: false
    engines:
      node: '>=0.10.0'
    resolution:
      integrity: sha1-UhTFOpJtNVJwdSf7q0FdvAjQbdo=
  /replace-ext/0.0.1:
    engines:
      node: '>= 0.4'
    resolution:
      integrity: sha1-KbvZIHinOfC8zitO5B6DeVNSKSQ=
  /replace-ext/1.0.1:
    engines:
      node: '>= 0.10'
    resolution:
      integrity: sha512-yD5BHCe7quCgBph4rMQ+0KkIRKwWCrHDOX1p1Gp6HwjPM5kVoCdKGNhN7ydqqsX6lJEnQDKZ/tFMiEdQ1dvPEw==
  /replace-homedir/1.0.0:
    dependencies:
      homedir-polyfill: 1.0.3
      is-absolute: 1.0.0
      remove-trailing-separator: 1.1.0
    engines:
      node: '>= 0.10'
    resolution:
      integrity: sha1-6H9tUTuSjd6AgmDBK+f+xv9ueYw=
  /replacestream/4.0.3:
    dependencies:
      escape-string-regexp: 1.0.5
      object-assign: 4.1.1
      readable-stream: 2.3.7
    dev: false
    resolution:
      integrity: sha512-AC0FiLS352pBBiZhd4VXB1Ab/lh0lEgpP+GGvZqbQh8a5cmXVoTe5EX/YeTFArnp4SRGTHh1qCHu9lGs1qG8sA==
  /request-promise-core/1.1.3_request@2.88.2:
    dependencies:
      lodash: 4.17.19
      request: 2.88.2
    engines:
      node: '>=0.10.0'
    peerDependencies:
      request: ^2.34
    resolution:
      integrity: sha512-QIs2+ArIGQVp5ZYbWD5ZLCY29D5CfWizP8eWnm8FoGD1TX61veauETVQbrV60662V0oFBkrDOuaBI8XgtuyYAQ==
  /request-promise-native/1.0.8_request@2.88.2:
    dependencies:
      request: 2.88.2
      request-promise-core: 1.1.3_request@2.88.2
      stealthy-require: 1.1.1
      tough-cookie: 2.5.0
    engines:
      node: '>=0.12.0'
    peerDependencies:
      request: ^2.34
    resolution:
      integrity: sha512-dapwLGqkHtwL5AEbfenuzjTYg35Jd6KPytsC2/TLkVMz8rm+tNt72MGUWT1RP/aYawMpN6HqbNGBQaRcBtjQMQ==
  /request/2.88.2:
    dependencies:
      aws-sign2: 0.7.0
      aws4: 1.10.0
      caseless: 0.12.0
      combined-stream: 1.0.8
      extend: 3.0.2
      forever-agent: 0.6.1
      form-data: 2.3.3
      har-validator: 5.1.3
      http-signature: 1.2.0
      is-typedarray: 1.0.0
      isstream: 0.1.2
      json-stringify-safe: 5.0.1
      mime-types: 2.1.27
      oauth-sign: 0.9.0
      performance-now: 2.1.0
      qs: 6.5.2
      safe-buffer: 5.2.1
      tough-cookie: 2.5.0
      tunnel-agent: 0.6.0
      uuid: 3.4.0
    deprecated: 'request has been deprecated, see https://github.com/request/request/issues/3142'
    engines:
      node: '>= 6'
    resolution:
      integrity: sha512-MsvtOrfG9ZcrOwAW+Qi+F6HbD0CWXEh9ou77uOb7FM2WPhwT7smM833PzanhJLsgXjN89Ir6V2PczXNnMpwKhw==
  /require-directory/2.1.1:
    engines:
      node: '>=0.10.0'
    resolution:
      integrity: sha1-jGStX9MNqxyXbiNE/+f3kqam30I=
  /require-main-filename/1.0.1:
    resolution:
      integrity: sha1-l/cXtp1IeE9fUmpsWqj/3aBVpNE=
  /require-main-filename/2.0.0:
    resolution:
      integrity: sha512-NKN5kMDylKuldxYLSUfrbo5Tuzh4hd+2E8NPPX02mZtn1VuREQToYe/ZdlJy+J3uCpfaiGF05e7B8W0iXbQHmg==
  /requires-port/1.0.0:
    resolution:
      integrity: sha1-kl0mAdOaxIXgkc8NpcbmlNw9yv8=
  /resolve-cwd/2.0.0:
    dependencies:
      resolve-from: 3.0.0
    engines:
      node: '>=4'
    resolution:
      integrity: sha1-AKn3OHVW4nA46uIyyqNypqWbZlo=
  /resolve-cwd/3.0.0:
    dependencies:
      resolve-from: 5.0.0
    engines:
      node: '>=8'
    resolution:
      integrity: sha512-OrZaX2Mb+rJCpH/6CpSqt9xFVpN++x01XnN2ie9g6P5/3xelLAkXWVADpdz1IHD/KFfEXyE6V0U01OQ3UO2rEg==
  /resolve-dir/1.0.1:
    dependencies:
      expand-tilde: 2.0.2
      global-modules: 1.0.0
    engines:
      node: '>=0.10.0'
    resolution:
      integrity: sha1-eaQGRMNivoLybv/nOcm7U4IEb0M=
  /resolve-from/3.0.0:
    engines:
      node: '>=4'
    resolution:
      integrity: sha1-six699nWiBvItuZTM17rywoYh0g=
  /resolve-from/4.0.0:
    engines:
      node: '>=4'
    resolution:
      integrity: sha512-pb/MYmXstAkysRFx8piNI1tGFNQIFA3vkE3Gq4EuA1dF6gHp/+vgZqsCGJapvy8N3Q+4o7FwvquPJcnZ7RYy4g==
  /resolve-from/5.0.0:
    engines:
      node: '>=8'
    resolution:
      integrity: sha512-qYg9KP24dD5qka9J47d0aVky0N+b4fTU89LN9iDnjB5waksiC49rvMB0PrUJQGoTmH50XPiqOvAjDfaijGxYZw==
  /resolve-options/1.1.0:
    dependencies:
      value-or-function: 3.0.0
    engines:
      node: '>= 0.10'
    resolution:
      integrity: sha1-MrueOcBtZzONyTeMDW1gdFZq0TE=
  /resolve-url/0.2.1:
    deprecated: 'https://github.com/lydell/resolve-url#deprecated'
    resolution:
      integrity: sha1-LGN/53yJOv0qZj/iGqkIAGjiBSo=
  /resolve/1.1.7:
    resolution:
      integrity: sha1-IDEU2CrSxe2ejgQRs5ModeiJ6Xs=
  /resolve/1.12.3:
    dependencies:
      path-parse: 1.0.6
    resolution:
      integrity: sha512-hF6+hAPlxjqHWrw4p1rF3Wztbgxd4AjA5VlUzY5zcTb4J8D3JK4/1RjU48pHz2PJWzGVsLB1VWZkvJzhK2CCOA==
  /resolve/1.17.0:
    dependencies:
      path-parse: 1.0.6
    resolution:
      integrity: sha512-ic+7JYiV8Vi2yzQGFWOkiZD5Z9z7O2Zhm9XMaTxdJExKasieFCr+yXZ/WmXsckHiKl12ar0y6XiXDx3m4RHn1w==
  /restore-cursor/2.0.0:
    dependencies:
      onetime: 2.0.1
      signal-exit: 3.0.3
    engines:
      node: '>=4'
    resolution:
      integrity: sha1-n37ih/gv0ybU/RYpI9YhKe7g368=
  /restore-cursor/3.1.0:
    dependencies:
      onetime: 5.1.0
      signal-exit: 3.0.3
    engines:
      node: '>=8'
    resolution:
      integrity: sha512-l+sSefzHpj5qimhFSE5a8nufZYAM3sBSVMAPtYkmC+4EH2anSGaEMXSD0izRQbu9nfyQ9y5JrVmp7E8oZrUjvA==
  /ret/0.1.15:
    engines:
      node: '>=0.12'
    resolution:
      integrity: sha512-TTlYpa+OL+vMMNG24xSlQGEJ3B/RzEfUlLct7b5G/ytav+wPrplCpVMFuwzXbkecJrb6IYo1iFb0S9v37754mg==
  /retry/0.12.0:
    engines:
      node: '>= 4'
    resolution:
      integrity: sha1-G0KmJmoh8HQh0bC1S33BZ7AcATs=
  /rimraf/2.6.3:
    dependencies:
      glob: 7.1.6
    hasBin: true
    resolution:
      integrity: sha512-mwqeW5XsA2qAejG46gYdENaxXjx9onRNCfn7L0duuP4hCuTIi/QO7PDK07KJfp1d+izWPrzEJDcSqBa0OZQriA==
  /rimraf/2.7.1:
    dependencies:
      glob: 7.1.6
    hasBin: true
    resolution:
      integrity: sha512-uWjbaKIK3T1OSVptzX7Nl6PvQ3qAGtKEtVRjRuazjfL3Bx5eI409VZSqgND+4UNnmzLVdPj9FqFJNPqBZFve4w==
  /rimraf/3.0.2:
    dependencies:
      glob: 7.1.6
    hasBin: true
    resolution:
      integrity: sha512-JZkJMZkAGFFPP2YqXZXPbMlMBgsxzE8ILs4lMIX/2o0L9UBw9O/Y3o6wFw/i9YLapcUJWwqbi3kdxIPdC62TIA==
  /ripemd160/2.0.2:
    dependencies:
      hash-base: 3.1.0
      inherits: 2.0.4
    resolution:
      integrity: sha512-ii4iagi25WusVoiC4B4lq7pbXfAp3D9v5CwfkY33vffw2+pkDjY1D8GaN7spsxvCSx8dkPqOZCEZyfxcmJG2IA==
  /rsvp/4.8.5:
    engines:
      node: 6.* || >= 7.*
    resolution:
      integrity: sha512-nfMOlASu9OnRJo1mbEk2cz0D56a1MBNrJ7orjRZQG10XDyuvwksKbuXNp6qa+kbn839HwjwhBzhFmdsaEAfauA==
  /run-async/2.4.1:
    engines:
      node: '>=0.12.0'
    resolution:
      integrity: sha512-tvVnVv01b8c1RrA6Ep7JkStj85Guv/YrMcwqYQnwjsAS2cTmmPGBBjAjpCW7RrSodNSoE2/qg9O4bceNvUuDgQ==
  /run-queue/1.0.3:
    dependencies:
      aproba: 1.2.0
    resolution:
      integrity: sha1-6Eg5bwV9Ij8kOGkkYY4laUFh7Ec=
  /rxjs/6.6.0:
    dependencies:
      tslib: 1.13.0
    engines:
      npm: '>=2.0.0'
    resolution:
      integrity: sha512-3HMA8z/Oz61DUHe+SdOiQyzIf4tOx5oQHmMir7IZEu6TMqCLHT4LRcmNaUS0NwOz8VLvmmBduMsoaUvMaIiqzg==
  /safe-buffer/5.1.2:
    resolution:
      integrity: sha512-Gd2UZBJDkXlY7GbJxfsE8/nvKkUEU1G38c1siN6QP6a9PT9MmHB8GnpscSmMJSoF8LOIrt8ud/wPtojys4G6+g==
  /safe-buffer/5.2.1:
    resolution:
      integrity: sha512-rp3So07KcdmmKbGvgaNxQSJr7bGVSVk5S9Eq1F+ppbRo70+YeaDxkw5Dd8NPN+GD6bjnYm2VuPuCXmpuYvmCXQ==
  /safe-regex/1.1.0:
    dependencies:
      ret: 0.1.15
    resolution:
      integrity: sha1-QKNmnzsHfR6UPURinhV91IAjvy4=
  /safer-buffer/2.1.2:
    resolution:
      integrity: sha512-YZo3K82SD7Riyi0E1EQPojLz7kpepnSQI9IyPbHHg1XXXevb5dJI7tpyN2ADxGcQbHG7vcyRHk0cbwqcQriUtg==
  /samsam/1.1.2:
    deprecated: This package has been deprecated in favour of @sinonjs/samsam
    dev: true
    resolution:
      integrity: sha1-vsEf3IOp/aBjQBIQ5AF2wwJNFWc=
  /sane/4.1.0:
    dependencies:
      '@cnakazawa/watch': 1.0.4
      anymatch: 2.0.0
      capture-exit: 2.0.0
      exec-sh: 0.3.4
      execa: 1.0.0
      fb-watchman: 2.0.1
      micromatch: 3.1.10
      minimist: 1.2.5
      walker: 1.0.7
    engines:
      node: 6.* || 8.* || >= 10.*
    hasBin: true
    resolution:
      integrity: sha512-hhbzAgTIX8O7SHfp2c8/kREfEn4qO/9q8C9beyY6+tvZ87EpoZ3i1RIEvp27YBswnNbY9mWd6paKVmKbAgLfZA==
  /sass-graph/2.2.5:
    dependencies:
      glob: 7.0.6
      lodash: 4.17.19
      scss-tokenizer: 0.2.3
      yargs: 13.3.2
    dev: false
    hasBin: true
    resolution:
      integrity: sha512-VFWDAHOe6mRuT4mZRd4eKE+d8Uedrk6Xnh7Sh9b4NGufQLQjOrvf/MQoOdx+0s92L89FeyUUNfU597j/3uNpag==
  /sax/1.2.4:
    resolution:
      integrity: sha512-NqVDv9TpANUjFm0N8uM5GxL36UgKi9/atZw+x7YFnQ8ckwFGKrl4xX4yWtrey3UJm5nP1kUbnYgLopqWNSRhWw==
  /saxes/3.1.11:
    dependencies:
      xmlchars: 2.2.0
    engines:
      node: '>=8'
    resolution:
      integrity: sha512-Ydydq3zC+WYDJK1+gRxRapLIED9PWeSuuS41wqyoRmzvhhh9nc+QQrVMKJYzJFULazeGhzSV0QleN2wD3boh2g==
  /schema-utils/1.0.0:
    dependencies:
      ajv: 6.12.3
      ajv-errors: 1.0.1_ajv@6.12.3
      ajv-keywords: 3.5.1_ajv@6.12.3
    engines:
      node: '>= 4'
    resolution:
      integrity: sha512-i27Mic4KovM/lnGsy8whRCHhc7VicJajAjTrYg11K9zfZXnYIt4k5F+kZkwjnrhKzLic/HLU4j11mjsz2G/75g==
  /scss-tokenizer/0.2.3:
    dependencies:
      js-base64: 2.6.3
      source-map: 0.4.4
    dev: false
    resolution:
      integrity: sha1-jrBtualyMzOCTT9VMGQRSYR85dE=
  /select-hose/2.0.0:
    resolution:
      integrity: sha1-Yl2GWPhlr0Psliv8N2o3NZpJlMo=
  /selfsigned/1.10.7:
    dependencies:
      node-forge: 0.9.0
    resolution:
      integrity: sha512-8M3wBCzeWIJnQfl43IKwOmC4H/RAp50S8DF60znzjW5GVqTcSe2vWclt7hmYVPkKPlHWOu5EaWOMZ2Y6W8ZXTA==
  /semver-greatest-satisfied-range/1.1.0:
    dependencies:
      sver-compat: 1.5.0
    engines:
      node: '>= 0.10'
    resolution:
      integrity: sha1-E+jCZYq5aRywzXEJMkAoDTb3els=
  /semver/5.3.0:
    hasBin: true
    resolution:
      integrity: sha1-myzl094C0XxgEq0yaqa00M9U+U8=
  /semver/5.7.1:
    hasBin: true
    resolution:
      integrity: sha512-sauaDf/PZdVgrLTNYHRtpXa1iRiKcaebiKQ1BJdpQlWH2lCvexQdX55snPFyK7QzpudqbCI0qXFfOasHdyNDGQ==
  /semver/6.3.0:
    hasBin: true
    resolution:
      integrity: sha512-b39TBaTSfV6yBrapU89p5fKekE2m/NwnDocOVruQFS1/veMgdzuPcnOM34M6CwxW8jH/lxEa5rBoDeUwu5HHTw==
  /semver/7.3.2:
    engines:
      node: '>=10'
    hasBin: true
    resolution:
      integrity: sha512-OrOb32TeeambH6UrhtShmF7CRDqhL6/5XpPNp2DuRH6+9QLw/orhp72j87v8Qa1ScDkvrrBNpZcDejAirJmfXQ==
  /send/0.13.2:
    dependencies:
      debug: 2.2.0
      depd: 1.1.2
      destroy: 1.0.4
      escape-html: 1.0.3
      etag: 1.7.0
      fresh: 0.3.0
      http-errors: 1.3.1
      mime: 1.3.4
      ms: 0.7.1
      on-finished: 2.3.0
      range-parser: 1.0.3
      statuses: 1.2.1
    dev: false
    engines:
      node: '>= 0.8.0'
    resolution:
      integrity: sha1-dl52B8gFVFK7pvCwUllTUJhgNt4=
  /send/0.16.2:
    dependencies:
      debug: 2.6.9
      depd: 1.1.2
      destroy: 1.0.4
      encodeurl: 1.0.2
      escape-html: 1.0.3
      etag: 1.8.1
      fresh: 0.5.2
      http-errors: 1.6.3
      mime: 1.4.1
      ms: 2.0.0
      on-finished: 2.3.0
      range-parser: 1.2.1
      statuses: 1.4.0
    dev: false
    engines:
      node: '>= 0.8.0'
    resolution:
      integrity: sha512-E64YFPUssFHEFBvpbbjr44NCLtI1AohxQ8ZSiJjQLskAdKuriYEP6VyGEsRDH8ScozGpkaX1BGvhanqCwkcEZw==
  /send/0.17.1:
    dependencies:
      debug: 2.6.9
      depd: 1.1.2
      destroy: 1.0.4
      encodeurl: 1.0.2
      escape-html: 1.0.3
      etag: 1.8.1
      fresh: 0.5.2
      http-errors: 1.7.3
      mime: 1.6.0
      ms: 2.1.1
      on-finished: 2.3.0
      range-parser: 1.2.1
      statuses: 1.5.0
    engines:
      node: '>= 0.8.0'
    resolution:
      integrity: sha512-BsVKsiGcQMFwT8UxypobUKyv7irCNRHk1T0G680vk88yf6LBByGcZJOTJCrTP2xVN6yI+XjPJcNuE3V4fT9sAg==
  /sequencify/0.0.7:
    engines:
      node: '>= 0.4'
    resolution:
      integrity: sha1-kM/xnQLgcCf9dn9erT57ldHnOAw=
  /serialize-javascript/3.1.0:
    dependencies:
      randombytes: 2.1.0
    resolution:
      integrity: sha512-JIJT1DGiWmIKhzRsG91aS6Ze4sFUrYbltlkg2onR5OrnNM02Kl/hnY/T4FN2omvyeBbQmMJv+K4cPOpGzOTFBg==
  /serve-index/1.9.1:
    dependencies:
      accepts: 1.3.7
      batch: 0.6.1
      debug: 2.6.9
      escape-html: 1.0.3
      http-errors: 1.6.3
      mime-types: 2.1.27
      parseurl: 1.3.3
    engines:
      node: '>= 0.8.0'
    resolution:
      integrity: sha1-03aNabHn2C5c4FD/9bRTvqEqkjk=
  /serve-static/1.13.2:
    dependencies:
      encodeurl: 1.0.2
      escape-html: 1.0.3
      parseurl: 1.3.3
      send: 0.16.2
    dev: false
    engines:
      node: '>= 0.8.0'
    resolution:
      integrity: sha512-p/tdJrO4U387R9oMjb1oj7qSMaMfmOyd4j9hOFoxZe2baQszgHcSWjuya/CiT5kgZZKRudHNOA0pYXOl8rQ5nw==
  /serve-static/1.14.1:
    dependencies:
      encodeurl: 1.0.2
      escape-html: 1.0.3
      parseurl: 1.3.3
      send: 0.17.1
    engines:
      node: '>= 0.8.0'
    resolution:
      integrity: sha512-JMrvUwE54emCYWlTI+hGrGv5I8dEwmco/00EvkzIIsR7MqrHonbD9pO2MOfFnpFntl7ecpZs+3mW+XbQZu9QCg==
  /set-blocking/2.0.0:
    resolution:
      integrity: sha1-BF+XgtARrppoA93TgrJDkrPYkPc=
  /set-immediate-shim/1.0.1:
    dev: false
    engines:
      node: '>=0.10.0'
    resolution:
      integrity: sha1-SysbJ+uAip+NzEgaWOXlb1mfP2E=
  /set-value/2.0.1:
    dependencies:
      extend-shallow: 2.0.1
      is-extendable: 0.1.1
      is-plain-object: 2.0.4
      split-string: 3.1.0
    engines:
      node: '>=0.10.0'
    resolution:
      integrity: sha512-JxHc1weCN68wRY0fhCoXpyK55m/XPHafOmK4UWD7m2CI14GMcFypt4w/0+NV5f/ZMby2F6S2wwA7fgynh9gWSw==
  /setimmediate/1.0.5:
    resolution:
      integrity: sha1-KQy7Iy4waULX1+qbg3Mqt4VvgoU=
  /setprototypeof/1.1.0:
    resolution:
      integrity: sha512-BvE/TwpZX4FXExxOxZyRGQQv651MSwmWKZGqvmPcRIjDqWub67kTKuIMx43cZZrS/cBBzwBcNDWoFxt2XEFIpQ==
  /setprototypeof/1.1.1:
    resolution:
      integrity: sha512-JvdAWfbXeIGaZ9cILp38HntZSFSo3mWg6xGcJJsd+d4aRMOqauag1C63dJfDw7OaMYwEbHMOxEZ1lqVRYP2OAw==
  /sha.js/2.4.11:
    dependencies:
      inherits: 2.0.4
      safe-buffer: 5.2.1
    hasBin: true
    resolution:
      integrity: sha512-QMEp5B7cftE7APOjk5Y6xgrbWu+WkLVQwk8JNjZ8nKRciZaByEW6MubieAiToS7+dwvrjGhH8jRXz3MVd0AYqQ==
  /shebang-command/1.2.0:
    dependencies:
      shebang-regex: 1.0.0
    engines:
      node: '>=0.10.0'
    resolution:
      integrity: sha1-RKrGW2lbAzmJaMOfNj/uXer98eo=
  /shebang-command/2.0.0:
    dependencies:
      shebang-regex: 3.0.0
    engines:
      node: '>=8'
    resolution:
      integrity: sha512-kHxr2zZpYtdmrN1qDjrrX/Z1rR1kG8Dx+gkpK1G4eXmvXswmcE1hTWBWYUzlraYw1/yZp6YuDY77YtvbN0dmDA==
  /shebang-regex/1.0.0:
    engines:
      node: '>=0.10.0'
    resolution:
      integrity: sha1-2kL0l0DAtC2yypcoVxyxkMmO/qM=
  /shebang-regex/3.0.0:
    engines:
      node: '>=8'
    resolution:
      integrity: sha512-7++dFhtcx3353uBaq8DDR4NuxBetBzC7ZQOhmTQInHEd6bSrXdiEyzCvG07Z44UYdLShWUyXt5M/yhz8ekcb1A==
  /shellwords/0.1.1:
    resolution:
      integrity: sha512-vFwSUfQvqybiICwZY5+DAWIPLKsWO31Q91JSKl3UYv+K5c2QRPzn0qzec6QPu1Qc9eHYItiP3NdJqNVqetYAww==
  /side-channel/1.0.2:
    dependencies:
      es-abstract: 1.17.6
      object-inspect: 1.8.0
    resolution:
      integrity: sha512-7rL9YlPHg7Ancea1S96Pa8/QWb4BtXL/TZvS6B8XFetGBeuhAsfmUspK6DokBeZ64+Kj9TCNRD/30pVz1BvQNA==
  /signal-exit/3.0.3:
    resolution:
      integrity: sha512-VUJ49FC8U1OxwZLxIbTTrDvLnf/6TDgxZcK8wxR8zs13xpx7xbG60ndBlhNrFi2EMuFRoeDoJO7wthSLq42EjA==
  /sinon/1.17.7:
    dependencies:
      formatio: 1.1.1
      lolex: 1.3.2
      samsam: 1.1.2
      util: 0.12.3
    dev: true
    engines:
      node: '>=0.1.103'
    resolution:
      integrity: sha1-RUKk9JugxFwF6y6d2dID4rjv4L8=
  /sisteransi/1.0.5:
    resolution:
      integrity: sha512-bLGGlR1QxBcynn2d5YmDX4MGjlZvy2MRBDRNHLJ8VI6l6+9FUiyTFNJ0IveOSP0bcXgVDPRcfGqA0pjaqUpfVg==
  /slash/3.0.0:
    engines:
      node: '>=8'
    resolution:
      integrity: sha512-g9Q1haeby36OSStwb4ntCGGGaKsaVSjQ68fBxoQcutl5fS1vuY18H3wSt3jFyFtrkx+Kz0V1G85A4MyAdDMi2Q==
  /slice-ansi/2.1.0:
    dependencies:
      ansi-styles: 3.2.1
      astral-regex: 1.0.0
      is-fullwidth-code-point: 2.0.0
    engines:
      node: '>=6'
    resolution:
      integrity: sha512-Qu+VC3EwYLldKa1fCxuuvULvSJOKEgk9pi8dZeCVK7TqBfUNTH4sFkk4joj8afVSfAYgJoSOetjx9QWOJ5mYoQ==
  /snapdragon-node/2.1.1:
    dependencies:
      define-property: 1.0.0
      isobject: 3.0.1
      snapdragon-util: 3.0.1
    engines:
      node: '>=0.10.0'
    resolution:
      integrity: sha512-O27l4xaMYt/RSQ5TR3vpWCAB5Kb/czIcqUFOM/C4fYcLnbZUc1PkjTAMjof2pBWaSTwOUd6qUHcFGVGj7aIwnw==
  /snapdragon-util/3.0.1:
    dependencies:
      kind-of: 3.2.2
    engines:
      node: '>=0.10.0'
    resolution:
      integrity: sha512-mbKkMdQKsjX4BAL4bRYTj21edOf8cN7XHdYUJEe+Zn99hVEYcMvKPct1IqNe7+AZPirn8BCDOQBHQZknqmKlZQ==
  /snapdragon/0.8.2:
    dependencies:
      base: 0.11.2
      debug: 2.6.9
      define-property: 0.2.5
      extend-shallow: 2.0.1
      map-cache: 0.2.2
      source-map: 0.5.7
      source-map-resolve: 0.5.3
      use: 3.1.1
    engines:
      node: '>=0.10.0'
    resolution:
      integrity: sha512-FtyOnWN/wCHTVXOMwvSv26d+ko5vWlIDD6zoUJ7LW8vh+ZBC8QdljveRP+crNrtBwioEUWy/4dMtbBjA4ioNlg==
  /sockjs-client/1.4.0:
    dependencies:
      debug: 3.2.6
      eventsource: 1.0.7
      faye-websocket: 0.11.3
      inherits: 2.0.4
      json3: 3.3.3
      url-parse: 1.4.7
    resolution:
      integrity: sha512-5zaLyO8/nri5cua0VtOrFXBPK1jbL4+1cebT/mmKA1E1ZXOvJrII75bPu0l0k843G/+iAbhEqzyKr0w/eCCj7g==
  /sockjs/0.3.20:
    dependencies:
      faye-websocket: 0.10.0
      uuid: 3.4.0
      websocket-driver: 0.6.5
    resolution:
      integrity: sha512-SpmVOVpdq0DJc0qArhF3E5xsxvaiqGNb73XfgBpK1y3UD5gs8DSo8aCTsuT5pX8rssdc2NDIzANwP9eCAiSdTA==
  /sort-keys/3.0.0:
    dependencies:
      is-plain-obj: 2.1.0
    dev: false
    engines:
      node: '>=8'
    resolution:
      integrity: sha512-77XUKMiZN5LvQXZ9sgWfJza19AvYIDwaDGwGiULM+B5XYru8Z90Oh06JvqDlJczvjjYvssrV0aK1GI6+YXvn5A==
  /sort-keys/4.0.0:
    dependencies:
      is-plain-obj: 2.1.0
    dev: false
    engines:
      node: '>=8'
    resolution:
      integrity: sha512-hlJLzrn/VN49uyNkZ8+9b+0q9DjmmYcYOnbMQtpkLrYpPwRApDPZfmqbUfJnAA3sb/nRib+nDot7Zi/1ER1fuA==
  /source-list-map/2.0.1:
    resolution:
      integrity: sha512-qnQ7gVMxGNxsiL4lEuJwe/To8UnK7fAnmbGEEH8RpLouuKbeEm0lhbQVFIrNSuB+G7tVrAlVsZgETT5nljf+Iw==
  /source-map-resolve/0.5.3:
    dependencies:
      atob: 2.1.2
      decode-uri-component: 0.2.0
      resolve-url: 0.2.1
      source-map-url: 0.4.0
      urix: 0.1.0
    resolution:
      integrity: sha512-Htz+RnsXWk5+P2slx5Jh3Q66vhQj1Cllm0zvnaY98+NFx+Dv2CF/f5O/t8x+KaNdrdIAsruNzoh/KpialbqAnw==
  /source-map-support/0.5.19:
    dependencies:
      buffer-from: 1.1.1
      source-map: 0.6.1
    resolution:
      integrity: sha512-Wonm7zOCIJzBGQdB+thsPar0kYuCIzYvxZwlBa87yi/Mdjv7Tip2cyVbLj5o0cFPN4EVkuTwb3GDDyUx2DGnGw==
  /source-map-url/0.4.0:
    resolution:
      integrity: sha1-PpNdfd1zYxuXZZlW1VEo6HtQhKM=
  /source-map/0.2.0:
    dependencies:
      amdefine: 1.0.1
    engines:
      node: '>=0.8.0'
    optional: true
    resolution:
      integrity: sha1-2rc/vPwrqBm03gO9b26qSBZLP50=
  /source-map/0.4.4:
    dependencies:
      amdefine: 1.0.1
    dev: false
    engines:
      node: '>=0.8.0'
    resolution:
      integrity: sha1-66T12pwNyZneaAMti092FzZSA2s=
  /source-map/0.5.7:
    engines:
      node: '>=0.10.0'
    resolution:
      integrity: sha1-igOdLRAh0i0eoUyA2OpGi6LvP8w=
  /source-map/0.6.1:
    engines:
      node: '>=0.10.0'
    resolution:
      integrity: sha512-UjgapumWlbMhkBgzT7Ykc5YXUT46F0iKu8SGXq0bcwP5dz/h0Plj6enJqjz1Zbq2l5WaqYnrVbwWOWMyF3F47g==
  /source-map/0.7.3:
    engines:
      node: '>= 8'
    resolution:
      integrity: sha512-CkCj6giN3S+n9qrYiBTX5gystlENnRW5jZeNLHpe6aue+SrHcG5VYwujhW9s4dY31mEGsxBDrHR6oI69fTXsaQ==
  /sparkles/1.0.1:
    engines:
      node: '>= 0.10'
    resolution:
      integrity: sha512-dSO0DDYUahUt/0/pD/Is3VIm5TGJjludZ0HVymmhYF6eNA53PVLhnUk0znSYbH8IYBuJdCE+1luR22jNLMaQdw==
  /spdx-correct/3.1.1:
    dependencies:
      spdx-expression-parse: 3.0.1
      spdx-license-ids: 3.0.5
    resolution:
      integrity: sha512-cOYcUWwhCuHCXi49RhFRCyJEK3iPj1Ziz9DpViV3tbZOwXD49QzIN3MpOLJNxh2qwq2lJJZaKMVw9qNi4jTC0w==
  /spdx-exceptions/2.3.0:
    resolution:
      integrity: sha512-/tTrYOC7PPI1nUAgx34hUpqXuyJG+DTHJTnIULG4rDygi4xu/tfgmq1e1cIRwRzwZgo4NLySi+ricLkZkw4i5A==
  /spdx-expression-parse/3.0.1:
    dependencies:
      spdx-exceptions: 2.3.0
      spdx-license-ids: 3.0.5
    resolution:
      integrity: sha512-cbqHunsQWnJNE6KhVSMsMeH5H/L9EpymbzqTQ3uLwNCLZ1Q481oWaofqH7nO6V07xlXwY6PhQdQ2IedWx/ZK4Q==
  /spdx-license-ids/3.0.5:
    resolution:
      integrity: sha512-J+FWzZoynJEXGphVIS+XEh3kFSjZX/1i9gFBaWQcB+/tmpe2qUsSBABpcxqxnAxFdiUFEgAX1bjYGQvIZmoz9Q==
  /spdy-transport/3.0.0:
    dependencies:
      debug: 4.1.1
      detect-node: 2.0.4
      hpack.js: 2.1.6
      obuf: 1.1.2
      readable-stream: 3.6.0
      wbuf: 1.7.3
    resolution:
      integrity: sha512-hsLVFE5SjA6TCisWeJXFKniGGOpBgMLmerfO2aCyCU5s7nJ/rpAepqmFifv/GCbSbueEeAJJnmSQ2rKC/g8Fcw==
  /spdy/4.0.2:
    dependencies:
      debug: 4.1.1
      handle-thing: 2.0.1
      http-deceiver: 1.2.7
      select-hose: 2.0.0
      spdy-transport: 3.0.0
    engines:
      node: '>=6.0.0'
    resolution:
      integrity: sha512-r46gZQZQV+Kl9oItvl1JZZqJKGr+oEkB08A6BzkiR7593/7IbtuncXHd2YoYeTsG4157ZssMu9KYvUHLcjcDoA==
  /split-string/3.1.0:
    dependencies:
      extend-shallow: 3.0.2
    engines:
      node: '>=0.10.0'
    resolution:
      integrity: sha512-NzNVhJDYpwceVVii8/Hu6DKfD2G+NrQHlS/V/qgv763EYudVwEcMQNxd2lh+0VrUByXN/oJkl5grOhYWvQUYiw==
  /split/1.0.1:
    dependencies:
      through: 2.3.8
    dev: false
    resolution:
      integrity: sha512-mTyOoPbrivtXnwnIxZRFYRrPNtEFKlpB2fvjSnCQUiAA6qAZzqwna5envK4uk6OIeP17CsdF3rSBGYVBsU0Tkg==
  /sprintf-js/1.0.3:
    resolution:
      integrity: sha1-BOaSb2YolTVPPdAVIDYzuFcpfiw=
  /sshpk/1.16.1:
    dependencies:
      asn1: 0.2.4
      assert-plus: 1.0.0
      bcrypt-pbkdf: 1.0.2
      dashdash: 1.14.1
      ecc-jsbn: 0.1.2
      getpass: 0.1.7
      jsbn: 0.1.1
      safer-buffer: 2.1.2
      tweetnacl: 0.14.5
    engines:
      node: '>=0.10.0'
    hasBin: true
    resolution:
      integrity: sha512-HXXqVUq7+pcKeLqqZj6mHFUMvXtOJt1uoUx09pFW6011inTMxqI8BA8PM95myrIyyKwdnzjdFjLiE6KBPVtJIg==
  /ssri/6.0.1:
    dependencies:
      figgy-pudding: 3.5.2
    resolution:
      integrity: sha512-3Wge10hNcT1Kur4PDFwEieXSCMCJs/7WvSACcrMYrNp+b8kDL1/0wJch5Ni2WrtwEa2IO8OsVfeKIciKCDx/QA==
  /ssri/8.0.0:
    dependencies:
      minipass: 3.1.3
    dev: false
    engines:
      node: '>= 8'
    resolution:
      integrity: sha512-aq/pz989nxVYwn16Tsbj1TqFpD5LLrQxHf5zaHuieFV+R0Bbr4y8qUsOA45hXT/N4/9UNXTarBjnjVmjSOVaAA==
  /stack-trace/0.0.10:
    resolution:
      integrity: sha1-VHxws0fo0ytOEI6hoqFZ5f3eGcA=
  /stack-utils/1.0.2:
    engines:
      node: '>=0.10.0'
    resolution:
      integrity: sha512-MTX+MeG5U994cazkjd/9KNAapsHnibjMLnfXodlkXw76JEea0UiNzrqidzo1emMwk7w5Qhc9jd4Bn9TBb1MFwA==
  /static-extend/0.1.2:
    dependencies:
      define-property: 0.2.5
      object-copy: 0.1.0
    engines:
      node: '>=0.10.0'
    resolution:
      integrity: sha1-YICcOcv/VTNyJv1eC1IPNB8ftcY=
  /statuses/1.2.1:
    dev: false
    resolution:
      integrity: sha1-3e1FzBglbVHtQK7BQkidXGECbSg=
  /statuses/1.4.0:
    dev: false
    engines:
      node: '>= 0.6'
    resolution:
      integrity: sha512-zhSCtt8v2NDrRlPQpCNtw/heZLtfUDqxBM1udqikb/Hbk52LK4nQSwr10u77iopCW5LsyHpuXS0GnEc48mLeew==
  /statuses/1.5.0:
    engines:
      node: '>= 0.6'
    resolution:
      integrity: sha1-Fhx9rBd2Wf2YEfQ3cfqZOBR4Yow=
  /stdout-stream/1.4.1:
    dependencies:
      readable-stream: 2.3.7
    dev: false
    resolution:
      integrity: sha512-j4emi03KXqJWcIeF8eIXkjMFN1Cmb8gUlDYGeBALLPo5qdyTfA9bOtl8m33lRoC+vFMkP3gl0WsDr6+gzxbbTA==
  /stealthy-require/1.1.1:
    engines:
      node: '>=0.10.0'
    resolution:
      integrity: sha1-NbCYdbT/SfJqd35QmzCQoyJr8ks=
  /stream-browserify/2.0.2:
    dependencies:
      inherits: 2.0.4
      readable-stream: 2.3.7
    resolution:
      integrity: sha512-nX6hmklHs/gr2FuxYDltq8fJA1GDlxKQCz8O/IM4atRqBH8OORmBNgfvW5gG10GT/qQ9u0CzIvr2X5Pkt6ntqg==
  /stream-combiner/0.2.2:
    dependencies:
      duplexer: 0.1.1
      through: 2.3.8
    dev: false
    resolution:
      integrity: sha1-rsjLrBd7Vrb0+kec7YwZEs7lKFg=
  /stream-consume/0.1.1:
    resolution:
      integrity: sha512-tNa3hzgkjEP7XbCkbRXe1jpg+ievoa0O4SCFlMOYEscGSS4JJsckGL8swUyAa/ApGU3Ae4t6Honor4HhL+tRyg==
  /stream-each/1.2.3:
    dependencies:
      end-of-stream: 1.1.0
      stream-shift: 1.0.1
    resolution:
      integrity: sha512-vlMC2f8I2u/bZGqkdfLQW/13Zihpej/7PmSiMQsbYddxuTsJp8vRe2x2FvVExZg7FaOds43ROAuFJwPR4MTZLw==
  /stream-exhaust/1.0.2:
    resolution:
      integrity: sha512-b/qaq/GlBK5xaq1yrK9/zFcyRSTNxmcZwFLGSTG0mXgZl/4Z6GgiyYOXOvY7N3eEvFRAG1bkDRz5EPGSvPYQlw==
  /stream-http/2.8.3:
    dependencies:
      builtin-status-codes: 3.0.0
      inherits: 2.0.4
      readable-stream: 2.3.7
      to-arraybuffer: 1.0.1
      xtend: 4.0.2
    resolution:
      integrity: sha512-+TSkfINHDo4J+ZobQLWiMouQYB+UVYFttRA94FpEzzJ7ZdqcL4uUUQ7WkdkI4DSozGmgBUE/a47L+38PenXhUw==
  /stream-shift/1.0.1:
    resolution:
      integrity: sha512-AiisoFqQ0vbGcZgQPY1cdP2I76glaVA/RauYR4G4thNFgkTqr90yXTo4LYX60Jl+sIlPNHHdGSwo01AvbKUSVQ==
  /strict-uri-encode/2.0.0:
    dev: false
    engines:
      node: '>=4'
    resolution:
      integrity: sha1-ucczDHBChi9rFC3CdLvMWGbONUY=
  /string-hash/1.1.3:
    dev: false
    resolution:
      integrity: sha1-6Kr8CsGFW0Zmkp7X3RJ1311sgRs=
  /string-length/3.1.0:
    dependencies:
      astral-regex: 1.0.0
      strip-ansi: 5.2.0
    engines:
      node: '>=8'
    resolution:
      integrity: sha512-Ttp5YvkGm5v9Ijagtaz1BnN+k9ObpvS0eIBblPMp2YWL8FBmi9qblQ9fexc2k/CXFgrTIteU3jAw3payCnwSTA==
  /string-width/1.0.2:
    dependencies:
      code-point-at: 1.1.0
      is-fullwidth-code-point: 1.0.0
      strip-ansi: 3.0.1
    engines:
      node: '>=0.10.0'
    resolution:
      integrity: sha1-EYvfW4zcUaKn5w0hHgfisLmxB9M=
  /string-width/2.1.1:
    dependencies:
      is-fullwidth-code-point: 2.0.0
      strip-ansi: 4.0.0
    engines:
      node: '>=4'
    resolution:
      integrity: sha512-nOqH59deCq9SRHlxq1Aw85Jnt4w6KvLKqWVik6oA9ZklXLNIOlqg4F2yrT1MVaTjAqvVwdfeZ7w7aCvJD7ugkw==
  /string-width/3.1.0:
    dependencies:
      emoji-regex: 7.0.3
      is-fullwidth-code-point: 2.0.0
      strip-ansi: 5.2.0
    engines:
      node: '>=6'
    resolution:
      integrity: sha512-vafcv6KjVZKSgz06oM/H6GDBrAtz8vdhQakGjFIvNrHA6y3HCF1CInLy+QLq8dTJPQ1b+KDUqDFctkdRW44e1w==
  /string-width/4.2.0:
    dependencies:
      emoji-regex: 8.0.0
      is-fullwidth-code-point: 3.0.0
      strip-ansi: 6.0.0
    engines:
      node: '>=8'
    resolution:
      integrity: sha512-zUz5JD+tgqtuDjMhwIg5uFVV3dtqZ9yQJlZVfq4I01/K5Paj5UHj7VyrQOJvzawSVlKpObApbfD0Ed6yJc+1eg==
  /string.prototype.matchall/4.0.2:
    dependencies:
      define-properties: 1.1.3
      es-abstract: 1.17.6
      has-symbols: 1.0.1
      internal-slot: 1.0.2
      regexp.prototype.flags: 1.3.0
      side-channel: 1.0.2
    resolution:
      integrity: sha512-N/jp6O5fMf9os0JU3E72Qhf590RSRZU/ungsL/qJUYVTNv7hTG0P/dbPjxINVN9jpscu3nzYwKESU3P3RY5tOg==
  /string.prototype.trimend/1.0.1:
    dependencies:
      define-properties: 1.1.3
      es-abstract: 1.17.6
    resolution:
      integrity: sha512-LRPxFUaTtpqYsTeNKaFOw3R4bxIzWOnbQ837QfBylo8jIxtcbK/A/sMV7Q+OAV/vWo+7s25pOE10KYSjaSO06g==
  /string.prototype.trimstart/1.0.1:
    dependencies:
      define-properties: 1.1.3
      es-abstract: 1.17.6
    resolution:
      integrity: sha512-XxZn+QpvrBI1FOcg6dIpxUPgWCPuNXvMD72aaRaUQv1eD4e/Qy8i/hFTe0BUmD60p/QA6bh1avmuPTfNjqVWRw==
  /string_decoder/0.10.31:
    resolution:
      integrity: sha1-YuIDvEF2bGwoyfyEMB2rHFMQ+pQ=
  /string_decoder/1.1.1:
    dependencies:
      safe-buffer: 5.1.2
    resolution:
      integrity: sha512-n/ShnvDi6FHbbVfviro+WojiFzv+s8MPMHBczVePfUpDJLwoLT0ht1l4YwBCbi8pJAveEEdnkHyPyTP/mzRfwg==
  /string_decoder/1.3.0:
    dependencies:
      safe-buffer: 5.2.1
    resolution:
      integrity: sha512-hkRX8U1WjJFd8LsDJ2yQ/wWWxaopEsABU1XfkM8A+j0+85JAGppt16cr1Whg6KIbb4okU6Mql6BOj+uup/wKeA==
  /strip-ansi/3.0.1:
    dependencies:
      ansi-regex: 2.1.1
    engines:
      node: '>=0.10.0'
    resolution:
      integrity: sha1-ajhfuIU9lS1f8F0Oiq+UJ43GPc8=
  /strip-ansi/4.0.0:
    dependencies:
      ansi-regex: 3.0.0
    engines:
      node: '>=4'
    resolution:
      integrity: sha1-qEeQIusaw2iocTibY1JixQXuNo8=
  /strip-ansi/5.2.0:
    dependencies:
      ansi-regex: 4.1.0
    engines:
      node: '>=6'
    resolution:
      integrity: sha512-DuRs1gKbBqsMKIZlrffwlug8MHkcnpjs5VPmL1PAh+mA30U0DTotfDZ0d2UUsXpPmPmMMJ6W773MaA3J+lbiWA==
  /strip-ansi/6.0.0:
    dependencies:
      ansi-regex: 5.0.0
    engines:
      node: '>=8'
    resolution:
      integrity: sha512-AuvKTrTfQNYNIctbR1K/YGTR1756GycPsg7b9bdV9Duqur4gv6aKqHXah67Z8ImS7WEz5QVcOtlfW2rZEugt6w==
  /strip-bom/2.0.0:
    dependencies:
      is-utf8: 0.2.1
    engines:
      node: '>=0.10.0'
    resolution:
      integrity: sha1-YhmoVhZSBJHzV4i9vxRHqZx+aw4=
  /strip-bom/3.0.0:
    engines:
      node: '>=4'
    resolution:
      integrity: sha1-IzTBjpx1n3vdVv3vfprj1YjmjtM=
  /strip-bom/4.0.0:
    engines:
      node: '>=8'
    resolution:
      integrity: sha512-3xurFv5tEgii33Zi8Jtp55wEIILR9eh34FAW00PZf+JnSsTmV/ioewSgQl97JHvgjoRGwPShsWm+IdrxB35d0w==
  /strip-eof/1.0.0:
    engines:
      node: '>=0.10.0'
    resolution:
      integrity: sha1-u0P/VZim6wXYm1n80SnJgzE2Br8=
  /strip-final-newline/2.0.0:
    engines:
      node: '>=6'
    resolution:
      integrity: sha512-BrpvfNAE3dcvq7ll3xVumzjKjZQ5tI1sEUIKr3Uoks0XUl45St3FlatVqef9prk4jRDzhW6WZg+3bk93y6pLjA==
  /strip-indent/1.0.1:
    dependencies:
      get-stdin: 4.0.1
    dev: false
    engines:
      node: '>=0.10.0'
    hasBin: true
    resolution:
      integrity: sha1-DHlipq3vp7vUrDZkYKY4VSrhoKI=
  /strip-json-comments/3.1.1:
    engines:
      node: '>=8'
    resolution:
      integrity: sha512-6fPc+R4ihwqP6N/aIv2f1gMH8lOVtWQHoqC4yK6oSDVVocumAsfCqjkXnqiYMhmMwS/mEHLp7Vehlt3ql6lEig==
  /sudo/1.0.3:
    dependencies:
      inpath: 1.0.2
      pidof: 1.0.2
      read: 1.0.7
    dev: false
    engines:
      node: '>=0.8'
    resolution:
      integrity: sha1-zPKGaRIPi3T4K4Rt/38clRIO/yA=
  /supports-color/2.0.0:
    engines:
      node: '>=0.8.0'
    resolution:
      integrity: sha1-U10EXOa2Nj+kARcIRimZXp3zJMc=
  /supports-color/3.2.3:
    dependencies:
      has-flag: 1.0.0
    engines:
      node: '>=0.8.0'
    resolution:
      integrity: sha1-ZawFBLOVQXHYpklGsq48u4pfVPY=
  /supports-color/5.4.0:
    dependencies:
      has-flag: 3.0.0
    engines:
      node: '>=4'
    resolution:
      integrity: sha512-zjaXglF5nnWpsq470jSv6P9DwPvgLkuapYmfDm3JWOm0vkNTVF2tI4UrN2r6jH1qM/uc/WtxYY1hYoA2dOKj5w==
  /supports-color/5.5.0:
    dependencies:
      has-flag: 3.0.0
    engines:
      node: '>=4'
    resolution:
      integrity: sha512-QjVjwdXIt408MIiAqCX4oUKsgU2EqAGzs2Ppkm4aQYbjm+ZEWEcW4SfFNTr4uMNZma0ey4f5lgLrkB0aX0QMow==
  /supports-color/6.1.0:
    dependencies:
      has-flag: 3.0.0
    engines:
      node: '>=6'
    resolution:
      integrity: sha512-qe1jfm1Mg7Nq/NSh6XE24gPXROEVsWHxC1LIx//XNlD9iw7YZQGjZNjYN7xGaEG6iKdA8EtNFW6R0gjnVXp+wQ==
  /supports-color/7.1.0:
    dependencies:
      has-flag: 4.0.0
    engines:
      node: '>=8'
    resolution:
      integrity: sha512-oRSIpR8pxT1Wr2FquTNnGet79b3BWljqOuoW/h4oBhxJ/HUbX5nX6JSruTkvXDCFMwDPvsaTTbvMLKZWSy0R5g==
  /supports-hyperlinks/2.1.0:
    dependencies:
      has-flag: 4.0.0
      supports-color: 7.1.0
    engines:
      node: '>=8'
    resolution:
      integrity: sha512-zoE5/e+dnEijk6ASB6/qrK+oYdm2do1hjoLWrqUC/8WEIW1gbxFcKuBof7sW8ArN6e+AYvsE8HBGiVRWL/F5CA==
  /sver-compat/1.5.0:
    dependencies:
      es6-iterator: 2.0.3
      es6-symbol: 3.1.3
    resolution:
      integrity: sha1-PPh9/rTQe0o/FIJ7wYaz/QxkXNg=
  /symbol-tree/3.2.4:
    resolution:
      integrity: sha512-9QNk5KwDF+Bvz+PyObkmSYjI5ksVUYtjW7AU22r2NKcfLJcXp96hkDWU3+XndOsUb+AQ9QhfzfCT2O+CNWT5Tw==
  /symbol/0.2.3:
    resolution:
      integrity: sha1-O5hzuKkB5Hxu/iFSajrDcu8ou8c=
  /table/5.4.6:
    dependencies:
      ajv: 6.12.3
      lodash: 4.17.19
      slice-ansi: 2.1.0
      string-width: 3.1.0
    engines:
      node: '>=6.0.0'
    resolution:
      integrity: sha512-wmEc8m4fjnob4gt5riFRtTu/6+4rSe12TpAELNSqHMfF3IqnA+CH37USM6/YR3qRZv7e56kAEAtd6nKZaxe0Ug==
  /tapable/1.1.3:
    engines:
      node: '>=6'
    resolution:
      integrity: sha512-4WK/bYZmj8xLr+HUCODHGF1ZFzsYffasLUgEiMBY4fgtltdO6B4WJtlSbPaDTLpYTcGVwM2qLnFTICEcNxs3kA==
  /tar/2.2.2:
    dependencies:
      block-stream: 0.0.9
      fstream: 1.0.12
      inherits: 2.0.4
    dev: false
    resolution:
      integrity: sha512-FCEhQ/4rE1zYv9rYXJw/msRqsnmlje5jHP6huWeBZ704jUTy02c5AZyWujpMR1ax6mVw9NyJMfuK2CMDWVIfgA==
  /tar/5.0.5:
    dependencies:
      chownr: 1.1.4
      fs-minipass: 2.1.0
      minipass: 3.1.3
      minizlib: 2.1.0
      mkdirp: 0.5.5
      yallist: 4.0.0
    dev: false
    engines:
      node: '>= 8'
    resolution:
      integrity: sha512-MNIgJddrV2TkuwChwcSNds/5E9VijOiw7kAc1y5hTNJoLDSuIyid2QtLYiCYNnICebpuvjhPQZsXwUL0O3l7OQ==
  /terminal-link/2.1.1:
    dependencies:
      ansi-escapes: 4.3.1
      supports-hyperlinks: 2.1.0
    engines:
      node: '>=8'
    resolution:
      integrity: sha512-un0FmiRUQNr5PJqy9kP7c40F5BOfpGlYTrxonDChEZB7pzZxRNp/bt+ymiy9/npwXya9KH99nJ/GXFIiUkYGFQ==
  /ternary-stream/2.1.1:
    dependencies:
      duplexify: 3.7.1
      fork-stream: 0.0.4
      merge-stream: 1.0.1
      through2: 2.0.5
    engines:
      node: '>= 0.10.0'
    resolution:
      integrity: sha512-j6ei9hxSoyGlqTmoMjOm+QNvUKDOIY6bNl4Uh1lhBvl6yjPW2iLqxDUYyfDPZknQ4KdRziFl+ec99iT4l7g0cw==
  /terser-webpack-plugin/1.4.4_webpack@4.31.0:
    dependencies:
      cacache: 12.0.4
      find-cache-dir: 2.1.0
      is-wsl: 1.1.0
      schema-utils: 1.0.0
      serialize-javascript: 3.1.0
      source-map: 0.6.1
      terser: 4.7.0
      webpack: 4.31.0_webpack@4.31.0
      webpack-sources: 1.4.3
      worker-farm: 1.7.0
    engines:
      node: '>= 6.9.0'
    peerDependencies:
      webpack: ^4.0.0
    resolution:
      integrity: sha512-U4mACBHIegmfoEe5fdongHESNJWqsGU+W0S/9+BmYGVQDw1+c2Ow05TpMhxjPK1sRb7cuYq1BPl1e5YHJMTCqA==
  /terser/4.7.0:
    dependencies:
      commander: 2.20.3
      source-map: 0.6.1
      source-map-support: 0.5.19
    engines:
      node: '>=6.0.0'
    hasBin: true
    resolution:
      integrity: sha512-Lfb0RiZcjRDXCC3OSHJpEkxJ9Qeqs6mp2v4jf2MHfy8vGERmVDuvjXdd/EnP5Deme5F2yBRBymKmKHCBg2echw==
  /test-exclude/6.0.0:
    dependencies:
      '@istanbuljs/schema': 0.1.2
      glob: 7.1.6
      minimatch: 3.0.4
    engines:
      node: '>=8'
    resolution:
      integrity: sha512-cAGWPIyOHU6zlmg88jwm7VRyXnMN7iV68OGAbYDk/Mh/xC/pzVPlQtY6ngoIH/5/tciuhGfvESU8GrHrcxD56w==
  /text-table/0.2.0:
    resolution:
      integrity: sha1-f17oI66AUgfACvLfSoTsP8+lcLQ=
  /textextensions/1.0.2:
    dev: false
    resolution:
      integrity: sha1-ZUhjk+4fK7A5pgy7oFsLaL2VAdI=
  /thenify-all/1.6.0:
    dependencies:
      thenify: 3.3.1
    dev: false
    engines:
      node: '>=0.8'
    resolution:
      integrity: sha1-GhkY1ALY/D+Y+/I02wvMjMEOlyY=
  /thenify/3.3.1:
    dependencies:
      any-promise: 1.3.0
    dev: false
    resolution:
      integrity: sha512-RVZSIV5IG10Hk3enotrhvz0T9em6cyHBLkH/YAZuKqd8hRkKhSfCGIcP2KUY0EPxndzANBmNllzWPwak+bheSw==
  /throat/5.0.0:
    resolution:
      integrity: sha512-fcwX4mndzpLQKBS1DVYhGAcYaYt7vsHNIvQV+WXMvnow5cgjPphq5CaayLaGsjRdSCKZFNGt7/GYAuXaNOiYCA==
  /through/2.3.8:
    resolution:
      integrity: sha1-DdTJ/6q8NXlgsbckEV1+Doai4fU=
  /through2-filter/3.0.0:
    dependencies:
      through2: 2.0.5
      xtend: 4.0.2
    resolution:
      integrity: sha512-jaRjI2WxN3W1V8/FMZ9HKIBXixtiqs3SQSX4/YGIiP3gL6djW48VoZq9tDqeCWs3MT8YY5wb/zli8VW8snY1CA==
  /through2/2.0.5:
    dependencies:
      readable-stream: 2.3.7
      xtend: 4.0.2
    resolution:
      integrity: sha512-/mrRod8xqpA+IHSLyGCQ2s8SPHiCDEeQJSep1jqLYeEUClOFG2Qsh+4FU6G9VeqpZnGW/Su8LQGc4YKni5rYSQ==
  /thunky/1.1.0:
    resolution:
      integrity: sha512-eHY7nBftgThBqOyHGVN+l8gF0BucP09fMo0oO/Lb0w1OF80dJv+lDVpXG60WMQvkcxAkNybKsrEIE3ZtKGmPrA==
  /time-stamp/1.1.0:
    engines:
      node: '>=0.10.0'
    resolution:
      integrity: sha1-dkpaEa9QVhkhsTPztE5hhofg9cM=
  /timers-browserify/2.0.11:
    dependencies:
      setimmediate: 1.0.5
    engines:
      node: '>=0.6.0'
    resolution:
      integrity: sha512-60aV6sgJ5YEbzUdn9c8kYGIqOubPoUdqQCul3SBAsRCZ40s6Y5cMcrW4dt3/k/EsbLVJNl9n6Vz3fTc+k2GeKQ==
  /timsort/0.3.0:
    resolution:
      integrity: sha1-QFQRqOfmM5/mTbmiNN4R3DHgK9Q=
  /tiny-lr/0.2.1:
    dependencies:
      body-parser: 1.14.2
      debug: 2.2.0
      faye-websocket: 0.10.0
      livereload-js: 2.4.0
      parseurl: 1.3.3
      qs: 5.1.0
    dev: false
    resolution:
      integrity: sha1-s/26gC5dVqM8L28QeUsy5Hescp0=
  /tmp/0.0.33:
    dependencies:
      os-tmpdir: 1.0.2
    engines:
      node: '>=0.6.0'
    resolution:
      integrity: sha512-jRCJlojKnZ3addtTOjdIqoRuPEKBvNXcGYqzO6zWZX8KfKEpnGY5jfggJQ3EjKuu8D4bJRr0y+cYJFmYbImXGw==
  /tmpl/1.0.4:
    resolution:
      integrity: sha1-I2QN17QtAEM5ERQIIOXPRA5SHdE=
  /to-absolute-glob/2.0.2:
    dependencies:
      is-absolute: 1.0.0
      is-negated-glob: 1.0.0
    engines:
      node: '>=0.10.0'
    resolution:
      integrity: sha1-GGX0PZ50sIItufFFt4z/fQ98hJs=
  /to-arraybuffer/1.0.1:
    resolution:
      integrity: sha1-fSKbH8xjfkZsoIEYCDanqr/4P0M=
  /to-fast-properties/2.0.0:
    engines:
      node: '>=4'
    resolution:
      integrity: sha1-3F5pjL0HkmW8c+A3doGk5Og/YW4=
  /to-object-path/0.3.0:
    dependencies:
      kind-of: 3.2.2
    engines:
      node: '>=0.10.0'
    resolution:
      integrity: sha1-KXWIt7Dn4KwI4E5nL4XB9JmeF68=
  /to-regex-range/2.1.1:
    dependencies:
      is-number: 3.0.0
      repeat-string: 1.6.1
    engines:
      node: '>=0.10.0'
    resolution:
      integrity: sha1-fIDBe53+vlmeJzZ+DU3VWQFB2zg=
  /to-regex-range/5.0.1:
    dependencies:
      is-number: 7.0.0
    engines:
      node: '>=8.0'
    resolution:
      integrity: sha512-65P7iz6X5yEr1cwcgvQxbbIw7Uk3gOy5dIdtZ4rDveLqhrdJP+Li/Hx6tyK0NEb+2GCyneCMJiGqrADCSNk8sQ==
  /to-regex/3.0.2:
    dependencies:
      define-property: 2.0.2
      extend-shallow: 3.0.2
      regex-not: 1.0.2
      safe-regex: 1.1.0
    engines:
      node: '>=0.10.0'
    resolution:
      integrity: sha512-FWtleNAtZ/Ki2qtqej2CXTOayOH9bHDQF+Q48VpWyDXjbYxA4Yz8iDB31zXOBUlOHHKidDbqGVrTUvQMPmBGBw==
  /to-through/2.0.0:
    dependencies:
      through2: 2.0.5
    engines:
      node: '>= 0.10'
    resolution:
      integrity: sha1-/JKtq6ByZHvAtn1rA2ZKoZUJOvY=
  /toidentifier/1.0.0:
    engines:
      node: '>=0.6'
    resolution:
      integrity: sha512-yaOH/Pk/VEhBWWTlhI+qXxDFXlejDGcQipMlyxda9nthulaxLZUNcUqFxokp0vcYnvteJln5FNQDRrxj3YcbVw==
  /toposort/1.0.7:
    dev: false
    resolution:
      integrity: sha1-LmhELZ9k7HILjMieZEOsbKqVACk=
  /tough-cookie/2.5.0:
    dependencies:
      psl: 1.8.0
      punycode: 2.1.1
    engines:
      node: '>=0.8'
    resolution:
      integrity: sha512-nlLsUzgm1kfLXSXfRZMc1KLAugd4hqJHDTvc2hDIwS3mZAfMEuMbc03SujMF+GEcpaX/qboeycw6iO8JwVv2+g==
  /tough-cookie/3.0.1:
    dependencies:
      ip-regex: 2.1.0
      psl: 1.8.0
      punycode: 2.1.1
    engines:
      node: '>=6'
    resolution:
      integrity: sha512-yQyJ0u4pZsv9D4clxO69OEjLWYw+jbgspjTue4lTQZLfV0c5l1VmK2y1JK8E9ahdpltPOaAThPcp5nKPUgSnsg==
  /tr46/1.0.1:
    dependencies:
      punycode: 2.1.1
    resolution:
      integrity: sha1-qLE/1r/SSJUZZ0zN5VujaTtwbQk=
  /trim-newlines/1.0.0:
    dev: false
    engines:
      node: '>=0.10.0'
    resolution:
      integrity: sha1-WIeWa7WCpFA6QetST301ARgVphM=
  /true-case-path/1.0.3:
    dependencies:
      glob: 7.1.6
    dev: false
    resolution:
      integrity: sha512-m6s2OdQe5wgpFMC+pAJ+q9djG82O2jcHPOI6RNg1yy9rCYR+WD6Nbpl32fDpfC56nirdRy+opFa/Vk7HYhqaew==
  /true-case-path/2.2.1:
    resolution:
      integrity: sha512-0z3j8R7MCjy10kc/g+qg7Ln3alJTodw9aDuVWZa3uiWqfuBMKeAeP2ocWcxoyM3D73yz3Jt/Pu4qPr4wHSdB/Q==
  /tryer/1.0.1:
    dev: false
    resolution:
      integrity: sha512-c3zayb8/kWWpycWYg87P71E1S1ZL6b6IJxfb5fvsUgsf0S2MVGaDhDXXjDMpdCpfWXqptc+4mXwmiy1ypXqRAA==
  /ts-jest/25.1.0_jest@25.4.0:
    dependencies:
      bs-logger: 0.2.6
      buffer-from: 1.1.1
      fast-json-stable-stringify: 2.1.0
      jest: 25.4.0
      json5: 2.1.3
      lodash.memoize: 4.1.2
      make-error: 1.3.6
      mkdirp: 0.5.5
      resolve: 1.17.0
      semver: 5.7.1
      yargs-parser: 10.1.0
    dev: true
    engines:
      node: '>= 6'
    hasBin: true
    peerDependencies:
      jest: '>=25 <26'
    resolution:
      integrity: sha512-1Lf576ulKhbxX5og+tG8udVg/5cgcMLPBxp1iCqbbf6VvUK4gEsgAtzMjl8u98izhLrzKMPB0LxCBKEZ5l19Hw==
  /ts-loader/6.0.0_typescript@3.7.5:
    dependencies:
      chalk: 2.4.2
      enhanced-resolve: 4.3.0
      loader-utils: 1.1.0
      micromatch: 4.0.2
      semver: 6.3.0
      typescript: 3.7.5
    dev: false
    engines:
      node: '>=8.6'
    peerDependencies:
      typescript: '*'
    resolution:
      integrity: sha512-lszy+D41R0Te2+loZxADWS+E1+Z55A+i3dFfFie1AZHL++65JRKVDBPQgeWgRrlv5tbxdU3zOtXp8b7AFR6KEg==
  /tslib/1.13.0:
    resolution:
      integrity: sha512-i/6DQjL8Xf3be4K/E6Wgpekn5Qasl1usyw++dAA35Ue5orEn65VIxOA+YvNNl9HV3qv70T7CNwjODHZrLwvd1Q==
  /tslint-microsoft-contrib/6.2.0_5de1f8fa14d12d0f8943ae8c5c9e10ce:
    dependencies:
      tslint: 5.20.1_typescript@3.3.4000
      tsutils: 2.28.0_typescript@3.3.4000
      typescript: 3.3.4000
    dev: false
    peerDependencies:
      tslint: ^5.1.0
      typescript: ^2.1.0 || ^3.0.0
    resolution:
      integrity: sha512-6tfi/2tHqV/3CL77pULBcK+foty11Rr0idRDxKnteTaKm6gWF9qmaCNU17HVssOuwlYNyOmd9Jsmjd+1t3a3qw==
  /tslint-microsoft-contrib/6.2.0_tslint@5.20.1+typescript@2.4.2:
    dependencies:
      tslint: 5.20.1_typescript@2.4.2
      tsutils: 2.28.0_typescript@2.4.2
      typescript: 2.4.2
    dev: false
    peerDependencies:
      tslint: ^5.1.0
      typescript: ^2.1.0 || ^3.0.0
    resolution:
      integrity: sha512-6tfi/2tHqV/3CL77pULBcK+foty11Rr0idRDxKnteTaKm6gWF9qmaCNU17HVssOuwlYNyOmd9Jsmjd+1t3a3qw==
  /tslint-microsoft-contrib/6.2.0_tslint@5.20.1+typescript@2.7.2:
    dependencies:
      tslint: 5.20.1_typescript@2.7.2
      tsutils: 2.28.0_typescript@2.7.2
      typescript: 2.7.2
    dev: false
    peerDependencies:
      tslint: ^5.1.0
      typescript: ^2.1.0 || ^3.0.0
    resolution:
      integrity: sha512-6tfi/2tHqV/3CL77pULBcK+foty11Rr0idRDxKnteTaKm6gWF9qmaCNU17HVssOuwlYNyOmd9Jsmjd+1t3a3qw==
  /tslint-microsoft-contrib/6.2.0_tslint@5.20.1+typescript@2.8.4:
    dependencies:
      tslint: 5.20.1_typescript@2.8.4
      tsutils: 2.28.0_typescript@2.8.4
      typescript: 2.8.4
    dev: false
    peerDependencies:
      tslint: ^5.1.0
      typescript: ^2.1.0 || ^3.0.0
    resolution:
      integrity: sha512-6tfi/2tHqV/3CL77pULBcK+foty11Rr0idRDxKnteTaKm6gWF9qmaCNU17HVssOuwlYNyOmd9Jsmjd+1t3a3qw==
  /tslint-microsoft-contrib/6.2.0_tslint@5.20.1+typescript@2.9.2:
    dependencies:
      tslint: 5.20.1_typescript@2.9.2
      tsutils: 2.28.0_typescript@2.9.2
      typescript: 2.9.2
    dev: false
    peerDependencies:
      tslint: ^5.1.0
      typescript: ^2.1.0 || ^3.0.0
    resolution:
      integrity: sha512-6tfi/2tHqV/3CL77pULBcK+foty11Rr0idRDxKnteTaKm6gWF9qmaCNU17HVssOuwlYNyOmd9Jsmjd+1t3a3qw==
  /tslint-microsoft-contrib/6.2.0_tslint@5.20.1+typescript@3.0.3:
    dependencies:
      tslint: 5.20.1_typescript@3.0.3
      tsutils: 2.28.0_typescript@3.0.3
      typescript: 3.0.3
    dev: false
    peerDependencies:
      tslint: ^5.1.0
      typescript: ^2.1.0 || ^3.0.0
    resolution:
      integrity: sha512-6tfi/2tHqV/3CL77pULBcK+foty11Rr0idRDxKnteTaKm6gWF9qmaCNU17HVssOuwlYNyOmd9Jsmjd+1t3a3qw==
  /tslint-microsoft-contrib/6.2.0_tslint@5.20.1+typescript@3.1.6:
    dependencies:
      tslint: 5.20.1_typescript@3.1.6
      tsutils: 2.28.0_typescript@3.1.6
      typescript: 3.1.6
    dev: false
    peerDependencies:
      tslint: ^5.1.0
      typescript: ^2.1.0 || ^3.0.0
    resolution:
      integrity: sha512-6tfi/2tHqV/3CL77pULBcK+foty11Rr0idRDxKnteTaKm6gWF9qmaCNU17HVssOuwlYNyOmd9Jsmjd+1t3a3qw==
  /tslint-microsoft-contrib/6.2.0_tslint@5.20.1+typescript@3.2.4:
    dependencies:
      tslint: 5.20.1_typescript@3.2.4
      tsutils: 2.28.0_typescript@3.2.4
      typescript: 3.2.4
    dev: false
    peerDependencies:
      tslint: ^5.1.0
      typescript: ^2.1.0 || ^3.0.0
    resolution:
      integrity: sha512-6tfi/2tHqV/3CL77pULBcK+foty11Rr0idRDxKnteTaKm6gWF9qmaCNU17HVssOuwlYNyOmd9Jsmjd+1t3a3qw==
  /tslint-microsoft-contrib/6.2.0_tslint@5.20.1+typescript@3.4.5:
    dependencies:
      tslint: 5.20.1_typescript@3.4.5
      tsutils: 2.28.0_typescript@3.4.5
      typescript: 3.4.5
    dev: false
    peerDependencies:
      tslint: ^5.1.0
      typescript: ^2.1.0 || ^3.0.0
    resolution:
      integrity: sha512-6tfi/2tHqV/3CL77pULBcK+foty11Rr0idRDxKnteTaKm6gWF9qmaCNU17HVssOuwlYNyOmd9Jsmjd+1t3a3qw==
  /tslint-microsoft-contrib/6.2.0_tslint@5.20.1+typescript@3.5.3:
    dependencies:
      tslint: 5.20.1_typescript@3.5.3
      tsutils: 2.28.0_typescript@3.5.3
      typescript: 3.5.3
    peerDependencies:
      tslint: ^5.1.0
      typescript: ^2.1.0 || ^3.0.0
    resolution:
      integrity: sha512-6tfi/2tHqV/3CL77pULBcK+foty11Rr0idRDxKnteTaKm6gWF9qmaCNU17HVssOuwlYNyOmd9Jsmjd+1t3a3qw==
  /tslint-microsoft-contrib/6.2.0_tslint@5.20.1+typescript@3.6.5:
    dependencies:
      tslint: 5.20.1_typescript@3.6.5
      tsutils: 2.28.0_typescript@3.6.5
      typescript: 3.6.5
    dev: false
    peerDependencies:
      tslint: ^5.1.0
      typescript: ^2.1.0 || ^3.0.0
    resolution:
      integrity: sha512-6tfi/2tHqV/3CL77pULBcK+foty11Rr0idRDxKnteTaKm6gWF9qmaCNU17HVssOuwlYNyOmd9Jsmjd+1t3a3qw==
  /tslint-microsoft-contrib/6.2.0_tslint@5.20.1+typescript@3.7.5:
    dependencies:
      tslint: 5.20.1_typescript@3.7.5
      tsutils: 2.28.0_typescript@3.7.5
      typescript: 3.7.5
    dev: false
    peerDependencies:
      tslint: ^5.1.0
      typescript: ^2.1.0 || ^3.0.0
    resolution:
      integrity: sha512-6tfi/2tHqV/3CL77pULBcK+foty11Rr0idRDxKnteTaKm6gWF9qmaCNU17HVssOuwlYNyOmd9Jsmjd+1t3a3qw==
  /tslint-microsoft-contrib/6.2.0_tslint@5.20.1+typescript@3.8.3:
    dependencies:
      tslint: 5.20.1_typescript@3.8.3
      tsutils: 2.28.0_typescript@3.8.3
      typescript: 3.8.3
    dev: false
    peerDependencies:
      tslint: ^5.1.0
      typescript: ^2.1.0 || ^3.0.0
    resolution:
      integrity: sha512-6tfi/2tHqV/3CL77pULBcK+foty11Rr0idRDxKnteTaKm6gWF9qmaCNU17HVssOuwlYNyOmd9Jsmjd+1t3a3qw==
  /tslint-microsoft-contrib/6.2.0_tslint@5.20.1+typescript@3.9.6:
    dependencies:
      tslint: 5.20.1_typescript@3.9.6
      tsutils: 2.28.0_typescript@3.9.6
      typescript: 3.9.6
    peerDependencies:
      tslint: ^5.1.0
      typescript: ^2.1.0 || ^3.0.0
    resolution:
      integrity: sha512-6tfi/2tHqV/3CL77pULBcK+foty11Rr0idRDxKnteTaKm6gWF9qmaCNU17HVssOuwlYNyOmd9Jsmjd+1t3a3qw==
  /tslint/5.20.1_typescript@2.4.2:
    dependencies:
      '@babel/code-frame': 7.10.4
      builtin-modules: 1.1.1
      chalk: 2.4.2
      commander: 2.20.3
      diff: 4.0.2
      glob: 7.1.6
      js-yaml: 3.13.1
      minimatch: 3.0.4
      mkdirp: 0.5.5
      resolve: 1.17.0
      semver: 5.7.1
      tslib: 1.13.0
      tsutils: 2.29.0_typescript@2.4.2
      typescript: 2.4.2
    dev: false
    engines:
      node: '>=4.8.0'
    hasBin: true
    peerDependencies:
      typescript: '>=2.3.0-dev || >=2.4.0-dev || >=2.5.0-dev || >=2.6.0-dev || >=2.7.0-dev || >=2.8.0-dev || >=2.9.0-dev || >=3.0.0-dev || >= 3.1.0-dev || >= 3.2.0-dev'
    resolution:
      integrity: sha512-EcMxhzCFt8k+/UP5r8waCf/lzmeSyVlqxqMEDQE7rWYiQky8KpIBz1JAoYXfROHrPZ1XXd43q8yQnULOLiBRQg==
  /tslint/5.20.1_typescript@2.7.2:
    dependencies:
      '@babel/code-frame': 7.10.4
      builtin-modules: 1.1.1
      chalk: 2.4.2
      commander: 2.20.3
      diff: 4.0.2
      glob: 7.1.6
      js-yaml: 3.13.1
      minimatch: 3.0.4
      mkdirp: 0.5.5
      resolve: 1.17.0
      semver: 5.7.1
      tslib: 1.13.0
      tsutils: 2.29.0_typescript@2.7.2
      typescript: 2.7.2
    dev: false
    engines:
      node: '>=4.8.0'
    hasBin: true
    peerDependencies:
      typescript: '>=2.3.0-dev || >=2.4.0-dev || >=2.5.0-dev || >=2.6.0-dev || >=2.7.0-dev || >=2.8.0-dev || >=2.9.0-dev || >=3.0.0-dev || >= 3.1.0-dev || >= 3.2.0-dev'
    resolution:
      integrity: sha512-EcMxhzCFt8k+/UP5r8waCf/lzmeSyVlqxqMEDQE7rWYiQky8KpIBz1JAoYXfROHrPZ1XXd43q8yQnULOLiBRQg==
  /tslint/5.20.1_typescript@2.8.4:
    dependencies:
      '@babel/code-frame': 7.10.4
      builtin-modules: 1.1.1
      chalk: 2.4.2
      commander: 2.20.3
      diff: 4.0.2
      glob: 7.1.6
      js-yaml: 3.13.1
      minimatch: 3.0.4
      mkdirp: 0.5.5
      resolve: 1.17.0
      semver: 5.7.1
      tslib: 1.13.0
      tsutils: 2.29.0_typescript@2.8.4
      typescript: 2.8.4
    dev: false
    engines:
      node: '>=4.8.0'
    hasBin: true
    peerDependencies:
      typescript: '>=2.3.0-dev || >=2.4.0-dev || >=2.5.0-dev || >=2.6.0-dev || >=2.7.0-dev || >=2.8.0-dev || >=2.9.0-dev || >=3.0.0-dev || >= 3.1.0-dev || >= 3.2.0-dev'
    resolution:
      integrity: sha512-EcMxhzCFt8k+/UP5r8waCf/lzmeSyVlqxqMEDQE7rWYiQky8KpIBz1JAoYXfROHrPZ1XXd43q8yQnULOLiBRQg==
  /tslint/5.20.1_typescript@2.9.2:
    dependencies:
      '@babel/code-frame': 7.10.4
      builtin-modules: 1.1.1
      chalk: 2.4.2
      commander: 2.20.3
      diff: 4.0.2
      glob: 7.1.6
      js-yaml: 3.13.1
      minimatch: 3.0.4
      mkdirp: 0.5.5
      resolve: 1.17.0
      semver: 5.7.1
      tslib: 1.13.0
      tsutils: 2.29.0_typescript@2.9.2
      typescript: 2.9.2
    dev: false
    engines:
      node: '>=4.8.0'
    hasBin: true
    peerDependencies:
      typescript: '>=2.3.0-dev || >=2.4.0-dev || >=2.5.0-dev || >=2.6.0-dev || >=2.7.0-dev || >=2.8.0-dev || >=2.9.0-dev || >=3.0.0-dev || >= 3.1.0-dev || >= 3.2.0-dev'
    resolution:
      integrity: sha512-EcMxhzCFt8k+/UP5r8waCf/lzmeSyVlqxqMEDQE7rWYiQky8KpIBz1JAoYXfROHrPZ1XXd43q8yQnULOLiBRQg==
  /tslint/5.20.1_typescript@3.0.3:
    dependencies:
      '@babel/code-frame': 7.10.4
      builtin-modules: 1.1.1
      chalk: 2.4.2
      commander: 2.20.3
      diff: 4.0.2
      glob: 7.1.6
      js-yaml: 3.13.1
      minimatch: 3.0.4
      mkdirp: 0.5.5
      resolve: 1.17.0
      semver: 5.7.1
      tslib: 1.13.0
      tsutils: 2.29.0_typescript@3.0.3
      typescript: 3.0.3
    dev: false
    engines:
      node: '>=4.8.0'
    hasBin: true
    peerDependencies:
      typescript: '>=2.3.0-dev || >=2.4.0-dev || >=2.5.0-dev || >=2.6.0-dev || >=2.7.0-dev || >=2.8.0-dev || >=2.9.0-dev || >=3.0.0-dev || >= 3.1.0-dev || >= 3.2.0-dev'
    resolution:
      integrity: sha512-EcMxhzCFt8k+/UP5r8waCf/lzmeSyVlqxqMEDQE7rWYiQky8KpIBz1JAoYXfROHrPZ1XXd43q8yQnULOLiBRQg==
  /tslint/5.20.1_typescript@3.1.6:
    dependencies:
      '@babel/code-frame': 7.10.4
      builtin-modules: 1.1.1
      chalk: 2.4.2
      commander: 2.20.3
      diff: 4.0.2
      glob: 7.1.6
      js-yaml: 3.13.1
      minimatch: 3.0.4
      mkdirp: 0.5.5
      resolve: 1.17.0
      semver: 5.7.1
      tslib: 1.13.0
      tsutils: 2.29.0_typescript@3.1.6
      typescript: 3.1.6
    dev: false
    engines:
      node: '>=4.8.0'
    hasBin: true
    peerDependencies:
      typescript: '>=2.3.0-dev || >=2.4.0-dev || >=2.5.0-dev || >=2.6.0-dev || >=2.7.0-dev || >=2.8.0-dev || >=2.9.0-dev || >=3.0.0-dev || >= 3.1.0-dev || >= 3.2.0-dev'
    resolution:
      integrity: sha512-EcMxhzCFt8k+/UP5r8waCf/lzmeSyVlqxqMEDQE7rWYiQky8KpIBz1JAoYXfROHrPZ1XXd43q8yQnULOLiBRQg==
  /tslint/5.20.1_typescript@3.2.4:
    dependencies:
      '@babel/code-frame': 7.10.4
      builtin-modules: 1.1.1
      chalk: 2.4.2
      commander: 2.20.3
      diff: 4.0.2
      glob: 7.1.6
      js-yaml: 3.13.1
      minimatch: 3.0.4
      mkdirp: 0.5.5
      resolve: 1.17.0
      semver: 5.7.1
      tslib: 1.13.0
      tsutils: 2.29.0_typescript@3.2.4
      typescript: 3.2.4
    dev: false
    engines:
      node: '>=4.8.0'
    hasBin: true
    peerDependencies:
      typescript: '>=2.3.0-dev || >=2.4.0-dev || >=2.5.0-dev || >=2.6.0-dev || >=2.7.0-dev || >=2.8.0-dev || >=2.9.0-dev || >=3.0.0-dev || >= 3.1.0-dev || >= 3.2.0-dev'
    resolution:
      integrity: sha512-EcMxhzCFt8k+/UP5r8waCf/lzmeSyVlqxqMEDQE7rWYiQky8KpIBz1JAoYXfROHrPZ1XXd43q8yQnULOLiBRQg==
  /tslint/5.20.1_typescript@3.3.4000:
    dependencies:
      '@babel/code-frame': 7.10.4
      builtin-modules: 1.1.1
      chalk: 2.4.2
      commander: 2.20.3
      diff: 4.0.2
      glob: 7.1.6
      js-yaml: 3.13.1
      minimatch: 3.0.4
      mkdirp: 0.5.5
      resolve: 1.17.0
      semver: 5.7.1
      tslib: 1.13.0
      tsutils: 2.29.0_typescript@3.3.4000
      typescript: 3.3.4000
    dev: false
    engines:
      node: '>=4.8.0'
    hasBin: true
    peerDependencies:
      typescript: '>=2.3.0-dev || >=2.4.0-dev || >=2.5.0-dev || >=2.6.0-dev || >=2.7.0-dev || >=2.8.0-dev || >=2.9.0-dev || >=3.0.0-dev || >= 3.1.0-dev || >= 3.2.0-dev'
    resolution:
      integrity: sha512-EcMxhzCFt8k+/UP5r8waCf/lzmeSyVlqxqMEDQE7rWYiQky8KpIBz1JAoYXfROHrPZ1XXd43q8yQnULOLiBRQg==
  /tslint/5.20.1_typescript@3.4.5:
    dependencies:
      '@babel/code-frame': 7.10.4
      builtin-modules: 1.1.1
      chalk: 2.4.2
      commander: 2.20.3
      diff: 4.0.2
      glob: 7.1.6
      js-yaml: 3.13.1
      minimatch: 3.0.4
      mkdirp: 0.5.5
      resolve: 1.17.0
      semver: 5.7.1
      tslib: 1.13.0
      tsutils: 2.29.0_typescript@3.4.5
      typescript: 3.4.5
    dev: false
    engines:
      node: '>=4.8.0'
    hasBin: true
    peerDependencies:
      typescript: '>=2.3.0-dev || >=2.4.0-dev || >=2.5.0-dev || >=2.6.0-dev || >=2.7.0-dev || >=2.8.0-dev || >=2.9.0-dev || >=3.0.0-dev || >= 3.1.0-dev || >= 3.2.0-dev'
    resolution:
      integrity: sha512-EcMxhzCFt8k+/UP5r8waCf/lzmeSyVlqxqMEDQE7rWYiQky8KpIBz1JAoYXfROHrPZ1XXd43q8yQnULOLiBRQg==
  /tslint/5.20.1_typescript@3.5.3:
    dependencies:
      '@babel/code-frame': 7.10.4
      builtin-modules: 1.1.1
      chalk: 2.4.2
      commander: 2.20.3
      diff: 4.0.2
      glob: 7.1.6
      js-yaml: 3.13.1
      minimatch: 3.0.4
      mkdirp: 0.5.5
      resolve: 1.17.0
      semver: 5.7.1
      tslib: 1.13.0
      tsutils: 2.29.0_typescript@3.5.3
      typescript: 3.5.3
    engines:
      node: '>=4.8.0'
    hasBin: true
    peerDependencies:
      typescript: '>=2.3.0-dev || >=2.4.0-dev || >=2.5.0-dev || >=2.6.0-dev || >=2.7.0-dev || >=2.8.0-dev || >=2.9.0-dev || >=3.0.0-dev || >= 3.1.0-dev || >= 3.2.0-dev'
    resolution:
      integrity: sha512-EcMxhzCFt8k+/UP5r8waCf/lzmeSyVlqxqMEDQE7rWYiQky8KpIBz1JAoYXfROHrPZ1XXd43q8yQnULOLiBRQg==
  /tslint/5.20.1_typescript@3.6.5:
    dependencies:
      '@babel/code-frame': 7.10.4
      builtin-modules: 1.1.1
      chalk: 2.4.2
      commander: 2.20.3
      diff: 4.0.2
      glob: 7.1.6
      js-yaml: 3.13.1
      minimatch: 3.0.4
      mkdirp: 0.5.5
      resolve: 1.17.0
      semver: 5.7.1
      tslib: 1.13.0
      tsutils: 2.29.0_typescript@3.6.5
      typescript: 3.6.5
    dev: false
    engines:
      node: '>=4.8.0'
    hasBin: true
    peerDependencies:
      typescript: '>=2.3.0-dev || >=2.4.0-dev || >=2.5.0-dev || >=2.6.0-dev || >=2.7.0-dev || >=2.8.0-dev || >=2.9.0-dev || >=3.0.0-dev || >= 3.1.0-dev || >= 3.2.0-dev'
    resolution:
      integrity: sha512-EcMxhzCFt8k+/UP5r8waCf/lzmeSyVlqxqMEDQE7rWYiQky8KpIBz1JAoYXfROHrPZ1XXd43q8yQnULOLiBRQg==
  /tslint/5.20.1_typescript@3.7.5:
    dependencies:
      '@babel/code-frame': 7.10.4
      builtin-modules: 1.1.1
      chalk: 2.4.2
      commander: 2.20.3
      diff: 4.0.2
      glob: 7.1.6
      js-yaml: 3.13.1
      minimatch: 3.0.4
      mkdirp: 0.5.5
      resolve: 1.17.0
      semver: 5.7.1
      tslib: 1.13.0
      tsutils: 2.29.0_typescript@3.7.5
      typescript: 3.7.5
    dev: false
    engines:
      node: '>=4.8.0'
    hasBin: true
    peerDependencies:
      typescript: '>=2.3.0-dev || >=2.4.0-dev || >=2.5.0-dev || >=2.6.0-dev || >=2.7.0-dev || >=2.8.0-dev || >=2.9.0-dev || >=3.0.0-dev || >= 3.1.0-dev || >= 3.2.0-dev'
    resolution:
      integrity: sha512-EcMxhzCFt8k+/UP5r8waCf/lzmeSyVlqxqMEDQE7rWYiQky8KpIBz1JAoYXfROHrPZ1XXd43q8yQnULOLiBRQg==
  /tslint/5.20.1_typescript@3.8.3:
    dependencies:
      '@babel/code-frame': 7.10.4
      builtin-modules: 1.1.1
      chalk: 2.4.2
      commander: 2.20.3
      diff: 4.0.2
      glob: 7.1.6
      js-yaml: 3.13.1
      minimatch: 3.0.4
      mkdirp: 0.5.5
      resolve: 1.17.0
      semver: 5.7.1
      tslib: 1.13.0
      tsutils: 2.29.0_typescript@3.8.3
      typescript: 3.8.3
    dev: false
    engines:
      node: '>=4.8.0'
    hasBin: true
    peerDependencies:
      typescript: '>=2.3.0-dev || >=2.4.0-dev || >=2.5.0-dev || >=2.6.0-dev || >=2.7.0-dev || >=2.8.0-dev || >=2.9.0-dev || >=3.0.0-dev || >= 3.1.0-dev || >= 3.2.0-dev'
    resolution:
      integrity: sha512-EcMxhzCFt8k+/UP5r8waCf/lzmeSyVlqxqMEDQE7rWYiQky8KpIBz1JAoYXfROHrPZ1XXd43q8yQnULOLiBRQg==
  /tslint/5.20.1_typescript@3.9.6:
    dependencies:
      '@babel/code-frame': 7.10.4
      builtin-modules: 1.1.1
      chalk: 2.4.2
      commander: 2.20.3
      diff: 4.0.2
      glob: 7.1.6
      js-yaml: 3.13.1
      minimatch: 3.0.4
      mkdirp: 0.5.5
      resolve: 1.17.0
      semver: 5.7.1
      tslib: 1.13.0
      tsutils: 2.29.0_typescript@3.9.6
      typescript: 3.9.6
    engines:
      node: '>=4.8.0'
    hasBin: true
    peerDependencies:
      typescript: '>=2.3.0-dev || >=2.4.0-dev || >=2.5.0-dev || >=2.6.0-dev || >=2.7.0-dev || >=2.8.0-dev || >=2.9.0-dev || >=3.0.0-dev || >= 3.1.0-dev || >= 3.2.0-dev'
    resolution:
      integrity: sha512-EcMxhzCFt8k+/UP5r8waCf/lzmeSyVlqxqMEDQE7rWYiQky8KpIBz1JAoYXfROHrPZ1XXd43q8yQnULOLiBRQg==
  /tsutils/2.28.0_typescript@2.4.2:
    dependencies:
      tslib: 1.13.0
      typescript: 2.4.2
    dev: false
    peerDependencies:
      typescript: '>=2.1.0 || >=2.1.0-dev || >=2.2.0-dev || >=2.3.0-dev || >=2.4.0-dev || >=2.5.0-dev || >=2.6.0-dev || >=2.7.0-dev || >=2.8.0-dev || >=2.9.0-dev || >= 3.0.0-dev || >= 3.1.0-dev'
    resolution:
      integrity: sha512-bh5nAtW0tuhvOJnx1GLRn5ScraRLICGyJV5wJhtRWOLsxW70Kk5tZtpK3O/hW6LDnqKS9mlUMPZj9fEMJ0gxqA==
  /tsutils/2.28.0_typescript@2.7.2:
    dependencies:
      tslib: 1.13.0
      typescript: 2.7.2
    dev: false
    peerDependencies:
      typescript: '>=2.1.0 || >=2.1.0-dev || >=2.2.0-dev || >=2.3.0-dev || >=2.4.0-dev || >=2.5.0-dev || >=2.6.0-dev || >=2.7.0-dev || >=2.8.0-dev || >=2.9.0-dev || >= 3.0.0-dev || >= 3.1.0-dev'
    resolution:
      integrity: sha512-bh5nAtW0tuhvOJnx1GLRn5ScraRLICGyJV5wJhtRWOLsxW70Kk5tZtpK3O/hW6LDnqKS9mlUMPZj9fEMJ0gxqA==
  /tsutils/2.28.0_typescript@2.8.4:
    dependencies:
      tslib: 1.13.0
      typescript: 2.8.4
    dev: false
    peerDependencies:
      typescript: '>=2.1.0 || >=2.1.0-dev || >=2.2.0-dev || >=2.3.0-dev || >=2.4.0-dev || >=2.5.0-dev || >=2.6.0-dev || >=2.7.0-dev || >=2.8.0-dev || >=2.9.0-dev || >= 3.0.0-dev || >= 3.1.0-dev'
    resolution:
      integrity: sha512-bh5nAtW0tuhvOJnx1GLRn5ScraRLICGyJV5wJhtRWOLsxW70Kk5tZtpK3O/hW6LDnqKS9mlUMPZj9fEMJ0gxqA==
  /tsutils/2.28.0_typescript@2.9.2:
    dependencies:
      tslib: 1.13.0
      typescript: 2.9.2
    dev: false
    peerDependencies:
      typescript: '>=2.1.0 || >=2.1.0-dev || >=2.2.0-dev || >=2.3.0-dev || >=2.4.0-dev || >=2.5.0-dev || >=2.6.0-dev || >=2.7.0-dev || >=2.8.0-dev || >=2.9.0-dev || >= 3.0.0-dev || >= 3.1.0-dev'
    resolution:
      integrity: sha512-bh5nAtW0tuhvOJnx1GLRn5ScraRLICGyJV5wJhtRWOLsxW70Kk5tZtpK3O/hW6LDnqKS9mlUMPZj9fEMJ0gxqA==
  /tsutils/2.28.0_typescript@3.0.3:
    dependencies:
      tslib: 1.13.0
      typescript: 3.0.3
    dev: false
    peerDependencies:
      typescript: '>=2.1.0 || >=2.1.0-dev || >=2.2.0-dev || >=2.3.0-dev || >=2.4.0-dev || >=2.5.0-dev || >=2.6.0-dev || >=2.7.0-dev || >=2.8.0-dev || >=2.9.0-dev || >= 3.0.0-dev || >= 3.1.0-dev'
    resolution:
      integrity: sha512-bh5nAtW0tuhvOJnx1GLRn5ScraRLICGyJV5wJhtRWOLsxW70Kk5tZtpK3O/hW6LDnqKS9mlUMPZj9fEMJ0gxqA==
  /tsutils/2.28.0_typescript@3.1.6:
    dependencies:
      tslib: 1.13.0
      typescript: 3.1.6
    dev: false
    peerDependencies:
      typescript: '>=2.1.0 || >=2.1.0-dev || >=2.2.0-dev || >=2.3.0-dev || >=2.4.0-dev || >=2.5.0-dev || >=2.6.0-dev || >=2.7.0-dev || >=2.8.0-dev || >=2.9.0-dev || >= 3.0.0-dev || >= 3.1.0-dev'
    resolution:
      integrity: sha512-bh5nAtW0tuhvOJnx1GLRn5ScraRLICGyJV5wJhtRWOLsxW70Kk5tZtpK3O/hW6LDnqKS9mlUMPZj9fEMJ0gxqA==
  /tsutils/2.28.0_typescript@3.2.4:
    dependencies:
      tslib: 1.13.0
      typescript: 3.2.4
    dev: false
    peerDependencies:
      typescript: '>=2.1.0 || >=2.1.0-dev || >=2.2.0-dev || >=2.3.0-dev || >=2.4.0-dev || >=2.5.0-dev || >=2.6.0-dev || >=2.7.0-dev || >=2.8.0-dev || >=2.9.0-dev || >= 3.0.0-dev || >= 3.1.0-dev'
    resolution:
      integrity: sha512-bh5nAtW0tuhvOJnx1GLRn5ScraRLICGyJV5wJhtRWOLsxW70Kk5tZtpK3O/hW6LDnqKS9mlUMPZj9fEMJ0gxqA==
  /tsutils/2.28.0_typescript@3.3.4000:
    dependencies:
      tslib: 1.13.0
      typescript: 3.3.4000
    dev: false
    peerDependencies:
      typescript: '>=2.1.0 || >=2.1.0-dev || >=2.2.0-dev || >=2.3.0-dev || >=2.4.0-dev || >=2.5.0-dev || >=2.6.0-dev || >=2.7.0-dev || >=2.8.0-dev || >=2.9.0-dev || >= 3.0.0-dev || >= 3.1.0-dev'
    resolution:
      integrity: sha512-bh5nAtW0tuhvOJnx1GLRn5ScraRLICGyJV5wJhtRWOLsxW70Kk5tZtpK3O/hW6LDnqKS9mlUMPZj9fEMJ0gxqA==
  /tsutils/2.28.0_typescript@3.4.5:
    dependencies:
      tslib: 1.13.0
      typescript: 3.4.5
    dev: false
    peerDependencies:
      typescript: '>=2.1.0 || >=2.1.0-dev || >=2.2.0-dev || >=2.3.0-dev || >=2.4.0-dev || >=2.5.0-dev || >=2.6.0-dev || >=2.7.0-dev || >=2.8.0-dev || >=2.9.0-dev || >= 3.0.0-dev || >= 3.1.0-dev'
    resolution:
      integrity: sha512-bh5nAtW0tuhvOJnx1GLRn5ScraRLICGyJV5wJhtRWOLsxW70Kk5tZtpK3O/hW6LDnqKS9mlUMPZj9fEMJ0gxqA==
  /tsutils/2.28.0_typescript@3.5.3:
    dependencies:
      tslib: 1.13.0
      typescript: 3.5.3
    peerDependencies:
      typescript: '>=2.1.0 || >=2.1.0-dev || >=2.2.0-dev || >=2.3.0-dev || >=2.4.0-dev || >=2.5.0-dev || >=2.6.0-dev || >=2.7.0-dev || >=2.8.0-dev || >=2.9.0-dev || >= 3.0.0-dev || >= 3.1.0-dev'
    resolution:
      integrity: sha512-bh5nAtW0tuhvOJnx1GLRn5ScraRLICGyJV5wJhtRWOLsxW70Kk5tZtpK3O/hW6LDnqKS9mlUMPZj9fEMJ0gxqA==
  /tsutils/2.28.0_typescript@3.6.5:
    dependencies:
      tslib: 1.13.0
      typescript: 3.6.5
    dev: false
    peerDependencies:
      typescript: '>=2.1.0 || >=2.1.0-dev || >=2.2.0-dev || >=2.3.0-dev || >=2.4.0-dev || >=2.5.0-dev || >=2.6.0-dev || >=2.7.0-dev || >=2.8.0-dev || >=2.9.0-dev || >= 3.0.0-dev || >= 3.1.0-dev'
    resolution:
      integrity: sha512-bh5nAtW0tuhvOJnx1GLRn5ScraRLICGyJV5wJhtRWOLsxW70Kk5tZtpK3O/hW6LDnqKS9mlUMPZj9fEMJ0gxqA==
  /tsutils/2.28.0_typescript@3.7.5:
    dependencies:
      tslib: 1.13.0
      typescript: 3.7.5
    dev: false
    peerDependencies:
      typescript: '>=2.1.0 || >=2.1.0-dev || >=2.2.0-dev || >=2.3.0-dev || >=2.4.0-dev || >=2.5.0-dev || >=2.6.0-dev || >=2.7.0-dev || >=2.8.0-dev || >=2.9.0-dev || >= 3.0.0-dev || >= 3.1.0-dev'
    resolution:
      integrity: sha512-bh5nAtW0tuhvOJnx1GLRn5ScraRLICGyJV5wJhtRWOLsxW70Kk5tZtpK3O/hW6LDnqKS9mlUMPZj9fEMJ0gxqA==
  /tsutils/2.28.0_typescript@3.8.3:
    dependencies:
      tslib: 1.13.0
      typescript: 3.8.3
    dev: false
    peerDependencies:
      typescript: '>=2.1.0 || >=2.1.0-dev || >=2.2.0-dev || >=2.3.0-dev || >=2.4.0-dev || >=2.5.0-dev || >=2.6.0-dev || >=2.7.0-dev || >=2.8.0-dev || >=2.9.0-dev || >= 3.0.0-dev || >= 3.1.0-dev'
    resolution:
      integrity: sha512-bh5nAtW0tuhvOJnx1GLRn5ScraRLICGyJV5wJhtRWOLsxW70Kk5tZtpK3O/hW6LDnqKS9mlUMPZj9fEMJ0gxqA==
  /tsutils/2.28.0_typescript@3.9.6:
    dependencies:
      tslib: 1.13.0
      typescript: 3.9.6
    peerDependencies:
      typescript: '>=2.1.0 || >=2.1.0-dev || >=2.2.0-dev || >=2.3.0-dev || >=2.4.0-dev || >=2.5.0-dev || >=2.6.0-dev || >=2.7.0-dev || >=2.8.0-dev || >=2.9.0-dev || >= 3.0.0-dev || >= 3.1.0-dev'
    resolution:
      integrity: sha512-bh5nAtW0tuhvOJnx1GLRn5ScraRLICGyJV5wJhtRWOLsxW70Kk5tZtpK3O/hW6LDnqKS9mlUMPZj9fEMJ0gxqA==
  /tsutils/2.29.0_typescript@2.4.2:
    dependencies:
      tslib: 1.13.0
      typescript: 2.4.2
    dev: false
    peerDependencies:
      typescript: '>=2.1.0 || >=2.1.0-dev || >=2.2.0-dev || >=2.3.0-dev || >=2.4.0-dev || >=2.5.0-dev || >=2.6.0-dev || >=2.7.0-dev || >=2.8.0-dev || >=2.9.0-dev || >= 3.0.0-dev || >= 3.1.0-dev'
    resolution:
      integrity: sha512-g5JVHCIJwzfISaXpXE1qvNalca5Jwob6FjI4AoPlqMusJ6ftFE7IkkFoMhVLRgK+4Kx3gkzb8UZK5t5yTTvEmA==
  /tsutils/2.29.0_typescript@2.7.2:
    dependencies:
      tslib: 1.13.0
      typescript: 2.7.2
    dev: false
    peerDependencies:
      typescript: '>=2.1.0 || >=2.1.0-dev || >=2.2.0-dev || >=2.3.0-dev || >=2.4.0-dev || >=2.5.0-dev || >=2.6.0-dev || >=2.7.0-dev || >=2.8.0-dev || >=2.9.0-dev || >= 3.0.0-dev || >= 3.1.0-dev'
    resolution:
      integrity: sha512-g5JVHCIJwzfISaXpXE1qvNalca5Jwob6FjI4AoPlqMusJ6ftFE7IkkFoMhVLRgK+4Kx3gkzb8UZK5t5yTTvEmA==
  /tsutils/2.29.0_typescript@2.8.4:
    dependencies:
      tslib: 1.13.0
      typescript: 2.8.4
    dev: false
    peerDependencies:
      typescript: '>=2.1.0 || >=2.1.0-dev || >=2.2.0-dev || >=2.3.0-dev || >=2.4.0-dev || >=2.5.0-dev || >=2.6.0-dev || >=2.7.0-dev || >=2.8.0-dev || >=2.9.0-dev || >= 3.0.0-dev || >= 3.1.0-dev'
    resolution:
      integrity: sha512-g5JVHCIJwzfISaXpXE1qvNalca5Jwob6FjI4AoPlqMusJ6ftFE7IkkFoMhVLRgK+4Kx3gkzb8UZK5t5yTTvEmA==
  /tsutils/2.29.0_typescript@2.9.2:
    dependencies:
      tslib: 1.13.0
      typescript: 2.9.2
    dev: false
    peerDependencies:
      typescript: '>=2.1.0 || >=2.1.0-dev || >=2.2.0-dev || >=2.3.0-dev || >=2.4.0-dev || >=2.5.0-dev || >=2.6.0-dev || >=2.7.0-dev || >=2.8.0-dev || >=2.9.0-dev || >= 3.0.0-dev || >= 3.1.0-dev'
    resolution:
      integrity: sha512-g5JVHCIJwzfISaXpXE1qvNalca5Jwob6FjI4AoPlqMusJ6ftFE7IkkFoMhVLRgK+4Kx3gkzb8UZK5t5yTTvEmA==
  /tsutils/2.29.0_typescript@3.0.3:
    dependencies:
      tslib: 1.13.0
      typescript: 3.0.3
    dev: false
    peerDependencies:
      typescript: '>=2.1.0 || >=2.1.0-dev || >=2.2.0-dev || >=2.3.0-dev || >=2.4.0-dev || >=2.5.0-dev || >=2.6.0-dev || >=2.7.0-dev || >=2.8.0-dev || >=2.9.0-dev || >= 3.0.0-dev || >= 3.1.0-dev'
    resolution:
      integrity: sha512-g5JVHCIJwzfISaXpXE1qvNalca5Jwob6FjI4AoPlqMusJ6ftFE7IkkFoMhVLRgK+4Kx3gkzb8UZK5t5yTTvEmA==
  /tsutils/2.29.0_typescript@3.1.6:
    dependencies:
      tslib: 1.13.0
      typescript: 3.1.6
    dev: false
    peerDependencies:
      typescript: '>=2.1.0 || >=2.1.0-dev || >=2.2.0-dev || >=2.3.0-dev || >=2.4.0-dev || >=2.5.0-dev || >=2.6.0-dev || >=2.7.0-dev || >=2.8.0-dev || >=2.9.0-dev || >= 3.0.0-dev || >= 3.1.0-dev'
    resolution:
      integrity: sha512-g5JVHCIJwzfISaXpXE1qvNalca5Jwob6FjI4AoPlqMusJ6ftFE7IkkFoMhVLRgK+4Kx3gkzb8UZK5t5yTTvEmA==
  /tsutils/2.29.0_typescript@3.2.4:
    dependencies:
      tslib: 1.13.0
      typescript: 3.2.4
    dev: false
    peerDependencies:
      typescript: '>=2.1.0 || >=2.1.0-dev || >=2.2.0-dev || >=2.3.0-dev || >=2.4.0-dev || >=2.5.0-dev || >=2.6.0-dev || >=2.7.0-dev || >=2.8.0-dev || >=2.9.0-dev || >= 3.0.0-dev || >= 3.1.0-dev'
    resolution:
      integrity: sha512-g5JVHCIJwzfISaXpXE1qvNalca5Jwob6FjI4AoPlqMusJ6ftFE7IkkFoMhVLRgK+4Kx3gkzb8UZK5t5yTTvEmA==
  /tsutils/2.29.0_typescript@3.3.4000:
    dependencies:
      tslib: 1.13.0
      typescript: 3.3.4000
    dev: false
    peerDependencies:
      typescript: '>=2.1.0 || >=2.1.0-dev || >=2.2.0-dev || >=2.3.0-dev || >=2.4.0-dev || >=2.5.0-dev || >=2.6.0-dev || >=2.7.0-dev || >=2.8.0-dev || >=2.9.0-dev || >= 3.0.0-dev || >= 3.1.0-dev'
    resolution:
      integrity: sha512-g5JVHCIJwzfISaXpXE1qvNalca5Jwob6FjI4AoPlqMusJ6ftFE7IkkFoMhVLRgK+4Kx3gkzb8UZK5t5yTTvEmA==
  /tsutils/2.29.0_typescript@3.4.5:
    dependencies:
      tslib: 1.13.0
      typescript: 3.4.5
    dev: false
    peerDependencies:
      typescript: '>=2.1.0 || >=2.1.0-dev || >=2.2.0-dev || >=2.3.0-dev || >=2.4.0-dev || >=2.5.0-dev || >=2.6.0-dev || >=2.7.0-dev || >=2.8.0-dev || >=2.9.0-dev || >= 3.0.0-dev || >= 3.1.0-dev'
    resolution:
      integrity: sha512-g5JVHCIJwzfISaXpXE1qvNalca5Jwob6FjI4AoPlqMusJ6ftFE7IkkFoMhVLRgK+4Kx3gkzb8UZK5t5yTTvEmA==
  /tsutils/2.29.0_typescript@3.5.3:
    dependencies:
      tslib: 1.13.0
      typescript: 3.5.3
    peerDependencies:
      typescript: '>=2.1.0 || >=2.1.0-dev || >=2.2.0-dev || >=2.3.0-dev || >=2.4.0-dev || >=2.5.0-dev || >=2.6.0-dev || >=2.7.0-dev || >=2.8.0-dev || >=2.9.0-dev || >= 3.0.0-dev || >= 3.1.0-dev'
    resolution:
      integrity: sha512-g5JVHCIJwzfISaXpXE1qvNalca5Jwob6FjI4AoPlqMusJ6ftFE7IkkFoMhVLRgK+4Kx3gkzb8UZK5t5yTTvEmA==
  /tsutils/2.29.0_typescript@3.6.5:
    dependencies:
      tslib: 1.13.0
      typescript: 3.6.5
    dev: false
    peerDependencies:
      typescript: '>=2.1.0 || >=2.1.0-dev || >=2.2.0-dev || >=2.3.0-dev || >=2.4.0-dev || >=2.5.0-dev || >=2.6.0-dev || >=2.7.0-dev || >=2.8.0-dev || >=2.9.0-dev || >= 3.0.0-dev || >= 3.1.0-dev'
    resolution:
      integrity: sha512-g5JVHCIJwzfISaXpXE1qvNalca5Jwob6FjI4AoPlqMusJ6ftFE7IkkFoMhVLRgK+4Kx3gkzb8UZK5t5yTTvEmA==
  /tsutils/2.29.0_typescript@3.7.5:
    dependencies:
      tslib: 1.13.0
      typescript: 3.7.5
    dev: false
    peerDependencies:
      typescript: '>=2.1.0 || >=2.1.0-dev || >=2.2.0-dev || >=2.3.0-dev || >=2.4.0-dev || >=2.5.0-dev || >=2.6.0-dev || >=2.7.0-dev || >=2.8.0-dev || >=2.9.0-dev || >= 3.0.0-dev || >= 3.1.0-dev'
    resolution:
      integrity: sha512-g5JVHCIJwzfISaXpXE1qvNalca5Jwob6FjI4AoPlqMusJ6ftFE7IkkFoMhVLRgK+4Kx3gkzb8UZK5t5yTTvEmA==
  /tsutils/2.29.0_typescript@3.8.3:
    dependencies:
      tslib: 1.13.0
      typescript: 3.8.3
    dev: false
    peerDependencies:
      typescript: '>=2.1.0 || >=2.1.0-dev || >=2.2.0-dev || >=2.3.0-dev || >=2.4.0-dev || >=2.5.0-dev || >=2.6.0-dev || >=2.7.0-dev || >=2.8.0-dev || >=2.9.0-dev || >= 3.0.0-dev || >= 3.1.0-dev'
    resolution:
      integrity: sha512-g5JVHCIJwzfISaXpXE1qvNalca5Jwob6FjI4AoPlqMusJ6ftFE7IkkFoMhVLRgK+4Kx3gkzb8UZK5t5yTTvEmA==
  /tsutils/2.29.0_typescript@3.9.6:
    dependencies:
      tslib: 1.13.0
      typescript: 3.9.6
    peerDependencies:
      typescript: '>=2.1.0 || >=2.1.0-dev || >=2.2.0-dev || >=2.3.0-dev || >=2.4.0-dev || >=2.5.0-dev || >=2.6.0-dev || >=2.7.0-dev || >=2.8.0-dev || >=2.9.0-dev || >= 3.0.0-dev || >= 3.1.0-dev'
    resolution:
      integrity: sha512-g5JVHCIJwzfISaXpXE1qvNalca5Jwob6FjI4AoPlqMusJ6ftFE7IkkFoMhVLRgK+4Kx3gkzb8UZK5t5yTTvEmA==
  /tsutils/3.17.1_typescript@3.5.3:
    dependencies:
      tslib: 1.13.0
      typescript: 3.5.3
    dev: true
    engines:
      node: '>= 6'
    peerDependencies:
      typescript: '>=2.8.0 || >= 3.2.0-dev || >= 3.3.0-dev || >= 3.4.0-dev || >= 3.5.0-dev || >= 3.6.0-dev || >= 3.6.0-beta || >= 3.7.0-dev || >= 3.7.0-beta'
    resolution:
      integrity: sha512-kzeQ5B8H3w60nFY2g8cJIuH7JDpsALXySGtwGJ0p2LSjLgay3NdIpqq5SoOBe46bKDW2iq25irHCr8wjomUS2g==
  /tsutils/3.17.1_typescript@3.7.5:
    dependencies:
      tslib: 1.13.0
      typescript: 3.7.5
    dev: false
    engines:
      node: '>= 6'
    peerDependencies:
      typescript: '>=2.8.0 || >= 3.2.0-dev || >= 3.3.0-dev || >= 3.4.0-dev || >= 3.5.0-dev || >= 3.6.0-dev || >= 3.6.0-beta || >= 3.7.0-dev || >= 3.7.0-beta'
    resolution:
      integrity: sha512-kzeQ5B8H3w60nFY2g8cJIuH7JDpsALXySGtwGJ0p2LSjLgay3NdIpqq5SoOBe46bKDW2iq25irHCr8wjomUS2g==
  /tsutils/3.17.1_typescript@3.9.6:
    dependencies:
      tslib: 1.13.0
      typescript: 3.9.6
    dev: true
    engines:
      node: '>= 6'
    peerDependencies:
      typescript: '>=2.8.0 || >= 3.2.0-dev || >= 3.3.0-dev || >= 3.4.0-dev || >= 3.5.0-dev || >= 3.6.0-dev || >= 3.6.0-beta || >= 3.7.0-dev || >= 3.7.0-beta'
    resolution:
      integrity: sha512-kzeQ5B8H3w60nFY2g8cJIuH7JDpsALXySGtwGJ0p2LSjLgay3NdIpqq5SoOBe46bKDW2iq25irHCr8wjomUS2g==
  /tty-browserify/0.0.0:
    resolution:
      integrity: sha1-oVe6QC2iTpv5V/mqadUk7tQpAaY=
  /tunnel-agent/0.6.0:
    dependencies:
      safe-buffer: 5.2.1
    resolution:
      integrity: sha1-J6XeoGs2sEoKmWZ3SykIaPD8QP0=
  /tweetnacl/0.14.5:
    resolution:
      integrity: sha1-WuaBd/GS1EViadEIr6k/+HQ/T2Q=
  /type-check/0.3.2:
    dependencies:
      prelude-ls: 1.1.2
    engines:
      node: '>= 0.8.0'
    resolution:
      integrity: sha1-WITKtRLPHTVeP7eE8wgEsrUg23I=
  /type-check/0.4.0:
    dependencies:
      prelude-ls: 1.2.1
    engines:
      node: '>= 0.8.0'
    resolution:
      integrity: sha512-XleUoc9uwGXqjWwXaUTZAmzMcFZ5858QA2vvx1Ur5xIcixXIP+8LnFDgRplU30us6teqdlskFfu+ae4K79Ooew==
  /type-detect/0.1.1:
    dev: true
    resolution:
      integrity: sha1-C6XsKohWQORw6k6FBZcZANrFiCI=
  /type-detect/1.0.0:
    dev: true
    resolution:
      integrity: sha1-diIXzAbbJY7EiQihKY6LlRIejqI=
  /type-detect/4.0.8:
    engines:
      node: '>=4'
    resolution:
      integrity: sha512-0fr/mIH1dlO+x7TlcMy+bIDqKPsw/70tVyeHW787goQjhmqaZe10uwLujubK9q9Lg6Fiho1KUKDYz0Z7k7g5/g==
  /type-fest/0.11.0:
    engines:
      node: '>=8'
    resolution:
      integrity: sha512-OdjXJxnCN1AvyLSzeKIgXTXxV+99ZuXl3Hpo9XpJAv9MBcHrrJOQ5kV7ypXOuQie+AmWG25hLbiKdwYTifzcfQ==
  /type-fest/0.6.0:
    engines:
      node: '>=8'
    resolution:
      integrity: sha512-q+MB8nYR1KDLrgr4G5yemftpMC7/QLqVndBmEEdqzmNj5dcFOO4Oo8qlwZE3ULT3+Zim1F8Kq4cBnikNhlCMlg==
  /type-fest/0.8.1:
    engines:
      node: '>=8'
    resolution:
      integrity: sha512-4dbzIzqvjtgiM5rw1k5rEHtBANKmdudhGyBEajN01fEyhaAIhsoKNy6y7+IN93IfpFtwY9iqi7kD+xwKhQsNJA==
  /type-is/1.6.18:
    dependencies:
      media-typer: 0.3.0
      mime-types: 2.1.27
    engines:
      node: '>= 0.6'
    resolution:
      integrity: sha512-TkRKr9sUTxEH8MdfuCSP7VizJyzRNMjj2J2do2Jr3Kym598JVdEksuzPQCnlFPW4ky9Q+iA+ma9BGm06XQBy8g==
  /type/1.2.0:
    resolution:
      integrity: sha512-+5nt5AAniqsCnu2cEQQdpzCAh33kVx8n0VoFidKpB1dVVLAN/F+bgVOqOJqOnEnrhp222clB5p3vUlD+1QAnfg==
  /type/2.0.0:
    resolution:
      integrity: sha512-KBt58xCHry4Cejnc2ISQAF7QY+ORngsWfxezO68+12hKV6lQY8P/psIkcbjeHWn7MqcgciWJyCCevFMJdIXpow==
  /typedarray-to-buffer/3.1.5:
    dependencies:
      is-typedarray: 1.0.0
    resolution:
      integrity: sha512-zdu8XMNEDepKKR+XYOXAVPtWui0ly0NtohUscw+UmaHiAWT8hrV1rr//H6V+0DvJ3OQ19S979M0laLfX8rm82Q==
  /typedarray/0.0.6:
    resolution:
      integrity: sha1-hnrHTjhkGHsdPUfZlqeOxciDB3c=
  /typescript/2.4.2:
    engines:
      node: '>=4.2.0'
    hasBin: true
    resolution:
      integrity: sha1-+DlfhdRZJ2BnyYiqQYN6j4KHCEQ=
  /typescript/2.7.2:
    dev: false
    engines:
      node: '>=4.2.0'
    hasBin: true
    resolution:
      integrity: sha512-p5TCYZDAO0m4G344hD+wx/LATebLWZNkkh2asWUFqSsD2OrDNhbAHuSjobrmsUmdzjJjEeZVU9g1h3O6vpstnw==
  /typescript/2.8.4:
    dev: false
    engines:
      node: '>=4.2.0'
    hasBin: true
    resolution:
      integrity: sha512-IIU5cN1mR5J3z9jjdESJbnxikTrEz3lzAw/D0Tf45jHpBp55nY31UkUvmVHoffCfKHTqJs3fCLPDxknQTTFegQ==
  /typescript/2.9.2:
    dev: false
    engines:
      node: '>=4.2.0'
    hasBin: true
    resolution:
      integrity: sha512-Gr4p6nFNaoufRIY4NMdpQRNmgxVIGMs4Fcu/ujdYk3nAZqk7supzBE9idmvfZIlH/Cuj//dvi+019qEue9lV0w==
  /typescript/3.0.3:
    dev: false
    engines:
      node: '>=4.2.0'
    hasBin: true
    resolution:
      integrity: sha512-kk80vLW9iGtjMnIv11qyxLqZm20UklzuR2tL0QAnDIygIUIemcZMxlMWudl9OOt76H3ntVzcTiddQ1/pAAJMYg==
  /typescript/3.1.6:
    dev: false
    engines:
      node: '>=4.2.0'
    hasBin: true
    resolution:
      integrity: sha512-tDMYfVtvpb96msS1lDX9MEdHrW4yOuZ4Kdc4Him9oU796XldPYF/t2+uKoX0BBa0hXXwDlqYQbXY5Rzjzc5hBA==
  /typescript/3.2.4:
    engines:
      node: '>=4.2.0'
    hasBin: true
    resolution:
      integrity: sha512-0RNDbSdEokBeEAkgNbxJ+BLwSManFy9TeXz8uW+48j/xhEXv1ePME60olyzw2XzUqUBNAYFeJadIqAgNqIACwg==
  /typescript/3.3.4000:
    dev: false
    engines:
      node: '>=4.2.0'
    hasBin: true
    resolution:
      integrity: sha512-jjOcCZvpkl2+z7JFn0yBOoLQyLoIkNZAs/fYJkUG6VKy6zLPHJGfQJYFHzibB6GJaF/8QrcECtlQ5cpvRHSMEA==
  /typescript/3.4.5:
    dev: false
    engines:
      node: '>=4.2.0'
    hasBin: true
    resolution:
      integrity: sha512-YycBxUb49UUhdNMU5aJ7z5Ej2XGmaIBL0x34vZ82fn3hGvD+bgrMrVDpatgz2f7YxUMJxMkbWxJZeAvDxVe7Vw==
  /typescript/3.5.3:
    engines:
      node: '>=4.2.0'
    hasBin: true
    resolution:
      integrity: sha512-ACzBtm/PhXBDId6a6sDJfroT2pOWt/oOnk4/dElG5G33ZL776N3Y6/6bKZJBFpd+b05F3Ct9qDjMeJmRWtE2/g==
  /typescript/3.6.5:
    dev: false
    engines:
      node: '>=4.2.0'
    hasBin: true
    resolution:
      integrity: sha512-BEjlc0Z06ORZKbtcxGrIvvwYs5hAnuo6TKdNFL55frVDlB+na3z5bsLhFaIxmT+dPWgBIjMo6aNnTOgHHmHgiQ==
  /typescript/3.7.5:
    engines:
      node: '>=4.2.0'
    hasBin: true
    resolution:
      integrity: sha512-/P5lkRXkWHNAbcJIiHPfRoKqyd7bsyCma1hZNUGfn20qm64T6ZBlrzprymeu918H+mB/0rIg2gGK/BXkhhYgBw==
  /typescript/3.8.3:
    dev: false
    engines:
      node: '>=4.2.0'
    hasBin: true
    resolution:
      integrity: sha512-MYlEfn5VrLNsgudQTVJeNaQFUAI7DkhnOjdpAp4T+ku1TfQClewlbSuTVHiA+8skNBgaf02TL/kLOvig4y3G8w==
  /typescript/3.9.6:
    engines:
      node: '>=4.2.0'
    hasBin: true
    resolution:
      integrity: sha512-Pspx3oKAPJtjNwE92YS05HQoY7z2SFyOpHo9MqJor3BXAGNaPUs83CuVp9VISFkSjyRfiTpmKuAYGJB7S7hOxw==
  /uglify-js/3.0.28:
    dependencies:
      commander: 2.11.0
      source-map: 0.5.7
    dev: false
    engines:
      node: '>=0.8.0'
    hasBin: true
    resolution:
      integrity: sha512-0h/qGay016GG2lVav3Kz174F3T2Vjlz2v6HCt+WDQpoXfco0hWwF5gHK9yh88mUYvIC+N7Z8NT8WpjSp1yoqGA==
  /uglify-js/3.10.0:
    engines:
      node: '>=0.8.0'
    hasBin: true
    optional: true
    resolution:
      integrity: sha512-Esj5HG5WAyrLIdYU74Z3JdG2PxdIusvj6IWHMtlyESxc7kcDz7zYlYjpnSokn1UbpV0d/QX9fan7gkCNd/9BQA==
  /uglify-js/3.4.10:
    dependencies:
      commander: 2.19.0
      source-map: 0.6.1
    dev: false
    engines:
      node: '>=0.8.0'
    hasBin: true
    resolution:
      integrity: sha512-Y2VsbPVs0FIshJztycsO2SfPk7/KAF/T72qzv9u5EpQ4kB2hQoHlhNQTsNyy6ul7lQtqJN/AoWeS23OzEiEFxw==
  /unc-path-regex/0.1.2:
    engines:
      node: '>=0.10.0'
    resolution:
      integrity: sha1-5z3T17DXxe2G+6xrCufYxqadUPo=
  /undertaker-registry/1.0.1:
    engines:
      node: '>= 0.10'
    resolution:
      integrity: sha1-XkvaMI5KiirlhPm5pDWaSZglzFA=
  /undertaker/1.2.1:
    dependencies:
      arr-flatten: 1.1.0
      arr-map: 2.0.2
      bach: 1.2.0
      collection-map: 1.0.0
      es6-weak-map: 2.0.3
      last-run: 1.1.1
      object.defaults: 1.1.0
      object.reduce: 1.0.1
      undertaker-registry: 1.0.1
    engines:
      node: '>= 0.10'
    resolution:
      integrity: sha512-71WxIzDkgYk9ZS+spIB8iZXchFhAdEo2YU8xYqBYJ39DIUIqziK78ftm26eecoIY49X0J2MLhG4hr18Yp6/CMA==
  /unicode-canonical-property-names-ecmascript/1.0.4:
    dev: false
    engines:
      node: '>=4'
    resolution:
      integrity: sha512-jDrNnXWHd4oHiTZnx/ZG7gtUTVp+gCcTTKr8L0HjlwphROEW3+Him+IpvC+xcJEFegapiMZyZe02CyuOnRmbnQ==
  /unicode-match-property-ecmascript/1.0.4:
    dependencies:
      unicode-canonical-property-names-ecmascript: 1.0.4
      unicode-property-aliases-ecmascript: 1.1.0
    dev: false
    engines:
      node: '>=4'
    resolution:
      integrity: sha512-L4Qoh15vTfntsn4P1zqnHulG0LdXgjSO035fEpdtp6YxXhMT51Q6vgM5lYdG/5X3MjS+k/Y9Xw4SFCY9IkR0rg==
  /unicode-match-property-value-ecmascript/1.2.0:
    dev: false
    engines:
      node: '>=4'
    resolution:
      integrity: sha512-wjuQHGQVofmSJv1uVISKLE5zO2rNGzM/KCYZch/QQvez7C1hUhBIuZ701fYXExuufJFMPhv2SyL8CyoIfMLbIQ==
  /unicode-property-aliases-ecmascript/1.1.0:
    dev: false
    engines:
      node: '>=4'
    resolution:
      integrity: sha512-PqSoPh/pWetQ2phoj5RLiaqIk4kCNwoV3CI+LfGmWLKI3rE3kl1h59XpX2BjgDrmbxD9ARtQobPGU1SguCYuQg==
  /union-value/1.0.1:
    dependencies:
      arr-union: 3.1.0
      get-value: 2.0.6
      is-extendable: 0.1.1
      set-value: 2.0.1
    engines:
      node: '>=0.10.0'
    resolution:
      integrity: sha512-tJfXmxMeWYnczCVs7XAEvIV7ieppALdyepWMkHkwciRpZraG/xwT+s2JN8+pr1+8jCRf80FFzvr+MpQeeoF4Xg==
  /unique-filename/1.1.1:
    dependencies:
      unique-slug: 2.0.2
    resolution:
      integrity: sha512-Vmp0jIp2ln35UTXuryvjzkjGdRyf9b2lTXuSYUiPmzRcl3FDtYqAwOnTJkAngD9SWhnoJzDbTKwaOrZ+STtxNQ==
  /unique-slug/2.0.2:
    dependencies:
      imurmurhash: 0.1.4
    resolution:
      integrity: sha512-zoWr9ObaxALD3DOPfjPSqxt4fnZiWblxHIgeWqW8x7UqDzEtHEQLzji2cuJYQFCU6KmoJikOYAZlrTHHebjx2w==
  /unique-stream/2.3.1:
    dependencies:
      json-stable-stringify-without-jsonify: 1.0.1
      through2-filter: 3.0.0
    resolution:
      integrity: sha512-2nY4TnBE70yoxHkDli7DMazpWiP7xMdCYqU2nBRO0UB+ZpEkGsSija7MvmvnZFUeC+mrgiUfcHSr3LmRFIg4+A==
  /universalify/0.1.2:
    engines:
      node: '>= 4.0.0'
    resolution:
      integrity: sha512-rBJeI5CXAlmy1pV+617WB9J63U6XcazHHF2f2dbJix4XzpUF0RS3Zbj0FGIOCAva5P/d/GBOYaACQ1w+0azUkg==
  /unpipe/1.0.0:
    engines:
      node: '>= 0.8'
    resolution:
      integrity: sha1-sr9O6FFKrmFltIF4KdIbLvSZBOw=
  /unset-value/1.0.0:
    dependencies:
      has-value: 0.3.1
      isobject: 3.0.1
    engines:
      node: '>=0.10.0'
    resolution:
      integrity: sha1-g3aHP30jNRef+x5vw6jtDfyKtVk=
  /upath/1.2.0:
    engines:
      node: '>=4'
    resolution:
      integrity: sha512-aZwGpamFO61g3OlfT7OQCHqhGnW43ieH9WZeP7QxN/G/jS4jfqUkZxoryvJgVPEcrl5NL/ggHsSmLMHuH64Lhg==
  /upper-case/1.1.3:
    dev: false
    resolution:
      integrity: sha1-9rRQHC7EzdJrp4vnIilh3ndiFZg=
  /uri-js/4.2.2:
    dependencies:
      punycode: 2.1.1
    resolution:
      integrity: sha512-KY9Frmirql91X2Qgjry0Wd4Y+YTdrdZheS8TFwvkbLWf/G5KNJDCh6pKL5OZctEW4+0Baa5idK2ZQuELRwPznQ==
  /urix/0.1.0:
    deprecated: 'Please see https://github.com/lydell/urix#deprecated'
    resolution:
      integrity: sha1-2pN/emLiH+wf0Y1Js1wpNQZ6bHI=
  /url-parse/1.4.7:
    dependencies:
      querystringify: 2.1.1
      requires-port: 1.0.0
    resolution:
      integrity: sha512-d3uaVyzDB9tQoSXFvuSUNFibTd9zxd2bkVrDRvF5TmvWWQwqE4lgYJ5m+x1DbecWkw+LK4RNl2CU1hHuOKPVlg==
  /url/0.11.0:
    dependencies:
      punycode: 1.3.2
      querystring: 0.2.0
    resolution:
      integrity: sha1-ODjpfPxgUh63PFJajlW/3Z4uKPE=
  /use/3.1.1:
    engines:
      node: '>=0.10.0'
    resolution:
      integrity: sha512-cwESVXlO3url9YWlFW/TA9cshCEhtu7IKJ/p5soJ/gGpj7vbvFrAY/eIioQ6Dw23KjZhYgiIo8HOs1nQ2vr/oQ==
  /util-deprecate/1.0.2:
    resolution:
      integrity: sha1-RQ1Nyfpw3nMnYvvS1KKJgUGaDM8=
  /util.promisify/1.0.0:
    dependencies:
      define-properties: 1.1.3
      object.getownpropertydescriptors: 2.1.0
    dev: false
    resolution:
      integrity: sha512-i+6qA2MPhvoKLuxnJNpXAGhg7HphQOSUq2LKMZD0m15EiskXUkMvKdF4Uui0WYeCUGea+o2cw/ZuwehtfsrNkA==
  /util/0.10.3:
    dependencies:
      inherits: 2.0.1
    resolution:
      integrity: sha1-evsa/lCAUkZInj23/g7TeTNqwPk=
  /util/0.11.1:
    dependencies:
      inherits: 2.0.3
    resolution:
      integrity: sha512-HShAsny+zS2TZfaXxD9tYj4HQGlBezXZMZuM/S5PKLLoZkShZiGk9o5CzukI1LVHZvjdvZ2Sj1aW/Ndn2NB/HQ==
  /util/0.12.3:
    dependencies:
      inherits: 2.0.4
      is-arguments: 1.0.4
      is-generator-function: 1.0.7
      is-typed-array: 1.1.3
      safe-buffer: 5.2.1
      which-typed-array: 1.1.2
    dev: true
    resolution:
      integrity: sha512-I8XkoQwE+fPQEhy9v012V+TSdH2kp9ts29i20TaaDUXsg7x/onePbhFJUExBfv/2ay1ZOp/Vsm3nDlmnFGSAog==
  /utila/0.4.0:
    dev: false
    resolution:
      integrity: sha1-ihagXURWV6Oupe7MWxKk+lN5dyw=
  /utils-merge/1.0.1:
    engines:
      node: '>= 0.4.0'
    resolution:
      integrity: sha1-n5VxD1CiZ5R7LMwSR0HBAoQn5xM=
  /uuid/3.4.0:
    hasBin: true
    resolution:
      integrity: sha512-HjSDRw6gZE5JMggctHBcjVak08+KEVhSIiDzFnT9S9aegmp85S/bReBVTb4QTFaRNptJ9kuYaNhnbNEOkbKb/A==
  /v8-compile-cache/2.1.1:
    resolution:
      integrity: sha512-8OQ9CL+VWyt3JStj7HX7/ciTL2V3Rl1Wf5OL+SNTm0yK1KvtReVulksyeRnCANHHuUxHlQig+JJDlUhBt1NQDQ==
  /v8-to-istanbul/4.1.4:
    dependencies:
      '@types/istanbul-lib-coverage': 2.0.3
      convert-source-map: 1.7.0
      source-map: 0.7.3
    engines:
      node: 8.x.x || >=10.10.0
    resolution:
      integrity: sha512-Rw6vJHj1mbdK8edjR7+zuJrpDtKIgNdAvTSAcpYfgMIw+u2dPDntD3dgN4XQFLU2/fvFQdzj+EeSGfd/jnY5fQ==
  /v8flags/3.2.0:
    dependencies:
      homedir-polyfill: 1.0.3
    engines:
      node: '>= 0.10'
    resolution:
      integrity: sha512-mH8etigqMfiGWdeXpaaqGfs6BndypxusHHcv2qSHyZkGEznCd/qAXCWWRzeowtL54147cktFOC4P5y+kl8d8Jg==
  /validate-npm-package-license/3.0.4:
    dependencies:
      spdx-correct: 3.1.1
      spdx-expression-parse: 3.0.1
    resolution:
      integrity: sha512-DpKm2Ui/xN7/HQKCtpZxoRWBhZ9Z0kqtygG8XCgNQ8ZlDnxuQmWhj566j8fN4Cu3/JmbhsDo7fcAJq4s9h27Ew==
  /validate-npm-package-name/3.0.0:
    dependencies:
      builtins: 1.0.3
    dev: false
    resolution:
      integrity: sha1-X6kS2B630MdK/BQN5zF/DKffQ34=
  /validator/8.2.0:
    engines:
      node: '>= 0.10'
    resolution:
      integrity: sha512-Yw5wW34fSv5spzTXNkokD6S6/Oq92d8q/t14TqsS3fAiA1RYnxSFSIZ+CY3n6PGGRCq5HhJTSepQvFUS2QUDxA==
  /value-or-function/3.0.0:
    engines:
      node: '>= 0.10'
    resolution:
      integrity: sha1-HCQ6ULWVwb5Up1S/7OhWO5/42BM=
  /vary/1.1.2:
    engines:
      node: '>= 0.8'
    resolution:
      integrity: sha1-IpnwLG3tMNSllhsLn3RSShj2NPw=
  /verror/1.10.0:
    dependencies:
      assert-plus: 1.0.0
      core-util-is: 1.0.2
      extsprintf: 1.3.0
    engines:
      '0': node >=0.6.0
    resolution:
      integrity: sha1-OhBcoXBTr1XW4nDB+CiGguGNpAA=
  /vinyl-fs/3.0.3:
    dependencies:
      fs-mkdirp-stream: 1.0.0
      glob-stream: 6.1.0
      graceful-fs: 4.2.4
      is-valid-glob: 1.0.0
      lazystream: 1.0.0
      lead: 1.0.0
      object.assign: 4.1.0
      pumpify: 1.5.1
      readable-stream: 2.3.7
      remove-bom-buffer: 3.0.0
      remove-bom-stream: 1.2.0
      resolve-options: 1.1.0
      through2: 2.0.5
      to-through: 2.0.0
      value-or-function: 3.0.0
      vinyl: 2.2.0
      vinyl-sourcemap: 1.1.0
    engines:
      node: '>= 0.10'
    resolution:
      integrity: sha512-vIu34EkyNyJxmP0jscNzWBSygh7VWhqun6RmqVfXePrOwi9lhvRs//dOaGOTRUQr4tx7/zd26Tk5WeSVZitgng==
  /vinyl-sourcemap/1.1.0:
    dependencies:
      append-buffer: 1.0.2
      convert-source-map: 1.7.0
      graceful-fs: 4.2.4
      normalize-path: 2.1.1
      now-and-later: 2.0.1
      remove-bom-buffer: 3.0.0
      vinyl: 2.2.0
    engines:
      node: '>= 0.10'
    resolution:
      integrity: sha1-kqgAWTo4cDqM2xHYswCtS+Y7PhY=
  /vinyl/0.5.3:
    dependencies:
      clone: 1.0.4
      clone-stats: 0.0.1
      replace-ext: 0.0.1
    engines:
      node: '>= 0.9'
    resolution:
      integrity: sha1-sEVbOPxeDPMNQyUTLkYZcMIJHN4=
  /vinyl/2.2.0:
    dependencies:
      clone: 2.1.2
      clone-buffer: 1.0.0
      clone-stats: 1.0.0
      cloneable-readable: 1.1.3
      remove-trailing-separator: 1.1.0
      replace-ext: 1.0.1
    engines:
      node: '>= 0.10'
    resolution:
      integrity: sha512-MBH+yP0kC/GQ5GwBqrTPTzEfiiLjta7hTtvQtbxBgTeSXsmKQRQecjibMbxIXzVT3Y9KJK+drOz1/k+vsu8Nkg==
  /vm-browserify/1.1.2:
    resolution:
      integrity: sha512-2ham8XPWTONajOR0ohOKOHXkm3+gaBmGut3SRuu75xLd/RRaY6vqgh8NBYYk7+RW3u5AtzPQZG8F10LHkl0lAQ==
  /w3c-hr-time/1.0.2:
    dependencies:
      browser-process-hrtime: 1.0.0
    resolution:
      integrity: sha512-z8P5DvDNjKDoFIHK7q8r8lackT6l+jo/Ye3HOle7l9nICP9lf1Ci25fy9vHd0JOWewkIFzXIEig3TdKT7JQ5fQ==
  /w3c-xmlserializer/1.1.2:
    dependencies:
      domexception: 1.0.1
      webidl-conversions: 4.0.2
      xml-name-validator: 3.0.0
    resolution:
      integrity: sha512-p10l/ayESzrBMYWRID6xbuCKh2Fp77+sA0doRuGn4tTIMrrZVeqfpKjXHY+oDh3K4nLdPgNwMTVP6Vp4pvqbNg==
  /walker/1.0.7:
    dependencies:
      makeerror: 1.0.11
    resolution:
      integrity: sha1-L3+bj9ENZ3JisYqITijRlhjgKPs=
  /watchpack-chokidar2/2.0.0:
    dependencies:
      chokidar: 2.1.8
    engines:
      node: <8.10.0
    optional: true
    resolution:
      integrity: sha512-9TyfOyN/zLUbA288wZ8IsMZ+6cbzvsNyEzSBp6e/zkifi6xxbl8SmQ/CxQq32k8NNqrdVEVUVSEf56L4rQ/ZxA==
  /watchpack/1.7.2:
    dependencies:
      graceful-fs: 4.2.4
      neo-async: 2.6.2
    optionalDependencies:
      chokidar: 3.4.0
      watchpack-chokidar2: 2.0.0
    resolution:
      integrity: sha512-ymVbbQP40MFTp+cNMvpyBpBtygHnPzPkHqoIwRRj/0B8KhqQwV8LaKjtbaxF2lK4vl8zN9wCxS46IFCU5K4W0g==
  /wbuf/1.7.3:
    dependencies:
      minimalistic-assert: 1.0.1
    resolution:
      integrity: sha512-O84QOnr0icsbFGLS0O3bI5FswxzRr8/gHwWkDlQFskhSPryQXvrTMxjxGP4+iWYoauLoBvfDpkrOauZ+0iZpDA==
  /webidl-conversions/4.0.2:
    resolution:
      integrity: sha512-YQ+BmxuTgd6UXZW3+ICGfyqRyHXVlD5GtQr5+qjiNW7bF0cqrzX500HVXPBOvgXb5YnzDd+h0zqyv61KUD7+Sg==
  /webpack-bundle-analyzer/3.6.1:
    dependencies:
      acorn: 7.3.1
      acorn-walk: 7.2.0
      bfj: 6.1.2
      chalk: 2.4.2
      commander: 2.20.3
      ejs: 2.7.4
      express: 4.17.1
      filesize: 3.6.1
      gzip-size: 5.1.1
      lodash: 4.17.19
      mkdirp: 0.5.5
      opener: 1.5.1
      ws: 6.2.1
    dev: false
    engines:
      node: '>= 6.14.4'
    hasBin: true
    resolution:
      integrity: sha512-Nfd8HDwfSx1xBwC+P8QMGvHAOITxNBSvu/J/mCJvOwv+G4VWkU7zir9SSenTtyCi0LnVtmsc7G5SZo1uV+bxRw==
  /webpack-cli/3.3.12_webpack@4.31.0:
    dependencies:
      chalk: 2.4.2
      cross-spawn: 6.0.5
      enhanced-resolve: 4.3.0
      findup-sync: 3.0.0
      global-modules: 2.0.0
      import-local: 2.0.0
      interpret: 1.4.0
      loader-utils: 1.4.0
      supports-color: 6.1.0
      v8-compile-cache: 2.1.1
      webpack: 4.31.0_webpack@4.31.0
      yargs: 13.3.2
    dev: false
    engines:
      node: '>=6.11.5'
    hasBin: true
    peerDependencies:
      webpack: 4.x.x
    resolution:
      integrity: sha512-NVWBaz9k839ZH/sinurM+HcDvJOTXwSjYp1ku+5XKeOC03z8v5QitnK/x+lAxGXFyhdayoIf/GOpv85z3/xPag==
  /webpack-dev-middleware/3.7.2_webpack@4.31.0:
    dependencies:
      memory-fs: 0.4.1
      mime: 2.4.6
      mkdirp: 0.5.5
      range-parser: 1.2.1
      webpack: 4.31.0_webpack@4.31.0
      webpack-log: 2.0.0
    engines:
      node: '>= 6'
    peerDependencies:
      webpack: ^4.0.0
    resolution:
      integrity: sha512-1xC42LxbYoqLNAhV6YzTYacicgMZQTqRd27Sim9wn5hJrX3I5nxYy1SxSd4+gjUFsz1dQFj+yEe6zEVmSkeJjw==
  /webpack-dev-server/3.11.0_02f5d96eff481652da7f60f5bdc33255:
    dependencies:
      ansi-html: 0.0.7
      bonjour: 3.5.0
      chokidar: 2.1.8
      compression: 1.7.4
      connect-history-api-fallback: 1.6.0
      debug: 4.1.1
      del: 4.1.1
      express: 4.17.1
      html-entities: 1.3.1
      http-proxy-middleware: 0.19.1
      import-local: 2.0.0
      internal-ip: 4.3.0
      ip: 1.1.5
      is-absolute-url: 3.0.3
      killable: 1.0.1
      loglevel: 1.6.8
      opn: 5.5.0
      p-retry: 3.0.1
      portfinder: 1.0.26
      schema-utils: 1.0.0
      selfsigned: 1.10.7
      semver: 6.3.0
      serve-index: 1.9.1
      sockjs: 0.3.20
      sockjs-client: 1.4.0
      spdy: 4.0.2
      strip-ansi: 3.0.1
      supports-color: 6.1.0
      url: 0.11.0
      webpack: 4.31.0_webpack@4.31.0
      webpack-cli: 3.3.12_webpack@4.31.0
      webpack-dev-middleware: 3.7.2_webpack@4.31.0
      webpack-log: 2.0.0
      ws: 6.2.1
      yargs: 13.3.2
    dev: false
    engines:
      node: '>= 6.11.5'
    hasBin: true
    peerDependencies:
      webpack: ^4.0.0 || ^5.0.0
      webpack-cli: '*'
    peerDependenciesMeta:
      webpack-cli:
        optional: true
    resolution:
      integrity: sha512-PUxZ+oSTxogFQgkTtFndEtJIPNmml7ExwufBZ9L2/Xyyd5PnOL5UreWe5ZT7IU25DSdykL9p1MLQzmLh2ljSeg==
  /webpack-dev-server/3.11.0_webpack@4.31.0:
    dependencies:
      ansi-html: 0.0.7
      bonjour: 3.5.0
      chokidar: 2.1.8
      compression: 1.7.4
      connect-history-api-fallback: 1.6.0
      debug: 4.1.1
      del: 4.1.1
      express: 4.17.1
      html-entities: 1.3.1
      http-proxy-middleware: 0.19.1
      import-local: 2.0.0
      internal-ip: 4.3.0
      ip: 1.1.5
      is-absolute-url: 3.0.3
      killable: 1.0.1
      loglevel: 1.6.8
      opn: 5.5.0
      p-retry: 3.0.1
      portfinder: 1.0.26
      schema-utils: 1.0.0
      selfsigned: 1.10.7
      semver: 6.3.0
      serve-index: 1.9.1
      sockjs: 0.3.20
      sockjs-client: 1.4.0
      spdy: 4.0.2
      strip-ansi: 3.0.1
      supports-color: 6.1.0
      url: 0.11.0
      webpack: 4.31.0_webpack@4.31.0
      webpack-dev-middleware: 3.7.2_webpack@4.31.0
      webpack-log: 2.0.0
      ws: 6.2.1
      yargs: 13.3.2
    engines:
      node: '>= 6.11.5'
    hasBin: true
    peerDependencies:
      webpack: ^4.0.0 || ^5.0.0
      webpack-cli: '*'
    peerDependenciesMeta:
      webpack-cli:
        optional: true
    resolution:
      integrity: sha512-PUxZ+oSTxogFQgkTtFndEtJIPNmml7ExwufBZ9L2/Xyyd5PnOL5UreWe5ZT7IU25DSdykL9p1MLQzmLh2ljSeg==
  /webpack-log/2.0.0:
    dependencies:
      ansi-colors: 3.2.4
      uuid: 3.4.0
    engines:
      node: '>= 6'
    resolution:
      integrity: sha512-cX8G2vR/85UYG59FgkoMamwHUIkSSlV3bBMRsbxVXVUk2j6NleCKjQ/WE9eYg9WY4w25O9w8wKP4rzNZFmUcUg==
  /webpack-sources/1.4.3:
    dependencies:
      source-list-map: 2.0.1
      source-map: 0.6.1
    resolution:
      integrity: sha512-lgTS3Xhv1lCOKo7SA5TjKXMjpSM4sBjNV5+q2bqesbSPs5FjGmU6jjtBSkX9b4qW87vDIsCIlUPOEhbZrMdjeQ==
  /webpack/4.31.0_webpack@4.31.0:
    dependencies:
      '@webassemblyjs/ast': 1.8.5
      '@webassemblyjs/helper-module-context': 1.8.5
      '@webassemblyjs/wasm-edit': 1.8.5
      '@webassemblyjs/wasm-parser': 1.8.5
      acorn: 6.4.1
      acorn-dynamic-import: 4.0.0_acorn@6.4.1
      ajv: 6.12.3
      ajv-keywords: 3.5.1_ajv@6.12.3
      chrome-trace-event: 1.0.2
      enhanced-resolve: 4.3.0
      eslint-scope: 4.0.3
      json-parse-better-errors: 1.0.2
      loader-runner: 2.4.0
      loader-utils: 1.1.0
      memory-fs: 0.4.1
      micromatch: 3.1.10
      mkdirp: 0.5.5
      neo-async: 2.6.2
      node-libs-browser: 2.2.1
      schema-utils: 1.0.0
      tapable: 1.1.3
      terser-webpack-plugin: 1.4.4_webpack@4.31.0
      watchpack: 1.7.2
      webpack-sources: 1.4.3
    engines:
      node: '>=6.11.5'
    hasBin: true
    peerDependencies:
      webpack: '*'
    resolution:
      integrity: sha512-n6RVO3X0LbbipoE62akME9K/JI7qYrwwufs20VvgNNpqUoH4860KkaxJTbGq5bgkVZF9FqyyTG/0WPLH3PVNJA==
  /websocket-driver/0.6.5:
    dependencies:
      websocket-extensions: 0.1.4
    engines:
      node: '>=0.6.0'
    resolution:
      integrity: sha1-XLJVbOuF9Dc8bYI4qmkchFThOjY=
  /websocket-driver/0.7.4:
    dependencies:
      http-parser-js: 0.5.2
      safe-buffer: 5.2.1
      websocket-extensions: 0.1.4
    engines:
      node: '>=0.8.0'
    resolution:
      integrity: sha512-b17KeDIQVjvb0ssuSDF2cYXSg2iztliJ4B9WdsuB6J952qCPKmnVq4DyW5motImXHDC1cBT/1UezrJVsKw5zjg==
  /websocket-extensions/0.1.4:
    engines:
      node: '>=0.8.0'
    resolution:
      integrity: sha512-OqedPIGOfsDlo31UNwYbCFMSaO9m9G/0faIHj5/dZFDMFqPTcx6UwqyOy3COEaEOg/9VsGIpdqn62W5KhoKSpg==
  /whatwg-encoding/1.0.5:
    dependencies:
      iconv-lite: 0.4.24
    resolution:
      integrity: sha512-b5lim54JOPN9HtzvK9HFXvBma/rnfFeqsic0hSpjtDbVxR3dJKLc+KB4V6GgiGOvl7CY/KNh8rxSo9DKQrnUEw==
  /whatwg-mimetype/2.3.0:
    resolution:
      integrity: sha512-M4yMwr6mAnQz76TbJm914+gPpB/nCwvZbJU28cUD6dR004SAxDLOOSUaB1JDRqLtaOV/vi0IC5lEAGFgrjGv/g==
  /whatwg-url/6.5.0:
    dependencies:
      lodash.sortby: 4.7.0
      tr46: 1.0.1
      webidl-conversions: 4.0.2
    resolution:
      integrity: sha512-rhRZRqx/TLJQWUpQ6bmrt2UV4f0HCQ463yQuONJqC6fO2VoEb1pTYddbe59SkYq87aoM5A3bdhMZiUiVws+fzQ==
  /whatwg-url/7.1.0:
    dependencies:
      lodash.sortby: 4.7.0
      tr46: 1.0.1
      webidl-conversions: 4.0.2
    resolution:
      integrity: sha512-WUu7Rg1DroM7oQvGWfOiAK21n74Gg+T4elXEQYkOhtyLeWiJFoOGLXPKI/9gzIie9CtwVLm8wtw6YJdKyxSjeg==
  /which-module/1.0.0:
    resolution:
      integrity: sha1-u6Y8qGGUiZT/MHc2CJ47lgJsKk8=
  /which-module/2.0.0:
    resolution:
      integrity: sha1-2e8H3Od7mQK4o6j6SzHD4/fm6Ho=
  /which-typed-array/1.1.2:
    dependencies:
      available-typed-arrays: 1.0.2
      es-abstract: 1.17.6
      foreach: 2.0.5
      function-bind: 1.1.1
      has-symbols: 1.0.1
      is-typed-array: 1.1.3
    dev: true
    engines:
      node: '>= 0.4'
    resolution:
      integrity: sha512-KT6okrd1tE6JdZAy3o2VhMoYPh3+J6EMZLyrxBQsZflI1QCZIxMrIYLkosd8Twf+YfknVIHmYQPgJt238p8dnQ==
  /which/1.3.1:
    dependencies:
      isexe: 2.0.0
    hasBin: true
    resolution:
      integrity: sha512-HxJdYWq1MTIQbJ3nw0cqssHoTNU267KlrDuGZ1WYlxDStUtKUhOaJmh112/TZmHxxUfuJqPXSOm7tDyas0OSIQ==
  /which/2.0.2:
    dependencies:
      isexe: 2.0.0
    engines:
      node: '>= 8'
    hasBin: true
    resolution:
      integrity: sha512-BLI3Tl1TW3Pvl70l3yq3Y64i+awpwXqsGBYWkkqMtnbXgrMD+yj7rhW0kuEDxzJaYXGjEW5ogapKNMEKNMjibA==
  /wide-align/1.1.3:
    dependencies:
      string-width: 1.0.2
    dev: false
    resolution:
      integrity: sha512-QGkOQc8XL6Bt5PwnsExKBPuMKBxnGxWWW3fU55Xt4feHozMUhdUMaBCk290qpm/wG5u/RSKzwdAC4i51YigihA==
  /window-size/0.2.0:
    engines:
      node: '>= 0.10.0'
    hasBin: true
    resolution:
      integrity: sha1-tDFbtCFKPXBY6+7okuE/ok2YsHU=
  /word-wrap/1.2.3:
    engines:
      node: '>=0.10.0'
    resolution:
      integrity: sha512-Hz/mrNwitNRh/HUAtM/VT/5VH+ygD6DV7mYKZAtHOrbs8U7lvPS6xf7EJKMF0uW1KJCl0H701g3ZGus+muE5vQ==
  /wordwrap/0.0.3:
    engines:
      node: '>=0.4.0'
    resolution:
      integrity: sha1-o9XabNXAvAAI03I0u68b7WMFkQc=
  /wordwrap/1.0.0:
    resolution:
      integrity: sha1-J1hIEIkUVqQXHI0CJkQa3pDLyus=
  /worker-farm/1.7.0:
    dependencies:
      errno: 0.1.7
    resolution:
      integrity: sha512-rvw3QTZc8lAxyVrqcSGVm5yP/IJ2UcB3U0graE3LCFoZ0Yn2x4EoVSqJKdB/T5M+FLcRPjz4TDacRf3OCfNUzw==
  /wrap-ansi/2.1.0:
    dependencies:
      string-width: 1.0.2
      strip-ansi: 3.0.1
    engines:
      node: '>=0.10.0'
    resolution:
      integrity: sha1-2Pw9KE3QV5T+hJc8rs3Rz4JP3YU=
  /wrap-ansi/5.1.0:
    dependencies:
      ansi-styles: 3.2.1
      string-width: 3.1.0
      strip-ansi: 5.2.0
    engines:
      node: '>=6'
    resolution:
      integrity: sha512-QC1/iN/2/RPVJ5jYK8BGttj5z83LmSKmvbvrXPNCLZSEb32KKVDJDl/MOt2N01qU2H/FkzEa9PKto1BqDjtd7Q==
  /wrap-ansi/6.2.0:
    dependencies:
      ansi-styles: 4.2.1
      string-width: 4.2.0
      strip-ansi: 6.0.0
    engines:
      node: '>=8'
    resolution:
      integrity: sha512-r6lPcBGxZXlIcymEu7InxDMhdW0KDxpLgoFLcguasxCaJ/SOIZwINatK9KY/tf+ZrlywOKU0UDj3ATXUBfxJXA==
  /wrappy/1.0.2:
    resolution:
      integrity: sha1-tSQ9jz7BqjXxNkYFvA0QNuMKtp8=
  /write-file-atomic/2.4.3:
    dependencies:
      graceful-fs: 4.2.4
      imurmurhash: 0.1.4
      signal-exit: 3.0.3
    dev: false
    resolution:
      integrity: sha512-GaETH5wwsX+GcnzhPgKcKjJ6M2Cq3/iZp1WyY/X1CSqrW+jVNM9Y7D8EC2sM4ZG/V8wZlSniJnCKWPmBYAucRQ==
  /write-file-atomic/3.0.3:
    dependencies:
      imurmurhash: 0.1.4
      is-typedarray: 1.0.0
      signal-exit: 3.0.3
      typedarray-to-buffer: 3.1.5
    resolution:
      integrity: sha512-AvHcyZ5JnSfq3ioSyjrBkH9yW4m7Ayk8/9My/DD9onKeu/94fwrMocemO2QAJFAlnnDN+ZDS+ZjAR5ua1/PV/Q==
  /write-json-file/4.0.0:
    dependencies:
      detect-indent: 6.0.0
      graceful-fs: 4.2.4
      make-dir: 3.1.0
      sort-keys: 3.0.0
      write-file-atomic: 2.4.3
    dev: false
    engines:
      node: '>=8'
    resolution:
      integrity: sha512-ak8Ww3Me8G9jD1XcFyXV4HTX0HGISBrJu09JYx/v+WINBOdJAge7wVH1BGhOnJxaFM1ufUevjlrrgiZz8Vwj7w==
  /write-json5-file/3.0.0:
    dependencies:
      graceful-fs: 4.2.4
      json5: 2.1.3
      sort-keys: 4.0.0
      write-file-atomic: 2.4.3
    dev: false
    engines:
      node: '>=10.12'
    resolution:
      integrity: sha512-kk4j7hIiYDJXAmBFUdhtIN4g9KNZuXcWI/M7zBAPA/2YuYKEeickz3aczV0QQSyw/YSJfFM/0/VoOF9hQbG+HA==
  /write-yaml-file/4.1.0:
    dependencies:
      graceful-fs: 4.2.4
      js-yaml: 3.13.1
      write-file-atomic: 2.4.3
    dev: false
    engines:
      node: '>=10.13'
    resolution:
      integrity: sha512-jN421OlwO/MN/EwAykk5ic8AL9QAycpKGaHKFBlcr3aQ6RUX8ZbrreOPUuhoYSxj/o30FhOQLSH36WYldAFrUw==
  /write/1.0.3:
    dependencies:
      mkdirp: 0.5.5
    engines:
      node: '>=4'
    resolution:
      integrity: sha512-/lg70HAjtkUgWPVZhZcm+T4hkL8Zbtp1nFNOn3lRrxnlv50SRBv7cR7RqR+GMsd3hUXy9hWBo4CHTbFTcOYwig==
  /ws/4.1.0:
    dependencies:
      async-limiter: 1.0.1
      safe-buffer: 5.1.2
    resolution:
      integrity: sha512-ZGh/8kF9rrRNffkLFV4AzhvooEclrOH0xaugmqGsIfFgOE/pIz4fMc4Ef+5HSQqTEug2S9JZIWDR47duDSLfaA==
  /ws/6.2.1:
    dependencies:
      async-limiter: 1.0.1
    resolution:
      integrity: sha512-GIyAXC2cB7LjvpgMt9EKS2ldqr0MTrORaleiOno6TweZ6r3TKtoFQWay/2PceJ3RuBasOHzXNn5Lrw1X0bEjqA==
  /ws/7.3.1:
    engines:
      node: '>=8.3.0'
    peerDependencies:
      bufferutil: ^4.0.1
      utf-8-validate: ^5.0.2
    peerDependenciesMeta:
      bufferutil:
        optional: true
      utf-8-validate:
        optional: true
    resolution:
      integrity: sha512-D3RuNkynyHmEJIpD2qrgVkc9DQ23OrN/moAwZX4L8DfvszsJxpjQuUq3LMx6HoYji9fbIOBY18XWBsAux1ZZUA==
  /xml-name-validator/3.0.0:
    resolution:
      integrity: sha512-A5CUptxDsvxKJEU3yO6DuWBSJz/qizqzJKOMIfUJHETbBw/sFaDxgd6fxm1ewUaM0jZ444Fc5vC5ROYurg/4Pw==
  /xml/1.0.1:
    resolution:
      integrity: sha1-eLpyAgApxbyHuKgaPPzXS0ovweU=
  /xmlchars/2.2.0:
    resolution:
      integrity: sha512-JZnDKK8B0RCDw84FNdDAIpZK+JuJw+s7Lz8nksI7SIuU3UXJJslUthsi+uWBUYOwPFwW7W7PRLRfUKpxjtjFCw==
  /xmldoc/1.1.2:
    dependencies:
      sax: 1.2.4
    dev: false
    resolution:
      integrity: sha512-ruPC/fyPNck2BD1dpz0AZZyrEwMOrWTO5lDdIXS91rs3wtm4j+T8Rp2o+zoOYkkAxJTZRPOSnOGei1egoRmKMQ==
  /xtend/4.0.2:
    engines:
      node: '>=0.4'
    resolution:
      integrity: sha512-LKYU1iAXJXUgAXn9URjiu+MWhyUXHsvfp7mcuYm9dSUKK0/CjtrUwFAxD82/mCWbtLsGjFIad0wIsod4zrTAEQ==
  /y18n/3.2.1:
    resolution:
      integrity: sha1-bRX7qITAhnnA136I53WegR4H+kE=
  /y18n/4.0.0:
    resolution:
      integrity: sha512-r9S/ZyXu/Xu9q1tYlpsLIsa3EeLXXk0VwlxqTcFRfg9EhMW+17kbt9G0NrgCmhGb5vT2hyhJZLfDGx+7+5Uj/w==
  /yallist/2.1.2:
    dev: false
    resolution:
      integrity: sha1-HBH5IY8HYImkfdUS+TxmmaaoHVI=
  /yallist/3.1.1:
    resolution:
      integrity: sha512-a4UGQaWPH59mOXUYnAG2ewncQS4i4F43Tv3JoAM+s2VDAmS9NsK8GpDMLrCHPksFT7h3K6TOoUNn2pb7RoXx4g==
  /yallist/4.0.0:
    dev: false
    resolution:
      integrity: sha512-3wdGidZyq5PB084XLES5TpOSRA3wjXAlIWMhum2kRcv/41Sn2emQ0dycQW4uZXLejwKvg6EsvbdlVL+FYEct7A==
  /yargs-parser/10.1.0:
    dependencies:
      camelcase: 4.1.0
    dev: true
    resolution:
      integrity: sha512-VCIyR1wJoEBZUqk5PA+oOBF6ypbwh5aNB3I50guxAL/quggdfs4TtNHQrSazFA3fYZ+tEqfs0zIGlv0c/rgjbQ==
  /yargs-parser/13.1.2:
    dependencies:
      camelcase: 5.3.1
      decamelize: 1.2.0
    resolution:
      integrity: sha512-3lbsNRf/j+A4QuSZfDRA7HRSfWrzO0YjqTJd5kjAq37Zep1CEgaYmrH9Q3GwPiB9cHyd1Y1UwggGhJGoxipbzg==
  /yargs-parser/18.1.3:
    dependencies:
      camelcase: 5.3.1
      decamelize: 1.2.0
    engines:
      node: '>=6'
    resolution:
      integrity: sha512-o50j0JeToy/4K6OZcaQmW6lyXXKhq7csREXcDwk2omFPJEwUNOVtJKvmDr9EI1fAJZUyZcRF7kxGBWmRXudrCQ==
  /yargs-parser/2.4.1:
    dependencies:
      camelcase: 3.0.0
      lodash.assign: 4.2.0
    resolution:
      integrity: sha1-hVaN488VD/SfpRgl8DqMiA3cxcQ=
  /yargs-parser/5.0.0-security.0:
    dependencies:
      camelcase: 3.0.0
      object.assign: 4.1.0
    resolution:
      integrity: sha512-T69y4Ps64LNesYxeYGYPvfoMTt/7y1XtfpIslUeK4um+9Hu7hlGoRtaDLvdXb7+/tfq4opVa2HRY5xGip022rQ==
  /yargs/13.3.2:
    dependencies:
      cliui: 5.0.0
      find-up: 3.0.0
      get-caller-file: 2.0.5
      require-directory: 2.1.1
      require-main-filename: 2.0.0
      set-blocking: 2.0.0
      string-width: 3.1.0
      which-module: 2.0.0
      y18n: 4.0.0
      yargs-parser: 13.1.2
    resolution:
      integrity: sha512-AX3Zw5iPruN5ie6xGRIDgqkT+ZhnRlZMLMHAs8tg7nRruy2Nb+i5o9bwghAogtM08q1dpr2LVoS8KSTMYpWXUw==
  /yargs/15.4.1:
    dependencies:
      cliui: 6.0.0
      decamelize: 1.2.0
      find-up: 4.1.0
      get-caller-file: 2.0.5
      require-directory: 2.1.1
      require-main-filename: 2.0.0
      set-blocking: 2.0.0
      string-width: 4.2.0
      which-module: 2.0.0
      y18n: 4.0.0
      yargs-parser: 18.1.3
    engines:
      node: '>=8'
    resolution:
      integrity: sha512-aePbxDmcYW++PaqBsJ+HYUFwCdv4LVvdnhBy78E57PIor8/OVvhMrADFFEDh8DHDFRv/O9i3lPhsENjO7QX0+A==
  /yargs/4.6.0:
    dependencies:
      camelcase: 2.1.1
      cliui: 3.2.0
      decamelize: 1.2.0
      lodash.assign: 4.2.0
      os-locale: 1.4.0
      pkg-conf: 1.1.3
      read-pkg-up: 1.0.1
      require-main-filename: 1.0.1
      string-width: 1.0.2
      window-size: 0.2.0
      y18n: 3.2.1
      yargs-parser: 2.4.1
    resolution:
      integrity: sha1-y0BQwBWb+2u2ScD0r1UFJqhGGdw=
  /yargs/7.1.1:
    dependencies:
      camelcase: 3.0.0
      cliui: 3.2.0
      decamelize: 1.2.0
      get-caller-file: 1.0.3
      os-locale: 1.4.0
      read-pkg-up: 1.0.1
      require-directory: 2.1.1
      require-main-filename: 1.0.1
      set-blocking: 2.0.0
      string-width: 1.0.2
      which-module: 1.0.0
      y18n: 3.2.1
      yargs-parser: 5.0.0-security.0
    resolution:
      integrity: sha512-huO4Fr1f9PmiJJdll5kwoS2e4GqzGSsMT3PPMpOwoVkOK8ckqAewMTZyA6LXVQWflleb/Z8oPBEvNsMft0XE+g==
  /z-schema/3.18.4:
    dependencies:
      lodash.get: 4.4.2
      lodash.isequal: 4.5.0
      validator: 8.2.0
    hasBin: true
    optionalDependencies:
      commander: 2.20.3
    resolution:
      integrity: sha512-DUOKC/IhbkdLKKiV89gw9DUauTV8U/8yJl1sjf6MtDmzevLKOF2duNJ495S3MFVjqZarr+qNGCPbkg4mu4PpLw==
registry: ''<|MERGE_RESOLUTION|>--- conflicted
+++ resolved
@@ -3460,7 +3460,6 @@
       eslint: 7.2.0
       eslint-scope: 5.1.0
       eslint-utils: 2.1.0
-      typescript: 3.9.6
     dev: true
     engines:
       node: ^10.12.0 || >=12.0.0
@@ -7400,12 +7399,7 @@
       depd: 1.1.2
       inherits: 2.0.3
       setprototypeof: 1.1.0
-<<<<<<< HEAD
       statuses: 1.4.0
-    dev: false
-=======
-      statuses: 1.5.0
->>>>>>> bdd3ee54
     engines:
       node: '>= 0.6'
     resolution:
@@ -11672,7 +11666,6 @@
     resolution:
       integrity: sha1-3e1FzBglbVHtQK7BQkidXGECbSg=
   /statuses/1.4.0:
-    dev: false
     engines:
       node: '>= 0.6'
     resolution:
