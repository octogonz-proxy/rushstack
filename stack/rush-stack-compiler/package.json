{
  "name": "@microsoft/rush-stack-compiler",
  "version": "0.1.14",
  "description": "A plug-in for selecting the compiler used with the @microsoft/rush-stack toolchain",
  "license": "MIT",
  "repository": {
    "type": "git",
    "url": "https://github.com/Microsoft/web-build-tools/tree/master/stack/rush-stack-compiler"
  },
  "bin": {
    "rush-api-extractor": "./bin/rush-api-extractor",
    "rush-tsc": "./bin/rush-tsc",
    "rush-tslint": "./bin/rush-tslint"
  },
  "scripts": {
    "build": "gulp --clean"
  },
  "dependencies": {
<<<<<<< HEAD
    "@microsoft/api-extractor": "6.0.2",
    "@microsoft/node-core-library": "3.3.0",
    "@types/node": "8.5.8",
=======
    "@microsoft/api-extractor": "6.0.3",
    "tslint": "~5.9.1",
>>>>>>> f7abd22d
    "tslint-microsoft-contrib": "~5.2.1",
    "tslint": "~5.9.1",
    "typescript": "~2.4.1"
  },
  "devDependencies": {
    "@microsoft/node-library-build": "5.0.18"
  }
}<|MERGE_RESOLUTION|>--- conflicted
+++ resolved
@@ -16,14 +16,9 @@
     "build": "gulp --clean"
   },
   "dependencies": {
-<<<<<<< HEAD
-    "@microsoft/api-extractor": "6.0.2",
+    "@microsoft/api-extractor": "6.0.3",
     "@microsoft/node-core-library": "3.3.0",
     "@types/node": "8.5.8",
-=======
-    "@microsoft/api-extractor": "6.0.3",
-    "tslint": "~5.9.1",
->>>>>>> f7abd22d
     "tslint-microsoft-contrib": "~5.2.1",
     "tslint": "~5.9.1",
     "typescript": "~2.4.1"
